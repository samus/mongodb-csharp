--- conflicted
+++ resolved
@@ -1,59 +1,54 @@
-<<<<<<< HEAD
-﻿<?xml version="1.0" encoding="utf-8"?>
-<Project DefaultTargets="Build" xmlns="http://schemas.microsoft.com/developer/msbuild/2003" ToolsVersion="3.5">
-=======
-<?xml version="1.0" encoding="utf-8"?>
-<Project DefaultTargets="Build" ToolsVersion="3.5" xmlns="http://schemas.microsoft.com/developer/msbuild/2003">
->>>>>>> 619db08d
-  <PropertyGroup>
-    <Configuration Condition=" '$(Configuration)' == '' ">Debug</Configuration>
-    <Platform Condition=" '$(Platform)' == '' ">AnyCPU</Platform>
-    <ProductVersion>9.0.30729</ProductVersion>
-    <SchemaVersion>2.0</SchemaVersion>
-    <ProjectGuid>{1BAAE3D8-7720-4AA5-9335-E59824E7B667}</ProjectGuid>
-    <OutputType>Exe</OutputType>
-    <RootNamespace>SimpleVB</RootNamespace>
-    <OptionStrict>On</OptionStrict>
-    <OptionInfer>On</OptionInfer>
-    <AssemblyName>SimpleVB</AssemblyName>
-    <TargetFrameworkVersion>v3.5</TargetFrameworkVersion>
-  </PropertyGroup>
-  <PropertyGroup Condition=" '$(Configuration)|$(Platform)' == 'Debug|AnyCPU' ">
-    <DebugSymbols>true</DebugSymbols>
-    <OutputPath>bin\Debug</OutputPath>
-    <ErrorReport>prompt</ErrorReport>
-    <DefineTrace>false</DefineTrace>
-    <AdditionalParameters />
-    <DefineDebug>false</DefineDebug>
-  </PropertyGroup>
-  <PropertyGroup Condition=" '$(Configuration)|$(Platform)' == 'Release|AnyCPU' ">
-    <OutputPath>bin\Release</OutputPath>
-    <ErrorReport>prompt</ErrorReport>
-    <DefineTrace>false</DefineTrace>
-    <AdditionalParameters />
-    <DefineDebug>false</DefineDebug>
-  </PropertyGroup>
-  <ItemGroup>
-    <Reference Include="Microsoft.VisualBasic" />
-    <Reference Include="System" />
-    <Reference Include="System.Configuration" />
-    <Reference Include="System.Core" />
-  </ItemGroup>
-  <ItemGroup>
-    <Compile Include="Application.vb" />
-    <Compile Include="AssemblyInfo.vb" />
-    <None Include="SimpleVB.exe.config">
-      <CopyToOutputDirectory>Always</CopyToOutputDirectory>
-    </None>
-  </ItemGroup>
-  <ItemGroup>
-    <ProjectReference Include="..\..\MongoDBDriver\MongoDB.Driver.csproj">
-      <Project>{B125BBA6-BFFD-44FA-9254-9B1754CD8AF3}</Project>
-      <Name>MongoDB.Driver</Name>
-    </ProjectReference>
-  </ItemGroup>
-  <ItemGroup>
-    <Folder Include="My Project\" />
-  </ItemGroup>
-  <Import Project="$(MSBuildBinPath)\Microsoft.VisualBasic.targets" />
+<?xml version="1.0" encoding="utf-8"?>
+<Project DefaultTargets="Build" ToolsVersion="3.5" xmlns="http://schemas.microsoft.com/developer/msbuild/2003">
+  <PropertyGroup>
+    <Configuration Condition=" '$(Configuration)' == '' ">Debug</Configuration>
+    <Platform Condition=" '$(Platform)' == '' ">AnyCPU</Platform>
+    <ProductVersion>9.0.30729</ProductVersion>
+    <SchemaVersion>2.0</SchemaVersion>
+    <ProjectGuid>{1BAAE3D8-7720-4AA5-9335-E59824E7B667}</ProjectGuid>
+    <OutputType>Exe</OutputType>
+    <RootNamespace>SimpleVB</RootNamespace>
+    <OptionStrict>On</OptionStrict>
+    <OptionInfer>On</OptionInfer>
+    <AssemblyName>SimpleVB</AssemblyName>
+    <TargetFrameworkVersion>v3.5</TargetFrameworkVersion>
+  </PropertyGroup>
+  <PropertyGroup Condition=" '$(Configuration)|$(Platform)' == 'Debug|AnyCPU' ">
+    <DebugSymbols>true</DebugSymbols>
+    <OutputPath>bin\Debug</OutputPath>
+    <ErrorReport>prompt</ErrorReport>
+    <DefineTrace>false</DefineTrace>
+    <AdditionalParameters />
+    <DefineDebug>false</DefineDebug>
+  </PropertyGroup>
+  <PropertyGroup Condition=" '$(Configuration)|$(Platform)' == 'Release|AnyCPU' ">
+    <OutputPath>bin\Release</OutputPath>
+    <ErrorReport>prompt</ErrorReport>
+    <DefineTrace>false</DefineTrace>
+    <AdditionalParameters />
+    <DefineDebug>false</DefineDebug>
+  </PropertyGroup>
+  <ItemGroup>
+    <Reference Include="Microsoft.VisualBasic" />
+    <Reference Include="System" />
+    <Reference Include="System.Configuration" />
+    <Reference Include="System.Core" />
+  </ItemGroup>
+  <ItemGroup>
+    <Compile Include="Application.vb" />
+    <Compile Include="AssemblyInfo.vb" />
+    <None Include="SimpleVB.exe.config">
+      <CopyToOutputDirectory>Always</CopyToOutputDirectory>
+    </None>
+  </ItemGroup>
+  <ItemGroup>
+    <ProjectReference Include="..\..\MongoDBDriver\MongoDB.Driver.csproj">
+      <Project>{B125BBA6-BFFD-44FA-9254-9B1754CD8AF3}</Project>
+      <Name>MongoDB.Driver</Name>
+    </ProjectReference>
+  </ItemGroup>
+  <ItemGroup>
+    <Folder Include="My Project\" />
+  </ItemGroup>
+  <Import Project="$(MSBuildBinPath)\Microsoft.VisualBasic.targets" />
 </Project>