﻿using System;
using System.Collections.Generic;
using System.Linq;
using System.Linq.Expressions;
using System.Reflection;
using System.Text;

using MongoDB.Linq.Expressions;

namespace MongoDB.Linq
{
    internal class QueryBinder : MongoExpressionVisitor
    {
        private int _aliasCount;
        private Expression _currentGroupElement;
        private Dictionary<Expression, GroupByInfo> _groupByMap;
        private Dictionary<ParameterExpression, Expression> _map;
        private FieldProjector _projector;
        private IQueryProvider _provider;
        private Expression _root;
        private List<OrderExpression> _thenBy;
        private bool _inField;

        public QueryBinder(IQueryProvider provider, Expression root)
        {
            _projector = new FieldProjector(CanBeField);
            _provider = provider;
            _root = root;
        }

        public Expression Bind(Expression expression)
        {
            _inField = false;
            _map = new Dictionary<ParameterExpression, Expression>();
            _groupByMap = new Dictionary<Expression, GroupByInfo>();
            return Visit(expression);
        }

        protected override Expression VisitBinary(BinaryExpression b)
        {
            //reverse the conditionals if the left one is a constant to make things easier in the formatter...
            if (b.Left.NodeType == ExpressionType.Constant)
                b = Expression.MakeBinary(b.NodeType, b.Right, b.Left, b.IsLiftedToNull, b.Method, b.Conversion);

            return base.VisitBinary(b);
        }

        protected override Expression VisitConstant(ConstantExpression c)
        {
            if (IsCollection(c.Value))
                return GetCollectionProjection(c.Value);
            return base.VisitConstant(c);
        }

        protected override Expression VisitField(FieldExpression f)
        {
            _inField = true;
            var e = base.VisitField(f);
            _inField = false;
            return e;
        }

        protected override Expression VisitMemberAccess(MemberExpression m)
        {
            var source = Visit(m.Expression);
            switch (source.NodeType)
            {
                case ExpressionType.MemberInit:
                    var init = (MemberInitExpression)source;
                    for (int i = 0, n = init.Bindings.Count; i < n; i++)
                    {
                        var ma = init.Bindings[i] as MemberAssignment;
                        if (ma != null && MembersMatch(ma.Member, m.Member))
                            return ma.Expression;
                    }
                    break;
                case ExpressionType.New:
                    var nex = (NewExpression)source;
                    if (nex.Members != null)
                    {
                        for (int i = 0, n = nex.Members.Count; i < n; i++)
                        {
                            if (MembersMatch(nex.Members[i], m.Member))
                                return nex.Arguments[i];
                        }
                    }
                    break;
            }

            if (source == m.Expression)
                return m;

            return m = Expression.MakeMemberAccess(source, m.Member);
        }

        protected override Expression VisitMethodCall(MethodCallExpression m)
        {
            if (m.Method.DeclaringType == typeof(Queryable) || m.Method.DeclaringType == typeof(Enumerable))
            {
                //if we are running off a field expression, things get handled in the QueryFormatter
                if (!IsOperationOnAField(m))
                {
                    switch (m.Method.Name)
                    {
                        case "Where":
                            return BindWhere(m.Type, m.Arguments[0], (LambdaExpression)StripQuotes(m.Arguments[1]));
                        case "Select":
                            return BindSelect(m.Type, m.Arguments[0], (LambdaExpression)StripQuotes(m.Arguments[1]));
                        case "OrderBy":
                            return BindOrderBy(m.Type, m.Arguments[0], (LambdaExpression)StripQuotes(m.Arguments[1]), OrderType.Ascending);
                        case "OrderByDescending":
                            return BindOrderBy(m.Type, m.Arguments[0], (LambdaExpression)StripQuotes(m.Arguments[1]), OrderType.Descending);
                        case "ThenBy":
                            return BindThenBy(m.Arguments[0], (LambdaExpression)StripQuotes(m.Arguments[1]), OrderType.Ascending);
                        case "ThenByDescending":
                            return BindThenBy(m.Arguments[0], (LambdaExpression)StripQuotes(m.Arguments[1]), OrderType.Descending);
                        case "Take":
                            if (m.Arguments.Count == 2)
                                return this.BindTake(m.Arguments[0], m.Arguments[1]);
                            break;
                        case "Skip":
                            if (m.Arguments.Count == 2)
                                return this.BindSkip(m.Arguments[0], m.Arguments[1]);
                            break;
                        case "First":
                        case "FirstOrDefault":
                        case "Single":
                        case "SingleOrDefault":
                            if (m.Arguments.Count == 1)
                                return BindFirstOrSingle(m.Arguments[0], null, m.Method.Name, m == _root);
                            else if (m.Arguments.Count == 2)
                            {
                                var predicate = (LambdaExpression)StripQuotes(m.Arguments[1]);
                                return BindFirstOrSingle(m.Arguments[0], predicate, m.Method.Name, m == _root);
                            }
                            break;
                        case "Count":
                        case "Sum":
                        case "Average":
                        case "Min":
                        case "Max":
                            if (m.Arguments.Count == 1)
                                return BindAggregate(m.Arguments[0], m.Method, null, m == _root);
                            else if (m.Arguments.Count == 2)
                            {
                                var argument = (LambdaExpression)StripQuotes(m.Arguments[1]);
                                return BindAggregate(m.Arguments[0], m.Method, argument, m == _root);
                            }
                            break;
                        case "GroupBy":
                            if (m.Arguments.Count == 2)
                                return BindGroupBy(m.Arguments[0], (LambdaExpression)StripQuotes(m.Arguments[1]), null, null);
                            else if(m.Arguments.Count == 3)
                                return BindGroupBy(m.Arguments[0], (LambdaExpression)StripQuotes(m.Arguments[1]), (LambdaExpression)StripQuotes(m.Arguments[2]), null);
                            else if (m.Arguments.Count == 4)
                                return BindGroupBy(m.Arguments[0], (LambdaExpression)StripQuotes(m.Arguments[1]), (LambdaExpression)StripQuotes(m.Arguments[2]), (LambdaExpression)StripQuotes(m.Arguments[3]));
                            break;
                    }
                    throw new NotSupportedException(string.Format("The method '{0}' is not supported", m.Method.Name));
                }
            }
            return base.VisitMethodCall(m);
        }

        protected override Expression VisitParameter(ParameterExpression p)
        {
            Expression e;
            if (_map.TryGetValue(p, out e))
                return e;
            return p;
        }

        private Expression BindAggregate(Expression source, MethodInfo method, LambdaExpression argument, bool isRoot)
        {
            var returnType = method.ReturnType;
            var aggregateType = GetAggregateType(method.Name);
            bool hasPredicateArgument = HasPredicateArgument(aggregateType);
            bool distinct = false;
            bool argumentWasPredicate = false;

            var methodCallExpression = source as MethodCallExpression;
            if (methodCallExpression != null && !hasPredicateArgument && argument == null)
            {
                if(methodCallExpression.Method.Name == "Distinct" && methodCallExpression.Arguments.Count == 1 
                    && (methodCallExpression.Method.DeclaringType == typeof(Queryable) || methodCallExpression.Method.DeclaringType == typeof(Enumerable)))
                {
                    source = methodCallExpression.Arguments[0];
                    distinct = true;
                }
            }

            if (argument != null && hasPredicateArgument)
            {
                source = Expression.Call(typeof(Queryable), "Where", method.GetGenericArguments(), source, argument);
                argument = null;
                argumentWasPredicate = true;
            }

            var projection = VisitSequence(source);
            Expression argExpression = null;
            if (argument != null)
            {
                _map[argument.Parameters[0]] = projection.Projector;
                argExpression = Visit(argument.Body);
            }
            else if(!hasPredicateArgument)
                argExpression = projection.Projector;

            var alias = GetNextAlias();
            var fieldProjection = _projector.ProjectFields(projection.Projector, alias, projection.Source.Alias);
            Expression aggregateExpression = new AggregateExpression(returnType, aggregateType, argExpression, distinct);
            var selectType = typeof(IEnumerable<>).MakeGenericType(returnType);
            var select = new SelectExpression(selectType, alias, new[] { new FieldDeclaration("", aggregateExpression) }, projection.Source, null);

            if (isRoot)
            {
                var parameter = Expression.Parameter(selectType, "p");
                var projector = Expression.Lambda(Expression.Call(typeof(Enumerable), "Single", new[] { returnType }, parameter), parameter);
                return new ProjectionExpression(
                    select,
                    projector); //TODO: maybe incorrect
            }

            var subquery = new ScalarExpression(returnType, select);

            GroupByInfo info;
            if(!argumentWasPredicate && _groupByMap.TryGetValue(projection, out info))
            {
                if (argument != null)
                {
                    _map[argument.Parameters[0]] = info.Element;
                    argExpression = Visit(argument.Body);
                }
                else if (!hasPredicateArgument)
                    argExpression = info.Element;

                aggregateExpression = new AggregateExpression(returnType, aggregateType, argExpression, distinct);

                if(projection == _currentGroupElement)
                    return aggregateExpression;

                return new AggregateSubqueryExpression(info.Alias, aggregateExpression, subquery);
            }

            return subquery;
        }

        private Expression BindDistinct(Expression source)
        {
            var projection = VisitSequence(source);
            var select = projection.Source;
            var alias = GetNextAlias();
            var fieldProjection = _projector.ProjectFields(projection.Projector, alias, projection.Source.Alias);
            return new ProjectionExpression(
                new SelectExpression(select.Type, alias, fieldProjection.Fields, projection.Source, null, null, null, true, null, null),
                fieldProjection.Projector);
        }

        private Expression BindFirstOrSingle(Expression source, LambdaExpression predicate, string kind, bool isRoot)
        {
            var projection = VisitSequence(source);
            Expression where = null;
            if (predicate != null)
            {
                _map[predicate.Parameters[0]] = projection.Projector;
                where = Visit(predicate.Body);
            }

            Expression take = kind.StartsWith("First") ? Expression.Constant(1) : null;
            if (take == null & kind.StartsWith("Single"))
                take = Expression.Constant(2);

            if (take != null || where != null)
            {
                var alias = GetNextAlias();
                var fieldProjection = _projector.ProjectFields(projection.Projector, alias, projection.Source.Alias);
                projection = new ProjectionExpression(
                    new SelectExpression(source.Type, alias, fieldProjection.Fields, projection.Source, where, null, null, false, null, take),
                    fieldProjection.Projector);
            }
            if (isRoot)
            {
                var elementType = projection.Projector.Type;
                var p = Expression.Parameter(typeof(IEnumerable<>).MakeGenericType(elementType), "p");
                var lambda = Expression.Lambda(Expression.Call(typeof(Enumerable), kind, new Type[] { elementType }, p), p);
                return new ProjectionExpression(projection.Source, projection.Projector, lambda);
            }
            return projection;
        }

        protected virtual Expression BindGroupBy(Expression source, LambdaExpression keySelector, LambdaExpression elementSelector, LambdaExpression resultSelector)
        {
            var projection = VisitSequence(source);
            
            _map[keySelector.Parameters[0]] = projection.Projector;
            var keyExpression = Visit(keySelector.Body);

            var elementExpression = projection.Projector;
            if (elementSelector != null)
            {
                _map[elementSelector.Parameters[0]] = projection.Projector;
                elementExpression = Visit(elementSelector.Body);
            }

            var subqueryBasis = VisitSequence(source);
            _map[keySelector.Parameters[0]] = subqueryBasis.Projector;
            var subqueryKeyExpression = Visit(keySelector.Body);

            var subqueryCorrelation = Expression.Equal(keyExpression, subqueryKeyExpression);

            var subqueryElementExpression = subqueryBasis.Projector;
            if (elementSelector != null)
            {
                _map[elementSelector.Parameters[0]] = subqueryBasis.Projector;
                subqueryElementExpression = Visit(elementSelector.Body);
            }

            var elementAlias = GetNextAlias();
            var elementProjection = _projector.ProjectFields(subqueryElementExpression, elementAlias, subqueryBasis.Source.Alias);
            var elementSubquery =
                new ProjectionExpression(
                    new SelectExpression(TypeSystem.GetSequenceType(subqueryElementExpression.Type), elementAlias, elementProjection.Fields, subqueryBasis.Source, subqueryCorrelation),
                    elementProjection.Projector);

            var alias = GetNextAlias();

            var info = new GroupByInfo(alias, elementExpression);
            _groupByMap[elementSubquery] = info;

            Expression resultExpression;
            if (resultSelector != null)
            {
                var saveGroupElement = _currentGroupElement;
                _currentGroupElement = elementSubquery;

                _map[resultSelector.Parameters[0]] = keyExpression;
                _map[resultSelector.Parameters[1]] = elementSubquery;
                resultExpression = Visit(resultSelector.Body);
                _currentGroupElement = saveGroupElement;
            }
            else
            {
                resultExpression = Expression.New(
                    typeof(Grouping<,>).MakeGenericType(keyExpression.Type, subqueryElementExpression.Type).GetConstructors()[0],
                    new[] { keyExpression, elementSubquery });
            }

            var fieldProjection = _projector.ProjectFields(resultExpression, alias, projection.Source.Alias);

            var projectedElementSubquery = ((NewExpression)fieldProjection.Projector).Arguments[1];
            _groupByMap[projectedElementSubquery] = info;

            return new ProjectionExpression(
                new SelectExpression(TypeSystem.GetSequenceType(resultExpression.Type), alias, new FieldDeclaration[0], projection.Source, null, null, keyExpression, false, null, null),
                fieldProjection.Projector);
        }

        private Expression BindOrderBy(Type resultType, Expression source, LambdaExpression orderSelector, OrderType orderType)
        {
            List<OrderExpression> thenBye = _thenBy;
            _thenBy = null;
            var projection = VisitSequence(source);

            _map[orderSelector.Parameters[0]] = projection.Projector;
            var orderings = new List<OrderExpression>();
            orderings.Add(new OrderExpression(orderType, Visit(orderSelector.Body)));
            if (thenBye != null)
            {
                for (int i = thenBye.Count - 1; i >= 0; i--)
                {
                    var oe = thenBye[i];
                    var lambda = (LambdaExpression)oe.Expression;
                    _map[lambda.Parameters[0]] = projection.Projector;
                    orderings.Add(new OrderExpression(oe.OrderType, Visit(lambda.Body)));
                }
            }

            var alias = GetNextAlias();
            var fieldProjection = _projector.ProjectFields(projection.Projector, alias, projection.Source.Alias);
            return new ProjectionExpression(
                new SelectExpression(resultType, alias, fieldProjection.Fields, projection.Source, null, orderings.AsReadOnly(), null, false, null, null),
                fieldProjection.Projector);
        }

        private Expression BindSelect(Type resultType, Expression source, LambdaExpression selector)
        {
            var projection = VisitSequence(source);
            _map[selector.Parameters[0]] = projection.Projector;
            var expression = Visit(selector.Body);
            var alias = GetNextAlias();
            var fieldProjection = _projector.ProjectFields(expression, alias, projection.Source.Alias);
            return new ProjectionExpression(
                new SelectExpression(resultType, alias, fieldProjection.Fields, projection.Source, null),
                fieldProjection.Projector);
        }

        private Expression BindSkip(Expression source, Expression skip)
        {
            var projection = VisitSequence(source);
            skip = Visit(skip);
            var select = projection.Source;
            var alias = GetNextAlias();
            var fieldProjection = _projector.ProjectFields(projection.Projector, alias, projection.Source.Alias);
            return new ProjectionExpression(
                new SelectExpression(select.Type, alias, fieldProjection.Fields, projection.Source, null, null, null, false, skip, null),
                fieldProjection.Projector);
        }

        private Expression BindTake(Expression source, Expression take)
        {
            var projection = VisitSequence(source);
            take = Visit(take);
            var select = projection.Source;
            var alias = GetNextAlias();
            var fieldProjection = _projector.ProjectFields(projection.Projector, alias, projection.Source.Alias);
            return new ProjectionExpression(
                new SelectExpression(select.Type, alias, fieldProjection.Fields, projection.Source, null, null, null, false, null, take),
                fieldProjection.Projector);
        }

        private Expression BindThenBy(Expression source, LambdaExpression orderSelector, OrderType orderType)
        {
            if (_thenBy == null)
                _thenBy = new List<OrderExpression>();

            _thenBy.Add(new OrderExpression(orderType, orderSelector));
            return Visit(source);
        }

        private Expression BindWhere(Type resultType, Expression source, LambdaExpression predicate)
        {
            var projection = VisitSequence(source);
            _map[predicate.Parameters[0]] = projection.Projector;
            var where = Visit(predicate.Body);
            var alias = GetNextAlias();
            var fieldProjection = _projector.ProjectFields(projection.Projector, alias, projection.Source.Alias);
            return new ProjectionExpression(
                new SelectExpression(resultType, alias, fieldProjection.Fields, projection.Source, where),
                fieldProjection.Projector);
        }

        private ProjectionExpression GetCollectionProjection(object value)
        {
            var collectionAlias = GetNextAlias();
            var selectAlias = GetNextAlias();
            var collection = (IMongoQueryable)value;
            var bindings = new List<MemberBinding>();
            var fields = new List<FieldDeclaration>();
            var resultType = typeof(IEnumerable<>).MakeGenericType(collection.ElementType);
            return new ProjectionExpression(
                new SelectExpression(resultType, selectAlias, fields, new CollectionExpression(resultType, collectionAlias, collection.Database, collection.CollectionName, collection.ElementType), null),
                Expression.Parameter(collection.ElementType, "document"));
        }

        private Expression BuildPredicateEqual(IEnumerable<Expression> source1, IEnumerable<Expression> source2)
        {
            var en1 = source1.GetEnumerator();
            var en2 = source2.GetEnumerator();
            Expression result = null;
            while (en1.MoveNext() && en2.MoveNext())
            {
                Expression compare = Expression.Equal(en1.Current, en2.Current);
                result = (result == null) ? compare : Expression.And(result, compare);
            }
            return result;
        }

        private ProjectionExpression ConvertToSequence(Expression expression)
        {
            switch (expression.NodeType)
            {
                case (ExpressionType)MongoExpressionType.Projection:
                    return (ProjectionExpression)expression;
                case ExpressionType.New:
                    NewExpression newExpression = (NewExpression)expression;
                    if (expression.Type.IsGenericType && expression.Type.GetGenericTypeDefinition() == typeof(Grouping<,>))
                        return (ProjectionExpression)newExpression.Arguments[1];
                    break;
            }

            throw new NotSupportedException(string.Format("The expression of type '{0}' is not a sequence", expression.Type));
        }

        private bool IsOperationOnAField(MethodCallExpression m)
        {
            return _inField
                || m.Arguments[0].NodeType == (ExpressionType)MongoExpressionType.Field
                || (m.Arguments.Count == 2 && m.Arguments[1].NodeType == (ExpressionType)MongoExpressionType.Field);
        }

        private ProjectionExpression VisitSequence(Expression source)
        {
            return ConvertToSequence(Visit(source));
        }

        private static bool CanBeField(Expression expression)
        {
            switch (expression.NodeType)
            {
<<<<<<< HEAD
                case (ExpressionType)MongoExpressionType.Field:
                case (ExpressionType)MongoExpressionType.Scalar:
                case (ExpressionType)MongoExpressionType.AggregateSubquery:
                case (ExpressionType)MongoExpressionType.Aggregate:
=======
                case (ExpressionType)MongoExpressionType.Aggregate:
                case (ExpressionType)MongoExpressionType.AggregateSubquery:
                case (ExpressionType)MongoExpressionType.Field:
                case (ExpressionType)MongoExpressionType.Scalar:
>>>>>>> f7f7ef61
                    return true;
                default:
                    return false;
            }
        }

        private static AggregateType GetAggregateType(string methodName)
        {
            switch (methodName)
            {
                case "Count":
                    return AggregateType.Count;
                case "Sum":
                    return AggregateType.Sum;
                case "Average":
                    return AggregateType.Average;
                case "Min":
                    return AggregateType.Min;
                case "Max":
                    return AggregateType.Max;
            }

            throw new NotSupportedException(string.Format("Aggregate of type '{0}' is not supported.", methodName));
        }

        internal string GetNextAlias()
        {
            return "_$" + (_aliasCount++);
        }

        private static bool HasPredicateArgument(AggregateType aggregateType)
        {
            return aggregateType == AggregateType.Count;
        }

        private static bool IsCollection(object value)
        {
            var q = value as IMongoQueryable;
            return q != null && q.Expression.NodeType == ExpressionType.Constant;
        }

        private static bool MembersMatch(MemberInfo a, MemberInfo b)
        {
            if (a == b)
                return true;
            if (a is MethodInfo && b is PropertyInfo)
                return a == ((PropertyInfo)b).GetGetMethod();
            else if (a is PropertyInfo && b is MethodInfo)
                return ((PropertyInfo)a).GetGetMethod() == b;
            return false;
        }

        private static Expression StripQuotes(Expression e)
        {
            while (e.NodeType == ExpressionType.Quote)
                e = ((UnaryExpression)e).Operand;
            return e;
        }

        private class GroupByInfo
        {
            public string Alias { get; private set; }
            public Expression Element { get; private set; }

            public GroupByInfo(string alias, Expression element)
            {
                Alias = alias;
                Element = element;
            }

        }
    }
}<|MERGE_RESOLUTION|>--- conflicted
+++ resolved
@@ -1,583 +1,576 @@
-﻿using System;
-using System.Collections.Generic;
-using System.Linq;
-using System.Linq.Expressions;
-using System.Reflection;
-using System.Text;
-
-using MongoDB.Linq.Expressions;
-
-namespace MongoDB.Linq
-{
-    internal class QueryBinder : MongoExpressionVisitor
-    {
-        private int _aliasCount;
-        private Expression _currentGroupElement;
-        private Dictionary<Expression, GroupByInfo> _groupByMap;
-        private Dictionary<ParameterExpression, Expression> _map;
-        private FieldProjector _projector;
-        private IQueryProvider _provider;
-        private Expression _root;
-        private List<OrderExpression> _thenBy;
-        private bool _inField;
-
-        public QueryBinder(IQueryProvider provider, Expression root)
-        {
-            _projector = new FieldProjector(CanBeField);
-            _provider = provider;
-            _root = root;
-        }
-
-        public Expression Bind(Expression expression)
-        {
-            _inField = false;
-            _map = new Dictionary<ParameterExpression, Expression>();
-            _groupByMap = new Dictionary<Expression, GroupByInfo>();
-            return Visit(expression);
-        }
-
-        protected override Expression VisitBinary(BinaryExpression b)
-        {
-            //reverse the conditionals if the left one is a constant to make things easier in the formatter...
-            if (b.Left.NodeType == ExpressionType.Constant)
-                b = Expression.MakeBinary(b.NodeType, b.Right, b.Left, b.IsLiftedToNull, b.Method, b.Conversion);
-
-            return base.VisitBinary(b);
-        }
-
-        protected override Expression VisitConstant(ConstantExpression c)
-        {
-            if (IsCollection(c.Value))
-                return GetCollectionProjection(c.Value);
-            return base.VisitConstant(c);
-        }
-
-        protected override Expression VisitField(FieldExpression f)
-        {
-            _inField = true;
-            var e = base.VisitField(f);
-            _inField = false;
-            return e;
-        }
-
-        protected override Expression VisitMemberAccess(MemberExpression m)
-        {
-            var source = Visit(m.Expression);
-            switch (source.NodeType)
-            {
-                case ExpressionType.MemberInit:
-                    var init = (MemberInitExpression)source;
-                    for (int i = 0, n = init.Bindings.Count; i < n; i++)
-                    {
-                        var ma = init.Bindings[i] as MemberAssignment;
-                        if (ma != null && MembersMatch(ma.Member, m.Member))
-                            return ma.Expression;
-                    }
-                    break;
-                case ExpressionType.New:
-                    var nex = (NewExpression)source;
-                    if (nex.Members != null)
-                    {
-                        for (int i = 0, n = nex.Members.Count; i < n; i++)
-                        {
-                            if (MembersMatch(nex.Members[i], m.Member))
-                                return nex.Arguments[i];
-                        }
-                    }
-                    break;
-            }
-
-            if (source == m.Expression)
-                return m;
-
-            return m = Expression.MakeMemberAccess(source, m.Member);
-        }
-
-        protected override Expression VisitMethodCall(MethodCallExpression m)
-        {
-            if (m.Method.DeclaringType == typeof(Queryable) || m.Method.DeclaringType == typeof(Enumerable))
-            {
-                //if we are running off a field expression, things get handled in the QueryFormatter
-                if (!IsOperationOnAField(m))
-                {
-                    switch (m.Method.Name)
-                    {
-                        case "Where":
-                            return BindWhere(m.Type, m.Arguments[0], (LambdaExpression)StripQuotes(m.Arguments[1]));
-                        case "Select":
-                            return BindSelect(m.Type, m.Arguments[0], (LambdaExpression)StripQuotes(m.Arguments[1]));
-                        case "OrderBy":
-                            return BindOrderBy(m.Type, m.Arguments[0], (LambdaExpression)StripQuotes(m.Arguments[1]), OrderType.Ascending);
-                        case "OrderByDescending":
-                            return BindOrderBy(m.Type, m.Arguments[0], (LambdaExpression)StripQuotes(m.Arguments[1]), OrderType.Descending);
-                        case "ThenBy":
-                            return BindThenBy(m.Arguments[0], (LambdaExpression)StripQuotes(m.Arguments[1]), OrderType.Ascending);
-                        case "ThenByDescending":
-                            return BindThenBy(m.Arguments[0], (LambdaExpression)StripQuotes(m.Arguments[1]), OrderType.Descending);
-                        case "Take":
-                            if (m.Arguments.Count == 2)
-                                return this.BindTake(m.Arguments[0], m.Arguments[1]);
-                            break;
-                        case "Skip":
-                            if (m.Arguments.Count == 2)
-                                return this.BindSkip(m.Arguments[0], m.Arguments[1]);
-                            break;
-                        case "First":
-                        case "FirstOrDefault":
-                        case "Single":
-                        case "SingleOrDefault":
-                            if (m.Arguments.Count == 1)
-                                return BindFirstOrSingle(m.Arguments[0], null, m.Method.Name, m == _root);
-                            else if (m.Arguments.Count == 2)
-                            {
-                                var predicate = (LambdaExpression)StripQuotes(m.Arguments[1]);
-                                return BindFirstOrSingle(m.Arguments[0], predicate, m.Method.Name, m == _root);
-                            }
-                            break;
-                        case "Count":
-                        case "Sum":
-                        case "Average":
-                        case "Min":
-                        case "Max":
-                            if (m.Arguments.Count == 1)
-                                return BindAggregate(m.Arguments[0], m.Method, null, m == _root);
-                            else if (m.Arguments.Count == 2)
-                            {
-                                var argument = (LambdaExpression)StripQuotes(m.Arguments[1]);
-                                return BindAggregate(m.Arguments[0], m.Method, argument, m == _root);
-                            }
-                            break;
-                        case "GroupBy":
-                            if (m.Arguments.Count == 2)
-                                return BindGroupBy(m.Arguments[0], (LambdaExpression)StripQuotes(m.Arguments[1]), null, null);
-                            else if(m.Arguments.Count == 3)
-                                return BindGroupBy(m.Arguments[0], (LambdaExpression)StripQuotes(m.Arguments[1]), (LambdaExpression)StripQuotes(m.Arguments[2]), null);
-                            else if (m.Arguments.Count == 4)
-                                return BindGroupBy(m.Arguments[0], (LambdaExpression)StripQuotes(m.Arguments[1]), (LambdaExpression)StripQuotes(m.Arguments[2]), (LambdaExpression)StripQuotes(m.Arguments[3]));
-                            break;
-                    }
-                    throw new NotSupportedException(string.Format("The method '{0}' is not supported", m.Method.Name));
-                }
-            }
-            return base.VisitMethodCall(m);
-        }
-
-        protected override Expression VisitParameter(ParameterExpression p)
-        {
-            Expression e;
-            if (_map.TryGetValue(p, out e))
-                return e;
-            return p;
-        }
-
-        private Expression BindAggregate(Expression source, MethodInfo method, LambdaExpression argument, bool isRoot)
-        {
-            var returnType = method.ReturnType;
-            var aggregateType = GetAggregateType(method.Name);
-            bool hasPredicateArgument = HasPredicateArgument(aggregateType);
-            bool distinct = false;
-            bool argumentWasPredicate = false;
-
-            var methodCallExpression = source as MethodCallExpression;
-            if (methodCallExpression != null && !hasPredicateArgument && argument == null)
-            {
-                if(methodCallExpression.Method.Name == "Distinct" && methodCallExpression.Arguments.Count == 1 
-                    && (methodCallExpression.Method.DeclaringType == typeof(Queryable) || methodCallExpression.Method.DeclaringType == typeof(Enumerable)))
-                {
-                    source = methodCallExpression.Arguments[0];
-                    distinct = true;
-                }
-            }
-
-            if (argument != null && hasPredicateArgument)
-            {
-                source = Expression.Call(typeof(Queryable), "Where", method.GetGenericArguments(), source, argument);
-                argument = null;
-                argumentWasPredicate = true;
-            }
-
-            var projection = VisitSequence(source);
-            Expression argExpression = null;
-            if (argument != null)
-            {
-                _map[argument.Parameters[0]] = projection.Projector;
-                argExpression = Visit(argument.Body);
-            }
-            else if(!hasPredicateArgument)
-                argExpression = projection.Projector;
-
-            var alias = GetNextAlias();
-            var fieldProjection = _projector.ProjectFields(projection.Projector, alias, projection.Source.Alias);
-            Expression aggregateExpression = new AggregateExpression(returnType, aggregateType, argExpression, distinct);
-            var selectType = typeof(IEnumerable<>).MakeGenericType(returnType);
-            var select = new SelectExpression(selectType, alias, new[] { new FieldDeclaration("", aggregateExpression) }, projection.Source, null);
-
-            if (isRoot)
-            {
-                var parameter = Expression.Parameter(selectType, "p");
-                var projector = Expression.Lambda(Expression.Call(typeof(Enumerable), "Single", new[] { returnType }, parameter), parameter);
-                return new ProjectionExpression(
-                    select,
-                    projector); //TODO: maybe incorrect
-            }
-
-            var subquery = new ScalarExpression(returnType, select);
-
-            GroupByInfo info;
-            if(!argumentWasPredicate && _groupByMap.TryGetValue(projection, out info))
-            {
-                if (argument != null)
-                {
-                    _map[argument.Parameters[0]] = info.Element;
-                    argExpression = Visit(argument.Body);
-                }
-                else if (!hasPredicateArgument)
-                    argExpression = info.Element;
-
-                aggregateExpression = new AggregateExpression(returnType, aggregateType, argExpression, distinct);
-
-                if(projection == _currentGroupElement)
-                    return aggregateExpression;
-
-                return new AggregateSubqueryExpression(info.Alias, aggregateExpression, subquery);
-            }
-
-            return subquery;
-        }
-
-        private Expression BindDistinct(Expression source)
-        {
-            var projection = VisitSequence(source);
-            var select = projection.Source;
-            var alias = GetNextAlias();
-            var fieldProjection = _projector.ProjectFields(projection.Projector, alias, projection.Source.Alias);
-            return new ProjectionExpression(
-                new SelectExpression(select.Type, alias, fieldProjection.Fields, projection.Source, null, null, null, true, null, null),
-                fieldProjection.Projector);
-        }
-
-        private Expression BindFirstOrSingle(Expression source, LambdaExpression predicate, string kind, bool isRoot)
-        {
-            var projection = VisitSequence(source);
-            Expression where = null;
-            if (predicate != null)
-            {
-                _map[predicate.Parameters[0]] = projection.Projector;
-                where = Visit(predicate.Body);
-            }
-
-            Expression take = kind.StartsWith("First") ? Expression.Constant(1) : null;
-            if (take == null & kind.StartsWith("Single"))
-                take = Expression.Constant(2);
-
-            if (take != null || where != null)
-            {
-                var alias = GetNextAlias();
-                var fieldProjection = _projector.ProjectFields(projection.Projector, alias, projection.Source.Alias);
-                projection = new ProjectionExpression(
-                    new SelectExpression(source.Type, alias, fieldProjection.Fields, projection.Source, where, null, null, false, null, take),
-                    fieldProjection.Projector);
-            }
-            if (isRoot)
-            {
-                var elementType = projection.Projector.Type;
-                var p = Expression.Parameter(typeof(IEnumerable<>).MakeGenericType(elementType), "p");
-                var lambda = Expression.Lambda(Expression.Call(typeof(Enumerable), kind, new Type[] { elementType }, p), p);
-                return new ProjectionExpression(projection.Source, projection.Projector, lambda);
-            }
-            return projection;
-        }
-
-        protected virtual Expression BindGroupBy(Expression source, LambdaExpression keySelector, LambdaExpression elementSelector, LambdaExpression resultSelector)
-        {
-            var projection = VisitSequence(source);
-            
-            _map[keySelector.Parameters[0]] = projection.Projector;
-            var keyExpression = Visit(keySelector.Body);
-
-            var elementExpression = projection.Projector;
-            if (elementSelector != null)
-            {
-                _map[elementSelector.Parameters[0]] = projection.Projector;
-                elementExpression = Visit(elementSelector.Body);
-            }
-
-            var subqueryBasis = VisitSequence(source);
-            _map[keySelector.Parameters[0]] = subqueryBasis.Projector;
-            var subqueryKeyExpression = Visit(keySelector.Body);
-
-            var subqueryCorrelation = Expression.Equal(keyExpression, subqueryKeyExpression);
-
-            var subqueryElementExpression = subqueryBasis.Projector;
-            if (elementSelector != null)
-            {
-                _map[elementSelector.Parameters[0]] = subqueryBasis.Projector;
-                subqueryElementExpression = Visit(elementSelector.Body);
-            }
-
-            var elementAlias = GetNextAlias();
-            var elementProjection = _projector.ProjectFields(subqueryElementExpression, elementAlias, subqueryBasis.Source.Alias);
-            var elementSubquery =
-                new ProjectionExpression(
-                    new SelectExpression(TypeSystem.GetSequenceType(subqueryElementExpression.Type), elementAlias, elementProjection.Fields, subqueryBasis.Source, subqueryCorrelation),
-                    elementProjection.Projector);
-
-            var alias = GetNextAlias();
-
-            var info = new GroupByInfo(alias, elementExpression);
-            _groupByMap[elementSubquery] = info;
-
-            Expression resultExpression;
-            if (resultSelector != null)
-            {
-                var saveGroupElement = _currentGroupElement;
-                _currentGroupElement = elementSubquery;
-
-                _map[resultSelector.Parameters[0]] = keyExpression;
-                _map[resultSelector.Parameters[1]] = elementSubquery;
-                resultExpression = Visit(resultSelector.Body);
-                _currentGroupElement = saveGroupElement;
-            }
-            else
-            {
-                resultExpression = Expression.New(
-                    typeof(Grouping<,>).MakeGenericType(keyExpression.Type, subqueryElementExpression.Type).GetConstructors()[0],
-                    new[] { keyExpression, elementSubquery });
-            }
-
-            var fieldProjection = _projector.ProjectFields(resultExpression, alias, projection.Source.Alias);
-
-            var projectedElementSubquery = ((NewExpression)fieldProjection.Projector).Arguments[1];
-            _groupByMap[projectedElementSubquery] = info;
-
-            return new ProjectionExpression(
-                new SelectExpression(TypeSystem.GetSequenceType(resultExpression.Type), alias, new FieldDeclaration[0], projection.Source, null, null, keyExpression, false, null, null),
-                fieldProjection.Projector);
-        }
-
-        private Expression BindOrderBy(Type resultType, Expression source, LambdaExpression orderSelector, OrderType orderType)
-        {
-            List<OrderExpression> thenBye = _thenBy;
-            _thenBy = null;
-            var projection = VisitSequence(source);
-
-            _map[orderSelector.Parameters[0]] = projection.Projector;
-            var orderings = new List<OrderExpression>();
-            orderings.Add(new OrderExpression(orderType, Visit(orderSelector.Body)));
-            if (thenBye != null)
-            {
-                for (int i = thenBye.Count - 1; i >= 0; i--)
-                {
-                    var oe = thenBye[i];
-                    var lambda = (LambdaExpression)oe.Expression;
-                    _map[lambda.Parameters[0]] = projection.Projector;
-                    orderings.Add(new OrderExpression(oe.OrderType, Visit(lambda.Body)));
-                }
-            }
-
-            var alias = GetNextAlias();
-            var fieldProjection = _projector.ProjectFields(projection.Projector, alias, projection.Source.Alias);
-            return new ProjectionExpression(
-                new SelectExpression(resultType, alias, fieldProjection.Fields, projection.Source, null, orderings.AsReadOnly(), null, false, null, null),
-                fieldProjection.Projector);
-        }
-
-        private Expression BindSelect(Type resultType, Expression source, LambdaExpression selector)
-        {
-            var projection = VisitSequence(source);
-            _map[selector.Parameters[0]] = projection.Projector;
-            var expression = Visit(selector.Body);
-            var alias = GetNextAlias();
-            var fieldProjection = _projector.ProjectFields(expression, alias, projection.Source.Alias);
-            return new ProjectionExpression(
-                new SelectExpression(resultType, alias, fieldProjection.Fields, projection.Source, null),
-                fieldProjection.Projector);
-        }
-
-        private Expression BindSkip(Expression source, Expression skip)
-        {
-            var projection = VisitSequence(source);
-            skip = Visit(skip);
-            var select = projection.Source;
-            var alias = GetNextAlias();
-            var fieldProjection = _projector.ProjectFields(projection.Projector, alias, projection.Source.Alias);
-            return new ProjectionExpression(
-                new SelectExpression(select.Type, alias, fieldProjection.Fields, projection.Source, null, null, null, false, skip, null),
-                fieldProjection.Projector);
-        }
-
-        private Expression BindTake(Expression source, Expression take)
-        {
-            var projection = VisitSequence(source);
-            take = Visit(take);
-            var select = projection.Source;
-            var alias = GetNextAlias();
-            var fieldProjection = _projector.ProjectFields(projection.Projector, alias, projection.Source.Alias);
-            return new ProjectionExpression(
-                new SelectExpression(select.Type, alias, fieldProjection.Fields, projection.Source, null, null, null, false, null, take),
-                fieldProjection.Projector);
-        }
-
-        private Expression BindThenBy(Expression source, LambdaExpression orderSelector, OrderType orderType)
-        {
-            if (_thenBy == null)
-                _thenBy = new List<OrderExpression>();
-
-            _thenBy.Add(new OrderExpression(orderType, orderSelector));
-            return Visit(source);
-        }
-
-        private Expression BindWhere(Type resultType, Expression source, LambdaExpression predicate)
-        {
-            var projection = VisitSequence(source);
-            _map[predicate.Parameters[0]] = projection.Projector;
-            var where = Visit(predicate.Body);
-            var alias = GetNextAlias();
-            var fieldProjection = _projector.ProjectFields(projection.Projector, alias, projection.Source.Alias);
-            return new ProjectionExpression(
-                new SelectExpression(resultType, alias, fieldProjection.Fields, projection.Source, where),
-                fieldProjection.Projector);
-        }
-
-        private ProjectionExpression GetCollectionProjection(object value)
-        {
-            var collectionAlias = GetNextAlias();
-            var selectAlias = GetNextAlias();
-            var collection = (IMongoQueryable)value;
-            var bindings = new List<MemberBinding>();
-            var fields = new List<FieldDeclaration>();
-            var resultType = typeof(IEnumerable<>).MakeGenericType(collection.ElementType);
-            return new ProjectionExpression(
-                new SelectExpression(resultType, selectAlias, fields, new CollectionExpression(resultType, collectionAlias, collection.Database, collection.CollectionName, collection.ElementType), null),
-                Expression.Parameter(collection.ElementType, "document"));
-        }
-
-        private Expression BuildPredicateEqual(IEnumerable<Expression> source1, IEnumerable<Expression> source2)
-        {
-            var en1 = source1.GetEnumerator();
-            var en2 = source2.GetEnumerator();
-            Expression result = null;
-            while (en1.MoveNext() && en2.MoveNext())
-            {
-                Expression compare = Expression.Equal(en1.Current, en2.Current);
-                result = (result == null) ? compare : Expression.And(result, compare);
-            }
-            return result;
-        }
-
-        private ProjectionExpression ConvertToSequence(Expression expression)
-        {
-            switch (expression.NodeType)
-            {
-                case (ExpressionType)MongoExpressionType.Projection:
-                    return (ProjectionExpression)expression;
-                case ExpressionType.New:
-                    NewExpression newExpression = (NewExpression)expression;
-                    if (expression.Type.IsGenericType && expression.Type.GetGenericTypeDefinition() == typeof(Grouping<,>))
-                        return (ProjectionExpression)newExpression.Arguments[1];
-                    break;
-            }
-
-            throw new NotSupportedException(string.Format("The expression of type '{0}' is not a sequence", expression.Type));
-        }
-
-        private bool IsOperationOnAField(MethodCallExpression m)
-        {
-            return _inField
-                || m.Arguments[0].NodeType == (ExpressionType)MongoExpressionType.Field
-                || (m.Arguments.Count == 2 && m.Arguments[1].NodeType == (ExpressionType)MongoExpressionType.Field);
-        }
-
-        private ProjectionExpression VisitSequence(Expression source)
-        {
-            return ConvertToSequence(Visit(source));
-        }
-
-        private static bool CanBeField(Expression expression)
-        {
-            switch (expression.NodeType)
-            {
-<<<<<<< HEAD
-                case (ExpressionType)MongoExpressionType.Field:
-                case (ExpressionType)MongoExpressionType.Scalar:
-                case (ExpressionType)MongoExpressionType.AggregateSubquery:
-                case (ExpressionType)MongoExpressionType.Aggregate:
-=======
-                case (ExpressionType)MongoExpressionType.Aggregate:
-                case (ExpressionType)MongoExpressionType.AggregateSubquery:
-                case (ExpressionType)MongoExpressionType.Field:
-                case (ExpressionType)MongoExpressionType.Scalar:
->>>>>>> f7f7ef61
-                    return true;
-                default:
-                    return false;
-            }
-        }
-
-        private static AggregateType GetAggregateType(string methodName)
-        {
-            switch (methodName)
-            {
-                case "Count":
-                    return AggregateType.Count;
-                case "Sum":
-                    return AggregateType.Sum;
-                case "Average":
-                    return AggregateType.Average;
-                case "Min":
-                    return AggregateType.Min;
-                case "Max":
-                    return AggregateType.Max;
-            }
-
-            throw new NotSupportedException(string.Format("Aggregate of type '{0}' is not supported.", methodName));
-        }
-
-        internal string GetNextAlias()
-        {
-            return "_$" + (_aliasCount++);
-        }
-
-        private static bool HasPredicateArgument(AggregateType aggregateType)
-        {
-            return aggregateType == AggregateType.Count;
-        }
-
-        private static bool IsCollection(object value)
-        {
-            var q = value as IMongoQueryable;
-            return q != null && q.Expression.NodeType == ExpressionType.Constant;
-        }
-
-        private static bool MembersMatch(MemberInfo a, MemberInfo b)
-        {
-            if (a == b)
-                return true;
-            if (a is MethodInfo && b is PropertyInfo)
-                return a == ((PropertyInfo)b).GetGetMethod();
-            else if (a is PropertyInfo && b is MethodInfo)
-                return ((PropertyInfo)a).GetGetMethod() == b;
-            return false;
-        }
-
-        private static Expression StripQuotes(Expression e)
-        {
-            while (e.NodeType == ExpressionType.Quote)
-                e = ((UnaryExpression)e).Operand;
-            return e;
-        }
-
-        private class GroupByInfo
-        {
-            public string Alias { get; private set; }
-            public Expression Element { get; private set; }
-
-            public GroupByInfo(string alias, Expression element)
-            {
-                Alias = alias;
-                Element = element;
-            }
-
-        }
-    }
-}+﻿using System;
+using System.Collections.Generic;
+using System.Linq;
+using System.Linq.Expressions;
+using System.Reflection;
+using System.Text;
+
+using MongoDB.Linq.Expressions;
+
+namespace MongoDB.Linq
+{
+    internal class QueryBinder : MongoExpressionVisitor
+    {
+        private int _aliasCount;
+        private Expression _currentGroupElement;
+        private Dictionary<Expression, GroupByInfo> _groupByMap;
+        private Dictionary<ParameterExpression, Expression> _map;
+        private FieldProjector _projector;
+        private IQueryProvider _provider;
+        private Expression _root;
+        private List<OrderExpression> _thenBy;
+        private bool _inField;
+
+        public QueryBinder(IQueryProvider provider, Expression root)
+        {
+            _projector = new FieldProjector(CanBeField);
+            _provider = provider;
+            _root = root;
+        }
+
+        public Expression Bind(Expression expression)
+        {
+            _inField = false;
+            _map = new Dictionary<ParameterExpression, Expression>();
+            _groupByMap = new Dictionary<Expression, GroupByInfo>();
+            return Visit(expression);
+        }
+
+        protected override Expression VisitBinary(BinaryExpression b)
+        {
+            //reverse the conditionals if the left one is a constant to make things easier in the formatter...
+            if (b.Left.NodeType == ExpressionType.Constant)
+                b = Expression.MakeBinary(b.NodeType, b.Right, b.Left, b.IsLiftedToNull, b.Method, b.Conversion);
+
+            return base.VisitBinary(b);
+        }
+
+        protected override Expression VisitConstant(ConstantExpression c)
+        {
+            if (IsCollection(c.Value))
+                return GetCollectionProjection(c.Value);
+            return base.VisitConstant(c);
+        }
+
+        protected override Expression VisitField(FieldExpression f)
+        {
+            _inField = true;
+            var e = base.VisitField(f);
+            _inField = false;
+            return e;
+        }
+
+        protected override Expression VisitMemberAccess(MemberExpression m)
+        {
+            var source = Visit(m.Expression);
+            switch (source.NodeType)
+            {
+                case ExpressionType.MemberInit:
+                    var init = (MemberInitExpression)source;
+                    for (int i = 0, n = init.Bindings.Count; i < n; i++)
+                    {
+                        var ma = init.Bindings[i] as MemberAssignment;
+                        if (ma != null && MembersMatch(ma.Member, m.Member))
+                            return ma.Expression;
+                    }
+                    break;
+                case ExpressionType.New:
+                    var nex = (NewExpression)source;
+                    if (nex.Members != null)
+                    {
+                        for (int i = 0, n = nex.Members.Count; i < n; i++)
+                        {
+                            if (MembersMatch(nex.Members[i], m.Member))
+                                return nex.Arguments[i];
+                        }
+                    }
+                    break;
+            }
+
+            if (source == m.Expression)
+                return m;
+
+            return m = Expression.MakeMemberAccess(source, m.Member);
+        }
+
+        protected override Expression VisitMethodCall(MethodCallExpression m)
+        {
+            if (m.Method.DeclaringType == typeof(Queryable) || m.Method.DeclaringType == typeof(Enumerable))
+            {
+                //if we are running off a field expression, things get handled in the QueryFormatter
+                if (!IsOperationOnAField(m))
+                {
+                    switch (m.Method.Name)
+                    {
+                        case "Where":
+                            return BindWhere(m.Type, m.Arguments[0], (LambdaExpression)StripQuotes(m.Arguments[1]));
+                        case "Select":
+                            return BindSelect(m.Type, m.Arguments[0], (LambdaExpression)StripQuotes(m.Arguments[1]));
+                        case "OrderBy":
+                            return BindOrderBy(m.Type, m.Arguments[0], (LambdaExpression)StripQuotes(m.Arguments[1]), OrderType.Ascending);
+                        case "OrderByDescending":
+                            return BindOrderBy(m.Type, m.Arguments[0], (LambdaExpression)StripQuotes(m.Arguments[1]), OrderType.Descending);
+                        case "ThenBy":
+                            return BindThenBy(m.Arguments[0], (LambdaExpression)StripQuotes(m.Arguments[1]), OrderType.Ascending);
+                        case "ThenByDescending":
+                            return BindThenBy(m.Arguments[0], (LambdaExpression)StripQuotes(m.Arguments[1]), OrderType.Descending);
+                        case "Take":
+                            if (m.Arguments.Count == 2)
+                                return this.BindTake(m.Arguments[0], m.Arguments[1]);
+                            break;
+                        case "Skip":
+                            if (m.Arguments.Count == 2)
+                                return this.BindSkip(m.Arguments[0], m.Arguments[1]);
+                            break;
+                        case "First":
+                        case "FirstOrDefault":
+                        case "Single":
+                        case "SingleOrDefault":
+                            if (m.Arguments.Count == 1)
+                                return BindFirstOrSingle(m.Arguments[0], null, m.Method.Name, m == _root);
+                            else if (m.Arguments.Count == 2)
+                            {
+                                var predicate = (LambdaExpression)StripQuotes(m.Arguments[1]);
+                                return BindFirstOrSingle(m.Arguments[0], predicate, m.Method.Name, m == _root);
+                            }
+                            break;
+                        case "Count":
+                        case "Sum":
+                        case "Average":
+                        case "Min":
+                        case "Max":
+                            if (m.Arguments.Count == 1)
+                                return BindAggregate(m.Arguments[0], m.Method, null, m == _root);
+                            else if (m.Arguments.Count == 2)
+                            {
+                                var argument = (LambdaExpression)StripQuotes(m.Arguments[1]);
+                                return BindAggregate(m.Arguments[0], m.Method, argument, m == _root);
+                            }
+                            break;
+                        case "GroupBy":
+                            if (m.Arguments.Count == 2)
+                                return BindGroupBy(m.Arguments[0], (LambdaExpression)StripQuotes(m.Arguments[1]), null, null);
+                            else if(m.Arguments.Count == 3)
+                                return BindGroupBy(m.Arguments[0], (LambdaExpression)StripQuotes(m.Arguments[1]), (LambdaExpression)StripQuotes(m.Arguments[2]), null);
+                            else if (m.Arguments.Count == 4)
+                                return BindGroupBy(m.Arguments[0], (LambdaExpression)StripQuotes(m.Arguments[1]), (LambdaExpression)StripQuotes(m.Arguments[2]), (LambdaExpression)StripQuotes(m.Arguments[3]));
+                            break;
+                    }
+                    throw new NotSupportedException(string.Format("The method '{0}' is not supported", m.Method.Name));
+                }
+            }
+            return base.VisitMethodCall(m);
+        }
+
+        protected override Expression VisitParameter(ParameterExpression p)
+        {
+            Expression e;
+            if (_map.TryGetValue(p, out e))
+                return e;
+            return p;
+        }
+
+        private Expression BindAggregate(Expression source, MethodInfo method, LambdaExpression argument, bool isRoot)
+        {
+            var returnType = method.ReturnType;
+            var aggregateType = GetAggregateType(method.Name);
+            bool hasPredicateArgument = HasPredicateArgument(aggregateType);
+            bool distinct = false;
+            bool argumentWasPredicate = false;
+
+            var methodCallExpression = source as MethodCallExpression;
+            if (methodCallExpression != null && !hasPredicateArgument && argument == null)
+            {
+                if(methodCallExpression.Method.Name == "Distinct" && methodCallExpression.Arguments.Count == 1 
+                    && (methodCallExpression.Method.DeclaringType == typeof(Queryable) || methodCallExpression.Method.DeclaringType == typeof(Enumerable)))
+                {
+                    source = methodCallExpression.Arguments[0];
+                    distinct = true;
+                }
+            }
+
+            if (argument != null && hasPredicateArgument)
+            {
+                source = Expression.Call(typeof(Queryable), "Where", method.GetGenericArguments(), source, argument);
+                argument = null;
+                argumentWasPredicate = true;
+            }
+
+            var projection = VisitSequence(source);
+            Expression argExpression = null;
+            if (argument != null)
+            {
+                _map[argument.Parameters[0]] = projection.Projector;
+                argExpression = Visit(argument.Body);
+            }
+            else if(!hasPredicateArgument)
+                argExpression = projection.Projector;
+
+            var alias = GetNextAlias();
+            var fieldProjection = _projector.ProjectFields(projection.Projector, alias, projection.Source.Alias);
+            Expression aggregateExpression = new AggregateExpression(returnType, aggregateType, argExpression, distinct);
+            var selectType = typeof(IEnumerable<>).MakeGenericType(returnType);
+            var select = new SelectExpression(selectType, alias, new[] { new FieldDeclaration("", aggregateExpression) }, projection.Source, null);
+
+            if (isRoot)
+            {
+                var parameter = Expression.Parameter(selectType, "p");
+                var projector = Expression.Lambda(Expression.Call(typeof(Enumerable), "Single", new[] { returnType }, parameter), parameter);
+                return new ProjectionExpression(
+                    select,
+                    projector); //TODO: maybe incorrect
+            }
+
+            var subquery = new ScalarExpression(returnType, select);
+
+            GroupByInfo info;
+            if(!argumentWasPredicate && _groupByMap.TryGetValue(projection, out info))
+            {
+                if (argument != null)
+                {
+                    _map[argument.Parameters[0]] = info.Element;
+                    argExpression = Visit(argument.Body);
+                }
+                else if (!hasPredicateArgument)
+                    argExpression = info.Element;
+
+                aggregateExpression = new AggregateExpression(returnType, aggregateType, argExpression, distinct);
+
+                if(projection == _currentGroupElement)
+                    return aggregateExpression;
+
+                return new AggregateSubqueryExpression(info.Alias, aggregateExpression, subquery);
+            }
+
+            return subquery;
+        }
+
+        private Expression BindDistinct(Expression source)
+        {
+            var projection = VisitSequence(source);
+            var select = projection.Source;
+            var alias = GetNextAlias();
+            var fieldProjection = _projector.ProjectFields(projection.Projector, alias, projection.Source.Alias);
+            return new ProjectionExpression(
+                new SelectExpression(select.Type, alias, fieldProjection.Fields, projection.Source, null, null, null, true, null, null),
+                fieldProjection.Projector);
+        }
+
+        private Expression BindFirstOrSingle(Expression source, LambdaExpression predicate, string kind, bool isRoot)
+        {
+            var projection = VisitSequence(source);
+            Expression where = null;
+            if (predicate != null)
+            {
+                _map[predicate.Parameters[0]] = projection.Projector;
+                where = Visit(predicate.Body);
+            }
+
+            Expression take = kind.StartsWith("First") ? Expression.Constant(1) : null;
+            if (take == null & kind.StartsWith("Single"))
+                take = Expression.Constant(2);
+
+            if (take != null || where != null)
+            {
+                var alias = GetNextAlias();
+                var fieldProjection = _projector.ProjectFields(projection.Projector, alias, projection.Source.Alias);
+                projection = new ProjectionExpression(
+                    new SelectExpression(source.Type, alias, fieldProjection.Fields, projection.Source, where, null, null, false, null, take),
+                    fieldProjection.Projector);
+            }
+            if (isRoot)
+            {
+                var elementType = projection.Projector.Type;
+                var p = Expression.Parameter(typeof(IEnumerable<>).MakeGenericType(elementType), "p");
+                var lambda = Expression.Lambda(Expression.Call(typeof(Enumerable), kind, new Type[] { elementType }, p), p);
+                return new ProjectionExpression(projection.Source, projection.Projector, lambda);
+            }
+            return projection;
+        }
+
+        protected virtual Expression BindGroupBy(Expression source, LambdaExpression keySelector, LambdaExpression elementSelector, LambdaExpression resultSelector)
+        {
+            var projection = VisitSequence(source);
+            
+            _map[keySelector.Parameters[0]] = projection.Projector;
+            var keyExpression = Visit(keySelector.Body);
+
+            var elementExpression = projection.Projector;
+            if (elementSelector != null)
+            {
+                _map[elementSelector.Parameters[0]] = projection.Projector;
+                elementExpression = Visit(elementSelector.Body);
+            }
+
+            var subqueryBasis = VisitSequence(source);
+            _map[keySelector.Parameters[0]] = subqueryBasis.Projector;
+            var subqueryKeyExpression = Visit(keySelector.Body);
+
+            var subqueryCorrelation = Expression.Equal(keyExpression, subqueryKeyExpression);
+
+            var subqueryElementExpression = subqueryBasis.Projector;
+            if (elementSelector != null)
+            {
+                _map[elementSelector.Parameters[0]] = subqueryBasis.Projector;
+                subqueryElementExpression = Visit(elementSelector.Body);
+            }
+
+            var elementAlias = GetNextAlias();
+            var elementProjection = _projector.ProjectFields(subqueryElementExpression, elementAlias, subqueryBasis.Source.Alias);
+            var elementSubquery =
+                new ProjectionExpression(
+                    new SelectExpression(TypeSystem.GetSequenceType(subqueryElementExpression.Type), elementAlias, elementProjection.Fields, subqueryBasis.Source, subqueryCorrelation),
+                    elementProjection.Projector);
+
+            var alias = GetNextAlias();
+
+            var info = new GroupByInfo(alias, elementExpression);
+            _groupByMap[elementSubquery] = info;
+
+            Expression resultExpression;
+            if (resultSelector != null)
+            {
+                var saveGroupElement = _currentGroupElement;
+                _currentGroupElement = elementSubquery;
+
+                _map[resultSelector.Parameters[0]] = keyExpression;
+                _map[resultSelector.Parameters[1]] = elementSubquery;
+                resultExpression = Visit(resultSelector.Body);
+                _currentGroupElement = saveGroupElement;
+            }
+            else
+            {
+                resultExpression = Expression.New(
+                    typeof(Grouping<,>).MakeGenericType(keyExpression.Type, subqueryElementExpression.Type).GetConstructors()[0],
+                    new[] { keyExpression, elementSubquery });
+            }
+
+            var fieldProjection = _projector.ProjectFields(resultExpression, alias, projection.Source.Alias);
+
+            var projectedElementSubquery = ((NewExpression)fieldProjection.Projector).Arguments[1];
+            _groupByMap[projectedElementSubquery] = info;
+
+            return new ProjectionExpression(
+                new SelectExpression(TypeSystem.GetSequenceType(resultExpression.Type), alias, new FieldDeclaration[0], projection.Source, null, null, keyExpression, false, null, null),
+                fieldProjection.Projector);
+        }
+
+        private Expression BindOrderBy(Type resultType, Expression source, LambdaExpression orderSelector, OrderType orderType)
+        {
+            List<OrderExpression> thenBye = _thenBy;
+            _thenBy = null;
+            var projection = VisitSequence(source);
+
+            _map[orderSelector.Parameters[0]] = projection.Projector;
+            var orderings = new List<OrderExpression>();
+            orderings.Add(new OrderExpression(orderType, Visit(orderSelector.Body)));
+            if (thenBye != null)
+            {
+                for (int i = thenBye.Count - 1; i >= 0; i--)
+                {
+                    var oe = thenBye[i];
+                    var lambda = (LambdaExpression)oe.Expression;
+                    _map[lambda.Parameters[0]] = projection.Projector;
+                    orderings.Add(new OrderExpression(oe.OrderType, Visit(lambda.Body)));
+                }
+            }
+
+            var alias = GetNextAlias();
+            var fieldProjection = _projector.ProjectFields(projection.Projector, alias, projection.Source.Alias);
+            return new ProjectionExpression(
+                new SelectExpression(resultType, alias, fieldProjection.Fields, projection.Source, null, orderings.AsReadOnly(), null, false, null, null),
+                fieldProjection.Projector);
+        }
+
+        private Expression BindSelect(Type resultType, Expression source, LambdaExpression selector)
+        {
+            var projection = VisitSequence(source);
+            _map[selector.Parameters[0]] = projection.Projector;
+            var expression = Visit(selector.Body);
+            var alias = GetNextAlias();
+            var fieldProjection = _projector.ProjectFields(expression, alias, projection.Source.Alias);
+            return new ProjectionExpression(
+                new SelectExpression(resultType, alias, fieldProjection.Fields, projection.Source, null),
+                fieldProjection.Projector);
+        }
+
+        private Expression BindSkip(Expression source, Expression skip)
+        {
+            var projection = VisitSequence(source);
+            skip = Visit(skip);
+            var select = projection.Source;
+            var alias = GetNextAlias();
+            var fieldProjection = _projector.ProjectFields(projection.Projector, alias, projection.Source.Alias);
+            return new ProjectionExpression(
+                new SelectExpression(select.Type, alias, fieldProjection.Fields, projection.Source, null, null, null, false, skip, null),
+                fieldProjection.Projector);
+        }
+
+        private Expression BindTake(Expression source, Expression take)
+        {
+            var projection = VisitSequence(source);
+            take = Visit(take);
+            var select = projection.Source;
+            var alias = GetNextAlias();
+            var fieldProjection = _projector.ProjectFields(projection.Projector, alias, projection.Source.Alias);
+            return new ProjectionExpression(
+                new SelectExpression(select.Type, alias, fieldProjection.Fields, projection.Source, null, null, null, false, null, take),
+                fieldProjection.Projector);
+        }
+
+        private Expression BindThenBy(Expression source, LambdaExpression orderSelector, OrderType orderType)
+        {
+            if (_thenBy == null)
+                _thenBy = new List<OrderExpression>();
+
+            _thenBy.Add(new OrderExpression(orderType, orderSelector));
+            return Visit(source);
+        }
+
+        private Expression BindWhere(Type resultType, Expression source, LambdaExpression predicate)
+        {
+            var projection = VisitSequence(source);
+            _map[predicate.Parameters[0]] = projection.Projector;
+            var where = Visit(predicate.Body);
+            var alias = GetNextAlias();
+            var fieldProjection = _projector.ProjectFields(projection.Projector, alias, projection.Source.Alias);
+            return new ProjectionExpression(
+                new SelectExpression(resultType, alias, fieldProjection.Fields, projection.Source, where),
+                fieldProjection.Projector);
+        }
+
+        private ProjectionExpression GetCollectionProjection(object value)
+        {
+            var collectionAlias = GetNextAlias();
+            var selectAlias = GetNextAlias();
+            var collection = (IMongoQueryable)value;
+            var bindings = new List<MemberBinding>();
+            var fields = new List<FieldDeclaration>();
+            var resultType = typeof(IEnumerable<>).MakeGenericType(collection.ElementType);
+            return new ProjectionExpression(
+                new SelectExpression(resultType, selectAlias, fields, new CollectionExpression(resultType, collectionAlias, collection.Database, collection.CollectionName, collection.ElementType), null),
+                Expression.Parameter(collection.ElementType, "document"));
+        }
+
+        private Expression BuildPredicateEqual(IEnumerable<Expression> source1, IEnumerable<Expression> source2)
+        {
+            var en1 = source1.GetEnumerator();
+            var en2 = source2.GetEnumerator();
+            Expression result = null;
+            while (en1.MoveNext() && en2.MoveNext())
+            {
+                Expression compare = Expression.Equal(en1.Current, en2.Current);
+                result = (result == null) ? compare : Expression.And(result, compare);
+            }
+            return result;
+        }
+
+        private ProjectionExpression ConvertToSequence(Expression expression)
+        {
+            switch (expression.NodeType)
+            {
+                case (ExpressionType)MongoExpressionType.Projection:
+                    return (ProjectionExpression)expression;
+                case ExpressionType.New:
+                    NewExpression newExpression = (NewExpression)expression;
+                    if (expression.Type.IsGenericType && expression.Type.GetGenericTypeDefinition() == typeof(Grouping<,>))
+                        return (ProjectionExpression)newExpression.Arguments[1];
+                    break;
+            }
+
+            throw new NotSupportedException(string.Format("The expression of type '{0}' is not a sequence", expression.Type));
+        }
+
+        private bool IsOperationOnAField(MethodCallExpression m)
+        {
+            return _inField
+                || m.Arguments[0].NodeType == (ExpressionType)MongoExpressionType.Field
+                || (m.Arguments.Count == 2 && m.Arguments[1].NodeType == (ExpressionType)MongoExpressionType.Field);
+        }
+
+        private ProjectionExpression VisitSequence(Expression source)
+        {
+            return ConvertToSequence(Visit(source));
+        }
+
+        private static bool CanBeField(Expression expression)
+        {
+            switch (expression.NodeType)
+            {
+                case (ExpressionType)MongoExpressionType.Aggregate:
+                case (ExpressionType)MongoExpressionType.AggregateSubquery:
+                case (ExpressionType)MongoExpressionType.Field:
+                case (ExpressionType)MongoExpressionType.Scalar:
+                    return true;
+                default:
+                    return false;
+            }
+        }
+
+        private static AggregateType GetAggregateType(string methodName)
+        {
+            switch (methodName)
+            {
+                case "Count":
+                    return AggregateType.Count;
+                case "Sum":
+                    return AggregateType.Sum;
+                case "Average":
+                    return AggregateType.Average;
+                case "Min":
+                    return AggregateType.Min;
+                case "Max":
+                    return AggregateType.Max;
+            }
+
+            throw new NotSupportedException(string.Format("Aggregate of type '{0}' is not supported.", methodName));
+        }
+
+        internal string GetNextAlias()
+        {
+            return "_$" + (_aliasCount++);
+        }
+
+        private static bool HasPredicateArgument(AggregateType aggregateType)
+        {
+            return aggregateType == AggregateType.Count;
+        }
+
+        private static bool IsCollection(object value)
+        {
+            var q = value as IMongoQueryable;
+            return q != null && q.Expression.NodeType == ExpressionType.Constant;
+        }
+
+        private static bool MembersMatch(MemberInfo a, MemberInfo b)
+        {
+            if (a == b)
+                return true;
+            if (a is MethodInfo && b is PropertyInfo)
+                return a == ((PropertyInfo)b).GetGetMethod();
+            else if (a is PropertyInfo && b is MethodInfo)
+                return ((PropertyInfo)a).GetGetMethod() == b;
+            return false;
+        }
+
+        private static Expression StripQuotes(Expression e)
+        {
+            while (e.NodeType == ExpressionType.Quote)
+                e = ((UnaryExpression)e).Operand;
+            return e;
+        }
+
+        private class GroupByInfo
+        {
+            public string Alias { get; private set; }
+            public Expression Element { get; private set; }
+
+            public GroupByInfo(string alias, Expression element)
+            {
+                Alias = alias;
+                Element = element;
+            }
+
+        }
+    }
+}