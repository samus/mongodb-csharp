﻿using System;
using System.Collections.Generic;

using MongoDB.Configuration.Mapping.Model;

namespace MongoDB.Serialization.Builders
{
    internal class PolymorphicClassMapBuilder : IObjectBuilder
    {
        private IClassMap _classMap;
        private ConcreteClassMapBuilder _concreteEntityBuilder;
        private readonly Dictionary<string, object> _properties;

        public PolymorphicClassMapBuilder(IClassMap classMap)
        {
            _classMap = classMap;
            _properties = new Dictionary<string, object>();
        }

        public void AddProperty(string name, object value)
        {
            if (_concreteEntityBuilder != null)
                _concreteEntityBuilder.AddProperty(name, value);
            else if (_classMap.DiscriminatorAlias == name)
            {
                //we have found our discriminator and *can* instantiate our type
                _classMap = _classMap.GetClassMapFromDiscriminator(value);
                _concreteEntityBuilder = new ConcreteClassMapBuilder(_classMap);
                foreach (var pair in _properties)
                    _concreteEntityBuilder.AddProperty(pair.Key, pair.Value);

                _properties.Clear();
            }
            else
                _properties.Add(name, value);
        }

        public object BuildObject()
        {
            if (_concreteEntityBuilder == null)
            {
                //we'll assume that this is the root class in the hierarchy.
                _concreteEntityBuilder = new ConcreteClassMapBuilder(_classMap);
<<<<<<< HEAD
=======
                foreach (var pair in _properties)
                    _concreteEntityBuilder.AddProperty(pair.Key, pair.Value);
>>>>>>> 30d81095
            }

            return _concreteEntityBuilder.BuildObject();
        }

        public PropertyDescriptor GetPropertyDescriptor(string name)
        {
            var memberMap = _classMap.GetMemberMapFromAlias(name);
            if (memberMap == null)
                return null;

            var type = memberMap.MemberReturnType;
            bool isDictionary = false;
            if (memberMap is CollectionMemberMap)
                type = ((CollectionMemberMap)memberMap).ElementType;
            else if (memberMap is DictionaryMemberMap)
            {
                type = ((DictionaryMemberMap)memberMap).ValueType;
                isDictionary = true;
            }

            return new PropertyDescriptor { Type = type, IsDictionary = isDictionary };
        }
    }
}<|MERGE_RESOLUTION|>--- conflicted
+++ resolved
@@ -1,73 +1,70 @@
-﻿using System;
-using System.Collections.Generic;
-
-using MongoDB.Configuration.Mapping.Model;
-
-namespace MongoDB.Serialization.Builders
-{
-    internal class PolymorphicClassMapBuilder : IObjectBuilder
-    {
-        private IClassMap _classMap;
-        private ConcreteClassMapBuilder _concreteEntityBuilder;
-        private readonly Dictionary<string, object> _properties;
-
-        public PolymorphicClassMapBuilder(IClassMap classMap)
-        {
-            _classMap = classMap;
-            _properties = new Dictionary<string, object>();
-        }
-
-        public void AddProperty(string name, object value)
-        {
-            if (_concreteEntityBuilder != null)
-                _concreteEntityBuilder.AddProperty(name, value);
-            else if (_classMap.DiscriminatorAlias == name)
-            {
-                //we have found our discriminator and *can* instantiate our type
-                _classMap = _classMap.GetClassMapFromDiscriminator(value);
-                _concreteEntityBuilder = new ConcreteClassMapBuilder(_classMap);
-                foreach (var pair in _properties)
-                    _concreteEntityBuilder.AddProperty(pair.Key, pair.Value);
-
-                _properties.Clear();
-            }
-            else
-                _properties.Add(name, value);
-        }
-
-        public object BuildObject()
-        {
-            if (_concreteEntityBuilder == null)
-            {
-                //we'll assume that this is the root class in the hierarchy.
-                _concreteEntityBuilder = new ConcreteClassMapBuilder(_classMap);
-<<<<<<< HEAD
-=======
-                foreach (var pair in _properties)
-                    _concreteEntityBuilder.AddProperty(pair.Key, pair.Value);
->>>>>>> 30d81095
-            }
-
-            return _concreteEntityBuilder.BuildObject();
-        }
-
-        public PropertyDescriptor GetPropertyDescriptor(string name)
-        {
-            var memberMap = _classMap.GetMemberMapFromAlias(name);
-            if (memberMap == null)
-                return null;
-
-            var type = memberMap.MemberReturnType;
-            bool isDictionary = false;
-            if (memberMap is CollectionMemberMap)
-                type = ((CollectionMemberMap)memberMap).ElementType;
-            else if (memberMap is DictionaryMemberMap)
-            {
-                type = ((DictionaryMemberMap)memberMap).ValueType;
-                isDictionary = true;
-            }
-
-            return new PropertyDescriptor { Type = type, IsDictionary = isDictionary };
-        }
-    }
+﻿using System;
+using System.Collections.Generic;
+
+using MongoDB.Configuration.Mapping.Model;
+
+namespace MongoDB.Serialization.Builders
+{
+    internal class PolymorphicClassMapBuilder : IObjectBuilder
+    {
+        private IClassMap _classMap;
+        private ConcreteClassMapBuilder _concreteEntityBuilder;
+        private readonly Dictionary<string, object> _properties;
+
+        public PolymorphicClassMapBuilder(IClassMap classMap)
+        {
+            _classMap = classMap;
+            _properties = new Dictionary<string, object>();
+        }
+
+        public void AddProperty(string name, object value)
+        {
+            if (_concreteEntityBuilder != null)
+                _concreteEntityBuilder.AddProperty(name, value);
+            else if (_classMap.DiscriminatorAlias == name)
+            {
+                //we have found our discriminator and *can* instantiate our type
+                _classMap = _classMap.GetClassMapFromDiscriminator(value);
+                _concreteEntityBuilder = new ConcreteClassMapBuilder(_classMap);
+                foreach (var pair in _properties)
+                    _concreteEntityBuilder.AddProperty(pair.Key, pair.Value);
+
+                _properties.Clear();
+            }
+            else
+                _properties.Add(name, value);
+        }
+
+        public object BuildObject()
+        {
+            if (_concreteEntityBuilder == null)
+            {
+                //we'll assume that this is the root class in the hierarchy.
+                _concreteEntityBuilder = new ConcreteClassMapBuilder(_classMap);
+                foreach (var pair in _properties)
+                    _concreteEntityBuilder.AddProperty(pair.Key, pair.Value);
+            }
+
+            return _concreteEntityBuilder.BuildObject();
+        }
+
+        public PropertyDescriptor GetPropertyDescriptor(string name)
+        {
+            var memberMap = _classMap.GetMemberMapFromAlias(name);
+            if (memberMap == null)
+                return null;
+
+            var type = memberMap.MemberReturnType;
+            bool isDictionary = false;
+            if (memberMap is CollectionMemberMap)
+                type = ((CollectionMemberMap)memberMap).ElementType;
+            else if (memberMap is DictionaryMemberMap)
+            {
+                type = ((DictionaryMemberMap)memberMap).ValueType;
+                isDictionary = true;
+            }
+
+            return new PropertyDescriptor { Type = type, IsDictionary = isDictionary };
+        }
+    }
 }