﻿using System;
using System.Collections.Generic;
using MongoDB.Configuration.Mapping.Model;
using MongoDB.Configuration.Mapping;
using MongoDB.Bson;

namespace MongoDB.Serialization.Descriptors
{
    internal class DocumentClassMapPropertyDescriptor : ClassMapPropertyDescriptorBase
    {
        private readonly Document _document;

        /// <summary>
        /// Initializes a new instance of the <see cref="DocumentClassMapPropertyDescriptor"/> class.
        /// </summary>
        /// <param name="mappingStore">The mapping store.</param>
        /// <param name="classMap">The class map.</param>
        /// <param name="document">The document.</param>
        public DocumentClassMapPropertyDescriptor(IMappingStore mappingStore, IClassMap classMap, Document document)
            : base(mappingStore, classMap)
        {
            if (document == null)
                throw new ArgumentNullException("document");

            _document = document;
        }

        /// <summary>
        /// Gets the property names.
        /// </summary>
        /// <returns></returns>
        public override IEnumerable<BsonProperty> GetProperties()
        {
<<<<<<< HEAD
            if(ShouldPersistDiscriminator())
=======
            if(ShouldAddDiscriminator())
>>>>>>> 30d81095
            {
                if (_document.ContainsKey("count")) //this is a special case
                {
                    var queryDoc = _document["query"] as Document;
                    if (queryDoc == null)
                    {
                        //TODO: implement someway of shoving this value into the doc...
                        throw new NotSupportedException("Count queries on subclasses using anonymous types is not supported.");
                    }
                    else if (!queryDoc.ContainsKey(ClassMap.DiscriminatorAlias))
                        queryDoc.Append(ClassMap.DiscriminatorAlias, ClassMap.Discriminator);
                }
                else
                    yield return CreateProperty(ClassMap.DiscriminatorAlias, ClassMap.Discriminator.GetType(), ClassMap.Discriminator, false);
            }

            foreach (string key in _document.Keys)
            {
                var alias = GetAliasFromMemberName(key);
                var valueAndType = GetValue(key);
                if (alias.MemberMap != null && !alias.MemberMap.PersistDefaultValue && object.Equals(alias.MemberMap.DefaultValue, valueAndType.Value))
                    continue;
                yield return CreateProperty(alias.Alias, valueAndType);
            }
        }

        /// <summary>
        /// Gets the value.
        /// </summary>
        /// <param name="name">The name.</param>
        /// <returns></returns>
        private BsonPropertyValue GetValue(string name)
        {
            if (ClassMap.DiscriminatorAlias == name && ShouldAddDiscriminator())
                return new BsonPropertyValue(ClassMap.Discriminator.GetType(), ClassMap.Discriminator, false);

            var value = _document[name];
            if (value != null && typeof(Code).IsAssignableFrom(value.GetType()))
            {
                Code code = (Code)value;
                code.Value = TranslateJavascript(code.Value);
                return new BsonPropertyValue(typeof(Code), code, false);
            }

            var memberMap = GetAliasFromMemberName(name).MemberMap;
            var type = typeof(Document);
            bool isDictionary = false;

            if (memberMap != null)
            {
                type = memberMap.MemberReturnType;
                if (memberMap is CollectionMemberMap)
                    type = ((CollectionMemberMap)memberMap).ElementType;
                else if (memberMap is DictionaryMemberMap)
                {
                    type = ((DictionaryMemberMap)memberMap).ValueType;
                    isDictionary = true;
                }
            }
            else if (name.StartsWith("$") || name == "query" || name == "orderby") //we are a modifier, a special case of querying, or order fields
                type = ClassMap.ClassType; //we'll pass this along so that the fields get replaced correctly...
            else if (value != null)
                type = value.GetType();

            return new BsonPropertyValue(type, value, isDictionary);
        }
    }
}<|MERGE_RESOLUTION|>--- conflicted
+++ resolved
@@ -1,106 +1,102 @@
-﻿using System;
-using System.Collections.Generic;
-using MongoDB.Configuration.Mapping.Model;
-using MongoDB.Configuration.Mapping;
-using MongoDB.Bson;
-
-namespace MongoDB.Serialization.Descriptors
-{
-    internal class DocumentClassMapPropertyDescriptor : ClassMapPropertyDescriptorBase
-    {
-        private readonly Document _document;
-
-        /// <summary>
-        /// Initializes a new instance of the <see cref="DocumentClassMapPropertyDescriptor"/> class.
-        /// </summary>
-        /// <param name="mappingStore">The mapping store.</param>
-        /// <param name="classMap">The class map.</param>
-        /// <param name="document">The document.</param>
-        public DocumentClassMapPropertyDescriptor(IMappingStore mappingStore, IClassMap classMap, Document document)
-            : base(mappingStore, classMap)
-        {
-            if (document == null)
-                throw new ArgumentNullException("document");
-
-            _document = document;
-        }
-
-        /// <summary>
-        /// Gets the property names.
-        /// </summary>
-        /// <returns></returns>
-        public override IEnumerable<BsonProperty> GetProperties()
-        {
-<<<<<<< HEAD
-            if(ShouldPersistDiscriminator())
-=======
-            if(ShouldAddDiscriminator())
->>>>>>> 30d81095
-            {
-                if (_document.ContainsKey("count")) //this is a special case
-                {
-                    var queryDoc = _document["query"] as Document;
-                    if (queryDoc == null)
-                    {
-                        //TODO: implement someway of shoving this value into the doc...
-                        throw new NotSupportedException("Count queries on subclasses using anonymous types is not supported.");
-                    }
-                    else if (!queryDoc.ContainsKey(ClassMap.DiscriminatorAlias))
-                        queryDoc.Append(ClassMap.DiscriminatorAlias, ClassMap.Discriminator);
-                }
-                else
-                    yield return CreateProperty(ClassMap.DiscriminatorAlias, ClassMap.Discriminator.GetType(), ClassMap.Discriminator, false);
-            }
-
-            foreach (string key in _document.Keys)
-            {
-                var alias = GetAliasFromMemberName(key);
-                var valueAndType = GetValue(key);
-                if (alias.MemberMap != null && !alias.MemberMap.PersistDefaultValue && object.Equals(alias.MemberMap.DefaultValue, valueAndType.Value))
-                    continue;
-                yield return CreateProperty(alias.Alias, valueAndType);
-            }
-        }
-
-        /// <summary>
-        /// Gets the value.
-        /// </summary>
-        /// <param name="name">The name.</param>
-        /// <returns></returns>
-        private BsonPropertyValue GetValue(string name)
-        {
-            if (ClassMap.DiscriminatorAlias == name && ShouldAddDiscriminator())
-                return new BsonPropertyValue(ClassMap.Discriminator.GetType(), ClassMap.Discriminator, false);
-
-            var value = _document[name];
-            if (value != null && typeof(Code).IsAssignableFrom(value.GetType()))
-            {
-                Code code = (Code)value;
-                code.Value = TranslateJavascript(code.Value);
-                return new BsonPropertyValue(typeof(Code), code, false);
-            }
-
-            var memberMap = GetAliasFromMemberName(name).MemberMap;
-            var type = typeof(Document);
-            bool isDictionary = false;
-
-            if (memberMap != null)
-            {
-                type = memberMap.MemberReturnType;
-                if (memberMap is CollectionMemberMap)
-                    type = ((CollectionMemberMap)memberMap).ElementType;
-                else if (memberMap is DictionaryMemberMap)
-                {
-                    type = ((DictionaryMemberMap)memberMap).ValueType;
-                    isDictionary = true;
-                }
-            }
-            else if (name.StartsWith("$") || name == "query" || name == "orderby") //we are a modifier, a special case of querying, or order fields
-                type = ClassMap.ClassType; //we'll pass this along so that the fields get replaced correctly...
-            else if (value != null)
-                type = value.GetType();
-
-            return new BsonPropertyValue(type, value, isDictionary);
-        }
-    }
+﻿using System;
+using System.Collections.Generic;
+using MongoDB.Configuration.Mapping.Model;
+using MongoDB.Configuration.Mapping;
+using MongoDB.Bson;
+
+namespace MongoDB.Serialization.Descriptors
+{
+    internal class DocumentClassMapPropertyDescriptor : ClassMapPropertyDescriptorBase
+    {
+        private readonly Document _document;
+
+        /// <summary>
+        /// Initializes a new instance of the <see cref="DocumentClassMapPropertyDescriptor"/> class.
+        /// </summary>
+        /// <param name="mappingStore">The mapping store.</param>
+        /// <param name="classMap">The class map.</param>
+        /// <param name="document">The document.</param>
+        public DocumentClassMapPropertyDescriptor(IMappingStore mappingStore, IClassMap classMap, Document document)
+            : base(mappingStore, classMap)
+        {
+            if (document == null)
+                throw new ArgumentNullException("document");
+
+            _document = document;
+        }
+
+        /// <summary>
+        /// Gets the property names.
+        /// </summary>
+        /// <returns></returns>
+        public override IEnumerable<BsonProperty> GetProperties()
+        {
+            if(ShouldAddDiscriminator())
+            {
+                if (_document.ContainsKey("count")) //this is a special case
+                {
+                    var queryDoc = _document["query"] as Document;
+                    if (queryDoc == null)
+                    {
+                        //TODO: implement someway of shoving this value into the doc...
+                        throw new NotSupportedException("Count queries on subclasses using anonymous types is not supported.");
+                    }
+                    else if (!queryDoc.ContainsKey(ClassMap.DiscriminatorAlias))
+                        queryDoc.Append(ClassMap.DiscriminatorAlias, ClassMap.Discriminator);
+                }
+                else
+                    yield return CreateProperty(ClassMap.DiscriminatorAlias, ClassMap.Discriminator.GetType(), ClassMap.Discriminator, false);
+            }
+
+            foreach (string key in _document.Keys)
+            {
+                var alias = GetAliasFromMemberName(key);
+                var valueAndType = GetValue(key);
+                if (alias.MemberMap != null && !alias.MemberMap.PersistDefaultValue && object.Equals(alias.MemberMap.DefaultValue, valueAndType.Value))
+                    continue;
+                yield return CreateProperty(alias.Alias, valueAndType);
+            }
+        }
+
+        /// <summary>
+        /// Gets the value.
+        /// </summary>
+        /// <param name="name">The name.</param>
+        /// <returns></returns>
+        private BsonPropertyValue GetValue(string name)
+        {
+            if (ClassMap.DiscriminatorAlias == name && ShouldAddDiscriminator())
+                return new BsonPropertyValue(ClassMap.Discriminator.GetType(), ClassMap.Discriminator, false);
+
+            var value = _document[name];
+            if (value != null && typeof(Code).IsAssignableFrom(value.GetType()))
+            {
+                Code code = (Code)value;
+                code.Value = TranslateJavascript(code.Value);
+                return new BsonPropertyValue(typeof(Code), code, false);
+            }
+
+            var memberMap = GetAliasFromMemberName(name).MemberMap;
+            var type = typeof(Document);
+            bool isDictionary = false;
+
+            if (memberMap != null)
+            {
+                type = memberMap.MemberReturnType;
+                if (memberMap is CollectionMemberMap)
+                    type = ((CollectionMemberMap)memberMap).ElementType;
+                else if (memberMap is DictionaryMemberMap)
+                {
+                    type = ((DictionaryMemberMap)memberMap).ValueType;
+                    isDictionary = true;
+                }
+            }
+            else if (name.StartsWith("$") || name == "query" || name == "orderby") //we are a modifier, a special case of querying, or order fields
+                type = ClassMap.ClassType; //we'll pass this along so that the fields get replaced correctly...
+            else if (value != null)
+                type = value.GetType();
+
+            return new BsonPropertyValue(type, value, isDictionary);
+        }
+    }
 }