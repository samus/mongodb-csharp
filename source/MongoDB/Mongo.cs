--- conflicted
+++ resolved
@@ -1,143 +1,138 @@
-using System;
-using System.Collections.Generic;
-using System.Linq;
-using MongoDB.Configuration;
-using MongoDB.Connections;
-
-namespace MongoDB
-{
-    /// <summary>
-    ///   Description of Mongo.
-    /// </summary>
-    public class Mongo : IDisposable, IMongo
-    {
-        private readonly IMongoConfiguration _configuration;
-        private readonly Connection _connection;
-
-        /// <summary>
-        ///   Initializes a new instance of the <see cref = "Mongo" /> class.
-        /// </summary>
-        public Mongo()
-            : this(new MongoConfiguration())
-        {
-        }
-
-        /// <summary>
-        ///   Initializes a new instance of the <see cref = "Mongo" /> class.
-        /// </summary>
-        /// <param name = "connectionString">The connection string.</param>
-        public Mongo(string connectionString)
-            : this(new MongoConfiguration {ConnectionString = connectionString})
-        {
-        }
-
-        /// <summary>
-        ///   Initializes a new instance of the <see cref = "Mongo" /> class.
-        /// </summary>
-        /// <param name = "configuration">The mongo configuration.</param>
-<<<<<<< HEAD
-        public Mongo(IMongoConfiguration configuration){
-=======
-        public Mongo(MongoConfiguration configuration)
-        {
->>>>>>> 6990f9bf
-            if(configuration == null)
-                throw new ArgumentNullException("configuration");
-
-            configuration.Validate();
-
-            _configuration = configuration;
-            _connection = ConnectionFactory.GetConnection(configuration.ConnectionString);
-        }
-
-        /// <summary>
-        ///   Performs application-defined tasks associated with freeing, releasing, or resetting unmanaged resources.
-        /// </summary>
-        public void Dispose()
-        {
-            _connection.Dispose();
-        }
-
-        /// <summary>
-        ///   Gets the connection string.
-        /// </summary>
-        /// <value>The connection string.</value>
-        public string ConnectionString
-        {
-            get { return _connection.ConnectionString; }
-        }
-
-        /// <summary>
-        ///   Gets the named database.
-        /// </summary>
-        /// <param name = "name">The name.</param>
-        /// <returns></returns>
-        public IMongoDatabase GetDatabase(String name)
-        {
-            return new MongoDatabase(_configuration, _connection, name);
-        }
-
-        /// <summary>
-        ///   Gets the <see cref = "MongoDatabase" /> with the specified name.
-        /// </summary>
-        /// <value></value>
-        public IMongoDatabase this[String name]
-        {
-            get { return GetDatabase(name); }
-        }
-
-        /// <summary>
-        ///   Connects to server.
-        /// </summary>
-        /// <returns></returns>
-        /// <exception cref = "MongoDB.MongoConnectionException">Thrown when connection fails.</exception>
-        public void Connect()
-        {
-            _connection.Open();
-        }
-
-        /// <summary>
-        ///   Tries to connect to server.
-        /// </summary>
-        /// <returns></returns>
-        public bool TryConnect()
-        {
-            try
-            {
-                _connection.Open();
-                return _connection.State == ConnectionState.Opened;
-            }
-            catch(MongoException)
-            {
-                return _connection.State == ConnectionState.Opened;
-            }
-        }
-
-        /// <summary>
-        ///   Disconnects this instance.
-        /// </summary>
-        /// <returns></returns>
-        public bool Disconnect()
-        {
-            _connection.Close();
-            return _connection.State == ConnectionState.Closed;
-        }
-
-        /// <summary>
-        ///   Gets the databases.
-        /// </summary>
-        /// <returns></returns>
-        public IEnumerable<IMongoDatabase> GetDatabases()
-        {
-            if(_connection == null || _connection.State != ConnectionState.Opened)
-                throw new MongoException("Open connection required");
-
-            var result = _connection.SendCommand(_configuration.SerializationFactory, "admin", typeof(Document), new Document("listDatabases", 1));
-
-            return ((IEnumerable<Document>)result["databases"])
-                .Select(database => (string)database["name"])
-                .Select(name => new MongoDatabase(_configuration, _connection, name))
-                .Cast<IMongoDatabase>();
-        }
-    }
-}+using System;
+using System.Collections.Generic;
+using System.Linq;
+using MongoDB.Configuration;
+using MongoDB.Connections;
+
+namespace MongoDB
+{
+    /// <summary>
+    ///   Description of Mongo.
+    /// </summary>
+    public class Mongo : IDisposable, IMongo
+    {
+        private readonly IMongoConfiguration _configuration;
+        private readonly Connection _connection;
+
+        /// <summary>
+        ///   Initializes a new instance of the <see cref = "Mongo" /> class.
+        /// </summary>
+        public Mongo()
+            : this(new MongoConfiguration())
+        {
+        }
+
+        /// <summary>
+        ///   Initializes a new instance of the <see cref = "Mongo" /> class.
+        /// </summary>
+        /// <param name = "connectionString">The connection string.</param>
+        public Mongo(string connectionString)
+            : this(new MongoConfiguration {ConnectionString = connectionString})
+        {
+        }
+
+        /// <summary>
+        ///   Initializes a new instance of the <see cref = "Mongo" /> class.
+        /// </summary>
+        /// <param name = "configuration">The mongo configuration.</param>
+        public Mongo(IMongoConfiguration configuration){
+            if(configuration == null)
+                throw new ArgumentNullException("configuration");
+
+            configuration.Validate();
+
+            _configuration = configuration;
+            _connection = ConnectionFactory.GetConnection(configuration.ConnectionString);
+        }
+
+        /// <summary>
+        ///   Performs application-defined tasks associated with freeing, releasing, or resetting unmanaged resources.
+        /// </summary>
+        public void Dispose()
+        {
+            _connection.Dispose();
+        }
+
+        /// <summary>
+        ///   Gets the connection string.
+        /// </summary>
+        /// <value>The connection string.</value>
+        public string ConnectionString
+        {
+            get { return _connection.ConnectionString; }
+        }
+
+        /// <summary>
+        ///   Gets the named database.
+        /// </summary>
+        /// <param name = "name">The name.</param>
+        /// <returns></returns>
+        public IMongoDatabase GetDatabase(String name)
+        {
+            return new MongoDatabase(_configuration, _connection, name);
+        }
+
+        /// <summary>
+        ///   Gets the <see cref = "MongoDatabase" /> with the specified name.
+        /// </summary>
+        /// <value></value>
+        public IMongoDatabase this[String name]
+        {
+            get { return GetDatabase(name); }
+        }
+
+        /// <summary>
+        ///   Connects to server.
+        /// </summary>
+        /// <returns></returns>
+        /// <exception cref = "MongoDB.MongoConnectionException">Thrown when connection fails.</exception>
+        public void Connect()
+        {
+            _connection.Open();
+        }
+
+        /// <summary>
+        ///   Tries to connect to server.
+        /// </summary>
+        /// <returns></returns>
+        public bool TryConnect()
+        {
+            try
+            {
+                _connection.Open();
+                return _connection.State == ConnectionState.Opened;
+            }
+            catch(MongoException)
+            {
+                return _connection.State == ConnectionState.Opened;
+            }
+        }
+
+        /// <summary>
+        ///   Disconnects this instance.
+        /// </summary>
+        /// <returns></returns>
+        public bool Disconnect()
+        {
+            _connection.Close();
+            return _connection.State == ConnectionState.Closed;
+        }
+
+        /// <summary>
+        ///   Gets the databases.
+        /// </summary>
+        /// <returns></returns>
+        public IEnumerable<IMongoDatabase> GetDatabases()
+        {
+            if(_connection == null || _connection.State != ConnectionState.Opened)
+                throw new MongoException("Open connection required");
+
+            var result = _connection.SendCommand(_configuration.SerializationFactory, "admin", typeof(Document), new Document("listDatabases", 1));
+
+            return ((IEnumerable<Document>)result["databases"])
+                .Select(database => (string)database["name"])
+                .Select(name => new MongoDatabase(_configuration, _connection, name))
+                .Cast<IMongoDatabase>();
+        }
+    }
+}