﻿using System.Collections.Generic;
using System.Linq;
using MongoDB.Linq;
using NUnit.Framework;
using System.Text.RegularExpressions;

namespace MongoDB.IntegrationTests.Linq
{
    [TestFixture]
    public class MongoQueryTests : LinqTestsBase
    {
        public override void TestSetup()
        {
            base.TestSetup();

            collection.Delete(new { }, true);
            collection.Insert(
                new Person
                {
                    FirstName = "Bob",
                    LastName = "McBob",
                    Age = 42,
                    PrimaryAddress = new Address { City = "London" },
                    Addresses = new List<Address> 
                    {
                        new Address { City = "London" },
                        new Address { City = "Tokyo" }, 
                        new Address { City = "Seattle" } 
                    },
                    EmployerIds = new[] { 1, 2 }
                }, true);

            collection.Insert(
                new Person
                {
                    FirstName = "Jane",
                    LastName = "McJane",
                    Age = 35,
                    PrimaryAddress = new Address { City = "Paris" },
                    Addresses = new List<Address> 
                    {
                        new Address { City = "Paris" }
                    },
                    EmployerIds = new[] { 1 }

                }, true);

            collection.Insert(
                new Person
                {
                    FirstName = "Joe",
                    LastName = "McJoe",
                    Age = 21,
                    PrimaryAddress = new Address { City = "Chicago" },
                    Addresses = new List<Address> 
                    {
                        new Address { City = "Chicago" },
                        new Address { City = "London" }
                    },
                    EmployerIds = new[] { 3 }
                }, true);
        }

        [Test]
        public void WithoutConstraints()
        {
            var people = Enumerable.ToList<Person>(collection.Linq());

            Assert.AreEqual(3, people.Count);
        }

        [Test]
        public void SingleEqualConstraint()
        {
            var people = Enumerable.ToList<Person>(collection.Linq().Where(p => "Joe" == p.FirstName));

            Assert.AreEqual(1, people.Count);
        }

        [Test]
        public void ConjuctionConstraint()
        {
            var people = Enumerable.ToList<Person>(collection.Linq().Where(p => p.Age > 21 && p.Age < 42));

            Assert.AreEqual(1, people.Count);
        }

        [Test]
        public void NestedClassConstraint()
        {
            var people = Enumerable.ToList<Person>(collection.Linq().Where(p => p.PrimaryAddress.City == "London"));

            Assert.AreEqual(1, people.Count);
        }

        [Test]
        public void Projection()
        {
            var people = Enumerable.ToList(from p in collection.Linq()
                                           select new { Name = p.FirstName + p.LastName });

            Assert.AreEqual(3, people.Count);
        }

        [Test]
        public void ProjectionWithConstraints()
        {
            var people = Enumerable.ToList(from p in collection.Linq()
                                            where p.Age > 21 && p.Age < 42
                                            select new { Name = p.FirstName + p.LastName });

            Assert.AreEqual(1, people.Count);
        }

        [Test]
        public void ConstraintsAgainstLocalVariable()
        {
            int age = 21;
            var people = Enumerable.ToList<Person>(collection.Linq().Where(p => p.Age > age));

            Assert.AreEqual(2, people.Count);
        }

        [Test]
        public void ConstraintsAgainstLocalReferenceMember()
        {
            var local = new { Test = new { Age = 21 } };
            var people = Enumerable.ToList<Person>(collection.Linq().Where(p => p.Age > local.Test.Age));

            Assert.AreEqual(2, people.Count);
        }

        [Test]
        public void OrderBy()
        {
            var people = Enumerable.ToList<Person>(collection.Linq().OrderBy(x => x.Age).ThenByDescending(x => x.LastName));

            Assert.AreEqual("Joe", people[0].FirstName);
            Assert.AreEqual("Jane", people[1].FirstName);
            Assert.AreEqual("Bob", people[2].FirstName);
        }

        [Test]
        public void SkipAndTake()
        {
            var people = Enumerable.ToList<Person>(collection.Linq().OrderBy(x => x.Age).Skip(2).Take(1));

            Assert.AreEqual("Bob", people[0].FirstName);
        }

        [Test]
        public void First()
        {
            var person = Queryable.First<Person>(collection.Linq().OrderBy(x => x.Age));

            Assert.AreEqual("Joe", person.FirstName);
        }

        [Test]
        public void Single()
        {
            var person = Queryable.Single<Person>(collection.Linq().Where(x => x.Age == 21));

            Assert.AreEqual("Joe", person.FirstName);
        }

        [Test]
        public void Count()
        {
            var count = Queryable.Count<Person>(collection.Linq());

            Assert.AreEqual(3, count);
        }

        [Test]
        public void Count_without_predicate()
        {
            var count = Queryable.Count<Person>(collection.Linq().Where(x => x.Age > 21));

            Assert.AreEqual(2, count);
        }

        [Test]
        public void Count_with_predicate()
        {
            var count = Queryable.Count<Person>(collection.Linq(), x => x.Age > 21);

            Assert.AreEqual(2, count);
        }

        [Test]
        public void DocumentQuery()
        {
            var people = Enumerable.ToList<string>((from p in documentCollection.Linq()
                                                                  where p.Key("Age") > 21
                                                                  select (string)p["FirstName"]));

            Assert.AreEqual(2, people.Count);
        }

        [Test]
        public void LocalList_Contains()
        {
            var names = new List<string>() { "Joe", "Bob" };
            var people = Enumerable.ToList<Person>(collection.Linq().Where(x => names.Contains(x.FirstName)));

            Assert.AreEqual(2, people.Count);
        }

        [Test]
        public void LocalEnumerable_Contains()
        {
            var names = new[] { "Joe", "Bob" };
            var people = Enumerable.ToList<Person>(collection.Linq().Where(x => names.Contains(x.FirstName)));

            Assert.AreEqual(2, people.Count);
        }

        [Test]
        public void String_StartsWith()
        {
            var people = Enumerable.ToList<Person>((from p in collection.Linq()
                                                    where p.FirstName.StartsWith("J")
                                                    select p));

            Assert.AreEqual(2, people.Count);
        }

        [Test]
        public void String_EndsWith()
        {
            var people = Enumerable.ToList<Person>((from p in collection.Linq()
                                                    where p.FirstName.EndsWith("e")
                                                    select p));

            Assert.AreEqual(2, people.Count);
        }

        [Test]
        public void String_Contains()
        {
            var people = Enumerable.ToList<Person>((from p in collection.Linq()
                                                    where p.FirstName.Contains("o")
                                                    select p));

            Assert.AreEqual(2, people.Count);
        }

        [Test]
        public void Regex_IsMatch()
        {
            var people = Enumerable.ToList<Person>((from p in collection.Linq()
                                                    where Regex.IsMatch(p.FirstName, "Joe")
                                                    select p));

            Assert.AreEqual(1, people.Count);
        }

        [Test]
        public void NestedArray_Length()
        {
            var people = Enumerable.ToList<Person>((from p in collection.Linq()
                                                    where p.EmployerIds.Length == 1
                                                    select p));

            Assert.AreEqual(2, people.Count);
        }

        [Test]
        public void NestedCollection_Count()
        {
            var people = Enumerable.ToList<Person>((from p in collection.Linq()
                                                    where p.Addresses.Count == 1
                                                    select p));

            Assert.AreEqual(1, people.Count);
        }

        [Test]
        public void Nested_Queryable_Count()
        {
            var people = Enumerable.ToList<Person>(collection.Linq().Where(x => x.Addresses.Count() == 1));

            Assert.AreEqual(1, people.Count);
        }

        [Test(Description = "This will fail < 1.4")]
        public void Nested_Queryable_ElementAt()
        {
            var people = Enumerable.ToList<Person>(collection.Linq().Where(x => x.Addresses.ElementAt(1).City == "Tokyo"));

            Assert.AreEqual(1, people.Count);
        }

        [Test(Description = "This will fail < 1.4")]
        public void NestedArray_indexer()
        {
            var people = Enumerable.ToList<Person>(collection.Linq().Where(x => x.EmployerIds[0] == 1));

            Assert.AreEqual(2, people.Count);
        }

        [Test(Description = "This will fail < 1.4")]
        public void NestedList_indexer()
        {
            var people = Enumerable.ToList<Person>(collection.Linq().Where(x => x.Addresses[1].City == "Tokyo"));

            Assert.AreEqual(1, people.Count);
        }

        [Test]
        public void NestedQueryable_Contains()
        {
            var people = Enumerable.ToList<Person>(collection.Linq().Where(x => x.EmployerIds.Contains(1)));

            Assert.AreEqual(2, people.Count);
        }

        [Test]
        public void NestedQueryable_Any()
        {
            var people = Enumerable.ToList<Person>(collection.Linq().Where(x => x.Addresses.Any(a => a.City == "London")));

            Assert.AreEqual(2, people.Count);
        }

        [Test]
        public void Chained()
        {
            var people = Enumerable.ToList<string>(collection.Linq()
                    .Select(x => new { Name = x.FirstName + x.LastName, Age = x.Age })
                    .Where(x => x.Age > 21)
                    .Select(x => x.Name));

            Assert.AreEqual(2, people.Count);
        }

        [Test]
        public void Complex_Disjunction()
        {
            var people = Enumerable.ToList<Person>(collection.Linq().Where(x => x.Age == 21 || x.Age == 35));

            Assert.AreEqual(2, people.Count);
        }

        [Test]
        public void Complex_Addition()
        {
            var people = Enumerable.ToList<Person>(collection.Linq().Where(x => x.Age + 23 < 50));

            Assert.AreEqual(1, people.Count);
<<<<<<< HEAD
        }

        [Test]
        public void Join()
        {
            var people = Enumerable.ToList(
                from p in collection.Linq()
                join op in collection.Linq() on p.PrimaryAddress equals op.PrimaryAddress
                select p);

            Assert.AreEqual(0, people.Count);
        }
=======
        } 
>>>>>>> 0e2dfe64
    }
}<|MERGE_RESOLUTION|>--- conflicted
+++ resolved
@@ -1,369 +1,365 @@
-﻿using System.Collections.Generic;
-using System.Linq;
-using MongoDB.Linq;
-using NUnit.Framework;
-using System.Text.RegularExpressions;
-
-namespace MongoDB.IntegrationTests.Linq
-{
-    [TestFixture]
-    public class MongoQueryTests : LinqTestsBase
-    {
-        public override void TestSetup()
-        {
-            base.TestSetup();
-
-            collection.Delete(new { }, true);
-            collection.Insert(
-                new Person
-                {
-                    FirstName = "Bob",
-                    LastName = "McBob",
-                    Age = 42,
-                    PrimaryAddress = new Address { City = "London" },
-                    Addresses = new List<Address> 
-                    {
-                        new Address { City = "London" },
-                        new Address { City = "Tokyo" }, 
-                        new Address { City = "Seattle" } 
-                    },
-                    EmployerIds = new[] { 1, 2 }
-                }, true);
-
-            collection.Insert(
-                new Person
-                {
-                    FirstName = "Jane",
-                    LastName = "McJane",
-                    Age = 35,
-                    PrimaryAddress = new Address { City = "Paris" },
-                    Addresses = new List<Address> 
-                    {
-                        new Address { City = "Paris" }
-                    },
-                    EmployerIds = new[] { 1 }
-
-                }, true);
-
-            collection.Insert(
-                new Person
-                {
-                    FirstName = "Joe",
-                    LastName = "McJoe",
-                    Age = 21,
-                    PrimaryAddress = new Address { City = "Chicago" },
-                    Addresses = new List<Address> 
-                    {
-                        new Address { City = "Chicago" },
-                        new Address { City = "London" }
-                    },
-                    EmployerIds = new[] { 3 }
-                }, true);
-        }
-
-        [Test]
-        public void WithoutConstraints()
-        {
-            var people = Enumerable.ToList<Person>(collection.Linq());
-
-            Assert.AreEqual(3, people.Count);
-        }
-
-        [Test]
-        public void SingleEqualConstraint()
-        {
-            var people = Enumerable.ToList<Person>(collection.Linq().Where(p => "Joe" == p.FirstName));
-
-            Assert.AreEqual(1, people.Count);
-        }
-
-        [Test]
-        public void ConjuctionConstraint()
-        {
-            var people = Enumerable.ToList<Person>(collection.Linq().Where(p => p.Age > 21 && p.Age < 42));
-
-            Assert.AreEqual(1, people.Count);
-        }
-
-        [Test]
-        public void NestedClassConstraint()
-        {
-            var people = Enumerable.ToList<Person>(collection.Linq().Where(p => p.PrimaryAddress.City == "London"));
-
-            Assert.AreEqual(1, people.Count);
-        }
-
-        [Test]
-        public void Projection()
-        {
-            var people = Enumerable.ToList(from p in collection.Linq()
-                                           select new { Name = p.FirstName + p.LastName });
-
-            Assert.AreEqual(3, people.Count);
-        }
-
-        [Test]
-        public void ProjectionWithConstraints()
-        {
-            var people = Enumerable.ToList(from p in collection.Linq()
-                                            where p.Age > 21 && p.Age < 42
-                                            select new { Name = p.FirstName + p.LastName });
-
-            Assert.AreEqual(1, people.Count);
-        }
-
-        [Test]
-        public void ConstraintsAgainstLocalVariable()
-        {
-            int age = 21;
-            var people = Enumerable.ToList<Person>(collection.Linq().Where(p => p.Age > age));
-
-            Assert.AreEqual(2, people.Count);
-        }
-
-        [Test]
-        public void ConstraintsAgainstLocalReferenceMember()
-        {
-            var local = new { Test = new { Age = 21 } };
-            var people = Enumerable.ToList<Person>(collection.Linq().Where(p => p.Age > local.Test.Age));
-
-            Assert.AreEqual(2, people.Count);
-        }
-
-        [Test]
-        public void OrderBy()
-        {
-            var people = Enumerable.ToList<Person>(collection.Linq().OrderBy(x => x.Age).ThenByDescending(x => x.LastName));
-
-            Assert.AreEqual("Joe", people[0].FirstName);
-            Assert.AreEqual("Jane", people[1].FirstName);
-            Assert.AreEqual("Bob", people[2].FirstName);
-        }
-
-        [Test]
-        public void SkipAndTake()
-        {
-            var people = Enumerable.ToList<Person>(collection.Linq().OrderBy(x => x.Age).Skip(2).Take(1));
-
-            Assert.AreEqual("Bob", people[0].FirstName);
-        }
-
-        [Test]
-        public void First()
-        {
-            var person = Queryable.First<Person>(collection.Linq().OrderBy(x => x.Age));
-
-            Assert.AreEqual("Joe", person.FirstName);
-        }
-
-        [Test]
-        public void Single()
-        {
-            var person = Queryable.Single<Person>(collection.Linq().Where(x => x.Age == 21));
-
-            Assert.AreEqual("Joe", person.FirstName);
-        }
-
-        [Test]
-        public void Count()
-        {
-            var count = Queryable.Count<Person>(collection.Linq());
-
-            Assert.AreEqual(3, count);
-        }
-
-        [Test]
-        public void Count_without_predicate()
-        {
-            var count = Queryable.Count<Person>(collection.Linq().Where(x => x.Age > 21));
-
-            Assert.AreEqual(2, count);
-        }
-
-        [Test]
-        public void Count_with_predicate()
-        {
-            var count = Queryable.Count<Person>(collection.Linq(), x => x.Age > 21);
-
-            Assert.AreEqual(2, count);
-        }
-
-        [Test]
-        public void DocumentQuery()
-        {
-            var people = Enumerable.ToList<string>((from p in documentCollection.Linq()
-                                                                  where p.Key("Age") > 21
-                                                                  select (string)p["FirstName"]));
-
-            Assert.AreEqual(2, people.Count);
-        }
-
-        [Test]
-        public void LocalList_Contains()
-        {
-            var names = new List<string>() { "Joe", "Bob" };
-            var people = Enumerable.ToList<Person>(collection.Linq().Where(x => names.Contains(x.FirstName)));
-
-            Assert.AreEqual(2, people.Count);
-        }
-
-        [Test]
-        public void LocalEnumerable_Contains()
-        {
-            var names = new[] { "Joe", "Bob" };
-            var people = Enumerable.ToList<Person>(collection.Linq().Where(x => names.Contains(x.FirstName)));
-
-            Assert.AreEqual(2, people.Count);
-        }
-
-        [Test]
-        public void String_StartsWith()
-        {
-            var people = Enumerable.ToList<Person>((from p in collection.Linq()
-                                                    where p.FirstName.StartsWith("J")
-                                                    select p));
-
-            Assert.AreEqual(2, people.Count);
-        }
-
-        [Test]
-        public void String_EndsWith()
-        {
-            var people = Enumerable.ToList<Person>((from p in collection.Linq()
-                                                    where p.FirstName.EndsWith("e")
-                                                    select p));
-
-            Assert.AreEqual(2, people.Count);
-        }
-
-        [Test]
-        public void String_Contains()
-        {
-            var people = Enumerable.ToList<Person>((from p in collection.Linq()
-                                                    where p.FirstName.Contains("o")
-                                                    select p));
-
-            Assert.AreEqual(2, people.Count);
-        }
-
-        [Test]
-        public void Regex_IsMatch()
-        {
-            var people = Enumerable.ToList<Person>((from p in collection.Linq()
-                                                    where Regex.IsMatch(p.FirstName, "Joe")
-                                                    select p));
-
-            Assert.AreEqual(1, people.Count);
-        }
-
-        [Test]
-        public void NestedArray_Length()
-        {
-            var people = Enumerable.ToList<Person>((from p in collection.Linq()
-                                                    where p.EmployerIds.Length == 1
-                                                    select p));
-
-            Assert.AreEqual(2, people.Count);
-        }
-
-        [Test]
-        public void NestedCollection_Count()
-        {
-            var people = Enumerable.ToList<Person>((from p in collection.Linq()
-                                                    where p.Addresses.Count == 1
-                                                    select p));
-
-            Assert.AreEqual(1, people.Count);
-        }
-
-        [Test]
-        public void Nested_Queryable_Count()
-        {
-            var people = Enumerable.ToList<Person>(collection.Linq().Where(x => x.Addresses.Count() == 1));
-
-            Assert.AreEqual(1, people.Count);
-        }
-
-        [Test(Description = "This will fail < 1.4")]
-        public void Nested_Queryable_ElementAt()
-        {
-            var people = Enumerable.ToList<Person>(collection.Linq().Where(x => x.Addresses.ElementAt(1).City == "Tokyo"));
-
-            Assert.AreEqual(1, people.Count);
-        }
-
-        [Test(Description = "This will fail < 1.4")]
-        public void NestedArray_indexer()
-        {
-            var people = Enumerable.ToList<Person>(collection.Linq().Where(x => x.EmployerIds[0] == 1));
-
-            Assert.AreEqual(2, people.Count);
-        }
-
-        [Test(Description = "This will fail < 1.4")]
-        public void NestedList_indexer()
-        {
-            var people = Enumerable.ToList<Person>(collection.Linq().Where(x => x.Addresses[1].City == "Tokyo"));
-
-            Assert.AreEqual(1, people.Count);
-        }
-
-        [Test]
-        public void NestedQueryable_Contains()
-        {
-            var people = Enumerable.ToList<Person>(collection.Linq().Where(x => x.EmployerIds.Contains(1)));
-
-            Assert.AreEqual(2, people.Count);
-        }
-
-        [Test]
-        public void NestedQueryable_Any()
-        {
-            var people = Enumerable.ToList<Person>(collection.Linq().Where(x => x.Addresses.Any(a => a.City == "London")));
-
-            Assert.AreEqual(2, people.Count);
-        }
-
-        [Test]
-        public void Chained()
-        {
-            var people = Enumerable.ToList<string>(collection.Linq()
-                    .Select(x => new { Name = x.FirstName + x.LastName, Age = x.Age })
-                    .Where(x => x.Age > 21)
-                    .Select(x => x.Name));
-
-            Assert.AreEqual(2, people.Count);
-        }
-
-        [Test]
-        public void Complex_Disjunction()
-        {
-            var people = Enumerable.ToList<Person>(collection.Linq().Where(x => x.Age == 21 || x.Age == 35));
-
-            Assert.AreEqual(2, people.Count);
-        }
-
-        [Test]
-        public void Complex_Addition()
-        {
-            var people = Enumerable.ToList<Person>(collection.Linq().Where(x => x.Age + 23 < 50));
-
-            Assert.AreEqual(1, people.Count);
-<<<<<<< HEAD
-        }
-
-        [Test]
-        public void Join()
-        {
-            var people = Enumerable.ToList(
-                from p in collection.Linq()
-                join op in collection.Linq() on p.PrimaryAddress equals op.PrimaryAddress
-                select p);
-
-            Assert.AreEqual(0, people.Count);
-        }
-=======
-        } 
->>>>>>> 0e2dfe64
-    }
-}+﻿using System.Collections.Generic;
+using System.Linq;
+using MongoDB.Linq;
+using NUnit.Framework;
+using System.Text.RegularExpressions;
+
+namespace MongoDB.IntegrationTests.Linq
+{
+    [TestFixture]
+    public class MongoQueryTests : LinqTestsBase
+    {
+        public override void TestSetup()
+        {
+            base.TestSetup();
+
+            collection.Delete(new { }, true);
+            collection.Insert(
+                new Person
+                {
+                    FirstName = "Bob",
+                    LastName = "McBob",
+                    Age = 42,
+                    PrimaryAddress = new Address { City = "London" },
+                    Addresses = new List<Address> 
+                    {
+                        new Address { City = "London" },
+                        new Address { City = "Tokyo" }, 
+                        new Address { City = "Seattle" } 
+                    },
+                    EmployerIds = new[] { 1, 2 }
+                }, true);
+
+            collection.Insert(
+                new Person
+                {
+                    FirstName = "Jane",
+                    LastName = "McJane",
+                    Age = 35,
+                    PrimaryAddress = new Address { City = "Paris" },
+                    Addresses = new List<Address> 
+                    {
+                        new Address { City = "Paris" }
+                    },
+                    EmployerIds = new[] { 1 }
+
+                }, true);
+
+            collection.Insert(
+                new Person
+                {
+                    FirstName = "Joe",
+                    LastName = "McJoe",
+                    Age = 21,
+                    PrimaryAddress = new Address { City = "Chicago" },
+                    Addresses = new List<Address> 
+                    {
+                        new Address { City = "Chicago" },
+                        new Address { City = "London" }
+                    },
+                    EmployerIds = new[] { 3 }
+                }, true);
+        }
+
+        [Test]
+        public void WithoutConstraints()
+        {
+            var people = Enumerable.ToList<Person>(collection.Linq());
+
+            Assert.AreEqual(3, people.Count);
+        }
+
+        [Test]
+        public void SingleEqualConstraint()
+        {
+            var people = Enumerable.ToList<Person>(collection.Linq().Where(p => "Joe" == p.FirstName));
+
+            Assert.AreEqual(1, people.Count);
+        }
+
+        [Test]
+        public void ConjuctionConstraint()
+        {
+            var people = Enumerable.ToList<Person>(collection.Linq().Where(p => p.Age > 21 && p.Age < 42));
+
+            Assert.AreEqual(1, people.Count);
+        }
+
+        [Test]
+        public void NestedClassConstraint()
+        {
+            var people = Enumerable.ToList<Person>(collection.Linq().Where(p => p.PrimaryAddress.City == "London"));
+
+            Assert.AreEqual(1, people.Count);
+        }
+
+        [Test]
+        public void Projection()
+        {
+            var people = Enumerable.ToList(from p in collection.Linq()
+                                           select new { Name = p.FirstName + p.LastName });
+
+            Assert.AreEqual(3, people.Count);
+        }
+
+        [Test]
+        public void ProjectionWithConstraints()
+        {
+            var people = Enumerable.ToList(from p in collection.Linq()
+                                            where p.Age > 21 && p.Age < 42
+                                            select new { Name = p.FirstName + p.LastName });
+
+            Assert.AreEqual(1, people.Count);
+        }
+
+        [Test]
+        public void ConstraintsAgainstLocalVariable()
+        {
+            int age = 21;
+            var people = Enumerable.ToList<Person>(collection.Linq().Where(p => p.Age > age));
+
+            Assert.AreEqual(2, people.Count);
+        }
+
+        [Test]
+        public void ConstraintsAgainstLocalReferenceMember()
+        {
+            var local = new { Test = new { Age = 21 } };
+            var people = Enumerable.ToList<Person>(collection.Linq().Where(p => p.Age > local.Test.Age));
+
+            Assert.AreEqual(2, people.Count);
+        }
+
+        [Test]
+        public void OrderBy()
+        {
+            var people = Enumerable.ToList<Person>(collection.Linq().OrderBy(x => x.Age).ThenByDescending(x => x.LastName));
+
+            Assert.AreEqual("Joe", people[0].FirstName);
+            Assert.AreEqual("Jane", people[1].FirstName);
+            Assert.AreEqual("Bob", people[2].FirstName);
+        }
+
+        [Test]
+        public void SkipAndTake()
+        {
+            var people = Enumerable.ToList<Person>(collection.Linq().OrderBy(x => x.Age).Skip(2).Take(1));
+
+            Assert.AreEqual("Bob", people[0].FirstName);
+        }
+
+        [Test]
+        public void First()
+        {
+            var person = Queryable.First<Person>(collection.Linq().OrderBy(x => x.Age));
+
+            Assert.AreEqual("Joe", person.FirstName);
+        }
+
+        [Test]
+        public void Single()
+        {
+            var person = Queryable.Single<Person>(collection.Linq().Where(x => x.Age == 21));
+
+            Assert.AreEqual("Joe", person.FirstName);
+        }
+
+        [Test]
+        public void Count()
+        {
+            var count = Queryable.Count<Person>(collection.Linq());
+
+            Assert.AreEqual(3, count);
+        }
+
+        [Test]
+        public void Count_without_predicate()
+        {
+            var count = Queryable.Count<Person>(collection.Linq().Where(x => x.Age > 21));
+
+            Assert.AreEqual(2, count);
+        }
+
+        [Test]
+        public void Count_with_predicate()
+        {
+            var count = Queryable.Count<Person>(collection.Linq(), x => x.Age > 21);
+
+            Assert.AreEqual(2, count);
+        }
+
+        [Test]
+        public void DocumentQuery()
+        {
+            var people = Enumerable.ToList<string>((from p in documentCollection.Linq()
+                                                                  where p.Key("Age") > 21
+                                                                  select (string)p["FirstName"]));
+
+            Assert.AreEqual(2, people.Count);
+        }
+
+        [Test]
+        public void LocalList_Contains()
+        {
+            var names = new List<string>() { "Joe", "Bob" };
+            var people = Enumerable.ToList<Person>(collection.Linq().Where(x => names.Contains(x.FirstName)));
+
+            Assert.AreEqual(2, people.Count);
+        }
+
+        [Test]
+        public void LocalEnumerable_Contains()
+        {
+            var names = new[] { "Joe", "Bob" };
+            var people = Enumerable.ToList<Person>(collection.Linq().Where(x => names.Contains(x.FirstName)));
+
+            Assert.AreEqual(2, people.Count);
+        }
+
+        [Test]
+        public void String_StartsWith()
+        {
+            var people = Enumerable.ToList<Person>((from p in collection.Linq()
+                                                    where p.FirstName.StartsWith("J")
+                                                    select p));
+
+            Assert.AreEqual(2, people.Count);
+        }
+
+        [Test]
+        public void String_EndsWith()
+        {
+            var people = Enumerable.ToList<Person>((from p in collection.Linq()
+                                                    where p.FirstName.EndsWith("e")
+                                                    select p));
+
+            Assert.AreEqual(2, people.Count);
+        }
+
+        [Test]
+        public void String_Contains()
+        {
+            var people = Enumerable.ToList<Person>((from p in collection.Linq()
+                                                    where p.FirstName.Contains("o")
+                                                    select p));
+
+            Assert.AreEqual(2, people.Count);
+        }
+
+        [Test]
+        public void Regex_IsMatch()
+        {
+            var people = Enumerable.ToList<Person>((from p in collection.Linq()
+                                                    where Regex.IsMatch(p.FirstName, "Joe")
+                                                    select p));
+
+            Assert.AreEqual(1, people.Count);
+        }
+
+        [Test]
+        public void NestedArray_Length()
+        {
+            var people = Enumerable.ToList<Person>((from p in collection.Linq()
+                                                    where p.EmployerIds.Length == 1
+                                                    select p));
+
+            Assert.AreEqual(2, people.Count);
+        }
+
+        [Test]
+        public void NestedCollection_Count()
+        {
+            var people = Enumerable.ToList<Person>((from p in collection.Linq()
+                                                    where p.Addresses.Count == 1
+                                                    select p));
+
+            Assert.AreEqual(1, people.Count);
+        }
+
+        [Test]
+        public void Nested_Queryable_Count()
+        {
+            var people = Enumerable.ToList<Person>(collection.Linq().Where(x => x.Addresses.Count() == 1));
+
+            Assert.AreEqual(1, people.Count);
+        }
+
+        [Test(Description = "This will fail < 1.4")]
+        public void Nested_Queryable_ElementAt()
+        {
+            var people = Enumerable.ToList<Person>(collection.Linq().Where(x => x.Addresses.ElementAt(1).City == "Tokyo"));
+
+            Assert.AreEqual(1, people.Count);
+        }
+
+        [Test(Description = "This will fail < 1.4")]
+        public void NestedArray_indexer()
+        {
+            var people = Enumerable.ToList<Person>(collection.Linq().Where(x => x.EmployerIds[0] == 1));
+
+            Assert.AreEqual(2, people.Count);
+        }
+
+        [Test(Description = "This will fail < 1.4")]
+        public void NestedList_indexer()
+        {
+            var people = Enumerable.ToList<Person>(collection.Linq().Where(x => x.Addresses[1].City == "Tokyo"));
+
+            Assert.AreEqual(1, people.Count);
+        }
+
+        [Test]
+        public void NestedQueryable_Contains()
+        {
+            var people = Enumerable.ToList<Person>(collection.Linq().Where(x => x.EmployerIds.Contains(1)));
+
+            Assert.AreEqual(2, people.Count);
+        }
+
+        [Test]
+        public void NestedQueryable_Any()
+        {
+            var people = Enumerable.ToList<Person>(collection.Linq().Where(x => x.Addresses.Any(a => a.City == "London")));
+
+            Assert.AreEqual(2, people.Count);
+        }
+
+        [Test]
+        public void Chained()
+        {
+            var people = Enumerable.ToList<string>(collection.Linq()
+                    .Select(x => new { Name = x.FirstName + x.LastName, Age = x.Age })
+                    .Where(x => x.Age > 21)
+                    .Select(x => x.Name));
+
+            Assert.AreEqual(2, people.Count);
+        }
+
+        [Test]
+        public void Complex_Disjunction()
+        {
+            var people = Enumerable.ToList<Person>(collection.Linq().Where(x => x.Age == 21 || x.Age == 35));
+
+            Assert.AreEqual(2, people.Count);
+        }
+
+        [Test]
+        public void Complex_Addition()
+        {
+            var people = Enumerable.ToList<Person>(collection.Linq().Where(x => x.Age + 23 < 50));
+
+            Assert.AreEqual(1, people.Count);
+        }
+
+        [Test]
+        public void Join()
+        {
+            var people = Enumerable.ToList(
+                from p in collection.Linq()
+                join op in collection.Linq() on p.PrimaryAddress equals op.PrimaryAddress
+                select p);
+
+            Assert.AreEqual(0, people.Count);
+        }
+    }
+}