--- conflicted
+++ resolved
@@ -1,108 +1,3 @@
-<<<<<<< HEAD
-/*
- * User: scorder
- * Date: 7/20/2009
- */
-
-using System;
-using System.IO;
-
-using NUnit.Framework;
-
-namespace MongoDB.Driver.Bson
-{
-	[TestFixture]
-	public class TestBsonTypes
-	{
-		MemoryStream mem;
-		BsonReader reader;
-		BsonWriter writer;
-		
-		[Test]
-		public void TestBsonInteger(){
-			InitStreams();
-			BsonInteger w = new BsonInteger(5);
-			w.Write(writer);
-			
-			FlushAndGotoBegin();
-			
-			BsonInteger r = new BsonInteger();
-			r.Read(reader);
-			
-			Assert.AreEqual(w.Val, r.Val);
-		}
-
-        [Test]
-        public void TestBsonLong(){
-            InitStreams();
-            BsonLong w = new BsonLong(852009);
-            w.Write(writer);
-
-            FlushAndGotoBegin();
-
-            BsonLong r = new BsonLong();
-            r.Read(reader);
-
-            Assert.AreEqual(w.Val, r.Val);
-        }
-		
-		[Test]
-		public void TestBsonBoolean(){
-			InitStreams();
-			BsonBoolean w = new BsonBoolean(true);
-			w.Write(writer);
-			
-			FlushAndGotoBegin();
-			
-			BsonBoolean r = new BsonBoolean();
-			r.Read(reader);
-			
-			Assert.AreEqual(w.Val, r.Val);
-		}
-
-		[Test]
-		public void TestBsonString(){
-			InitStreams();
-			BsonString w = new BsonString("test");
-			w.Write(writer);
-			
-			FlushAndGotoBegin();
-			
-			BsonString r = new BsonString();
-			r.Read(reader);
-			
-			Assert.AreEqual(w.Val, r.Val);
-		}
-		
-		
-//		[Test]
-//		public void TestBsonInteger(){
-//			InitStreams();
-//			BsonInteger w = new BsonInteger(5);
-//			w.Write(writer);
-//			
-//			FlushAndGotoBegin();
-//			
-//			BsonInteger r = new BsonInteger();
-//			r.Read(reader);
-//			
-//			Assert.AreEqual(w.Val, r.Val);
-//		}
-		
-		
-		protected void InitStreams(){
-			mem = new MemoryStream();
-			reader = new BsonReader(mem);
-			writer = new BsonWriter(mem);					
-		}
-		
-		protected void FlushAndGotoBegin(){
-			writer.Flush();
-			mem.Seek(0,SeekOrigin.Begin);			
-		}		
-	}
-}
-=======
 /*
  * User: scorder
  * Date: 7/20/2009
@@ -191,5 +86,4 @@
             mem.Seek(0,SeekOrigin.Begin);           
         }       
     }
-}
->>>>>>> fcd14c9c
+}