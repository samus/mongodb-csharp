<<<<<<< HEAD
/*
 * User: scorder
 * Date: 7/17/2009
 */
using System;
using System.IO;

using NUnit.Framework;

namespace MongoDB.Driver.Bson
{

	[TestFixture]
	public class TestBsonReaderWriter
	{
		MemoryStream mem;
		BsonReader reader;
		BsonWriter writer;
		
		
		//Not a true unit test but it will work for being lazy right now.
		[Test]
		public void TestReadString(){
			InitStreams();
			writer.Write("test");
			FlushAndGotoBegin();
			
			Assert.AreEqual("test", reader.ReadString(5));		
			
			long start = mem.Position;
			String[] values = {"one", "two", "three"};
			foreach(string val in values){
				writer.Write(val);
			}
			writer.Flush();
			mem.Seek(start, SeekOrigin.Begin);
			
			foreach(string val in values){
				Assert.AreEqual(val,reader.ReadString(val.Length + 1));
			}
		}
		
		[Test]
		public void TestReadStringNoLength(){		
			InitStreams();
			writer.Write("test");
			FlushAndGotoBegin();
			
			Assert.AreEqual("test", reader.ReadString());		
		}

		[Test]
		public void TestBoolean(){
			InitStreams();
			writer.Write(true);
			FlushAndGotoBegin();
			
			Assert.IsTrue(reader.ReadBoolean());
		}
		
		[Test]
		public void TestInteger(){
			InitStreams();
			writer.Write(1);
			FlushAndGotoBegin();
			
			Assert.AreEqual(1,reader.ReadInt32());
		}
		
		[Test]
		public void TestByte(){
			byte v = (byte)1;
			InitStreams();
			writer.Write(v);
			FlushAndGotoBegin();
			
			Assert.AreEqual(v,reader.ReadByte());
		}		

		protected void InitStreams(){
			mem = new MemoryStream();
			reader = new BsonReader(mem);
			writer = new BsonWriter(mem);					
		}
		
		protected void FlushAndGotoBegin(){
			writer.Flush();
			mem.Seek(0,SeekOrigin.Begin);			
		}
	}
}
=======
/*
 * User: scorder
 * Date: 7/17/2009
 */
using System;
using System.IO;

using NUnit.Framework;

namespace MongoDB.Driver.Bson
{

    [TestFixture]
    public class TestBsonReaderWriter
    {
        MemoryStream mem;
        BsonReader reader;
        BsonWriter writer;
        
        
        //Not a true unit test but it will work for being lazy right now.
        [Test]
        public void TestReadString(){
            InitStreams();
            writer.Write("test");
            FlushAndGotoBegin();
            
            Assert.AreEqual("test", reader.ReadString(5));      
            
            long start = mem.Position;
            String[] values = {"one", "two", "three"};
            foreach(string val in values){
                writer.Write(val);
            }
            writer.Flush();
            mem.Seek(start, SeekOrigin.Begin);
            
            foreach(string val in values){
                Assert.AreEqual(val,reader.ReadString(val.Length + 1));
            }
        }
        
        [Test]
        public void TestReadStringNoLength(){       
            InitStreams();
            writer.Write("test");
            FlushAndGotoBegin();
            
            Assert.AreEqual("test", reader.ReadString());       
        }

        [Test]
        public void TestBoolean(){
            InitStreams();
            writer.Write(true);
            FlushAndGotoBegin();
            
            Assert.IsTrue(reader.ReadBoolean());
        }
        
        [Test]
        public void TestInteger(){
            InitStreams();
            writer.Write(1);
            FlushAndGotoBegin();
            
            Assert.AreEqual(1,reader.ReadInt32());
        }
        
        [Test]
        public void TestByte(){
            byte v = (byte)1;
            InitStreams();
            writer.Write(v);
            FlushAndGotoBegin();
            
            Assert.AreEqual(v,reader.ReadByte());
        }       

        protected void InitStreams(){
            mem = new MemoryStream();
            reader = new BsonReader(mem);
            writer = new BsonWriter(mem);                   
        }
        
        protected void FlushAndGotoBegin(){
            writer.Flush();
            mem.Seek(0,SeekOrigin.Begin);           
        }
    }
}
>>>>>>> fcd14c9c
<|MERGE_RESOLUTION|>--- conflicted
+++ resolved
@@ -1,96 +1,3 @@
-<<<<<<< HEAD
-/*
- * User: scorder
- * Date: 7/17/2009
- */
-using System;
-using System.IO;
-
-using NUnit.Framework;
-
-namespace MongoDB.Driver.Bson
-{
-
-	[TestFixture]
-	public class TestBsonReaderWriter
-	{
-		MemoryStream mem;
-		BsonReader reader;
-		BsonWriter writer;
-		
-		
-		//Not a true unit test but it will work for being lazy right now.
-		[Test]
-		public void TestReadString(){
-			InitStreams();
-			writer.Write("test");
-			FlushAndGotoBegin();
-			
-			Assert.AreEqual("test", reader.ReadString(5));		
-			
-			long start = mem.Position;
-			String[] values = {"one", "two", "three"};
-			foreach(string val in values){
-				writer.Write(val);
-			}
-			writer.Flush();
-			mem.Seek(start, SeekOrigin.Begin);
-			
-			foreach(string val in values){
-				Assert.AreEqual(val,reader.ReadString(val.Length + 1));
-			}
-		}
-		
-		[Test]
-		public void TestReadStringNoLength(){		
-			InitStreams();
-			writer.Write("test");
-			FlushAndGotoBegin();
-			
-			Assert.AreEqual("test", reader.ReadString());		
-		}
-
-		[Test]
-		public void TestBoolean(){
-			InitStreams();
-			writer.Write(true);
-			FlushAndGotoBegin();
-			
-			Assert.IsTrue(reader.ReadBoolean());
-		}
-		
-		[Test]
-		public void TestInteger(){
-			InitStreams();
-			writer.Write(1);
-			FlushAndGotoBegin();
-			
-			Assert.AreEqual(1,reader.ReadInt32());
-		}
-		
-		[Test]
-		public void TestByte(){
-			byte v = (byte)1;
-			InitStreams();
-			writer.Write(v);
-			FlushAndGotoBegin();
-			
-			Assert.AreEqual(v,reader.ReadByte());
-		}		
-
-		protected void InitStreams(){
-			mem = new MemoryStream();
-			reader = new BsonReader(mem);
-			writer = new BsonWriter(mem);					
-		}
-		
-		protected void FlushAndGotoBegin(){
-			writer.Flush();
-			mem.Seek(0,SeekOrigin.Begin);			
-		}
-	}
-}
-=======
 /*
  * User: scorder
  * Date: 7/17/2009
@@ -181,5 +88,4 @@
             mem.Seek(0,SeekOrigin.Begin);           
         }
     }
-}
->>>>>>> fcd14c9c
+}