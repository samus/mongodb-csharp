--- conflicted
+++ resolved
@@ -1,53 +1,3 @@
-<<<<<<< HEAD
-﻿/*
- * User: scorder
- */
-
-using System;
-using NUnit.Framework;
-
-namespace MongoDB.Driver.Bson
-{
-	[TestFixture]
-	public class TestBsonDate
-	{
-		[Test]
-		public void TestPosixEpochConvertsTo1_1_1970(){
-			long epoch = 0;
-			BsonDate bepoch = new BsonDate(epoch);
-			Assert.AreEqual(0, bepoch.Val);
-		}
-		[Test]
-		public void TestNet1_1_1970IsZero(){
-			DateTime nepoch = new DateTime(1970,1,1,0,0,0,DateTimeKind.Utc);
-			BsonDate bd = new BsonDate(nepoch);
-			Assert.AreEqual(0, bd.Val);
-		}
-		
-		[Test]
-		public void TestConversionOfNow(){
-			BsonDate bd1 = new BsonDate(DateTime.Now);
-			BsonDate bd2 = new BsonDate(bd1.Val);
-			Assert.AreEqual(bd1.Val, bd2.Val, "Dates weren't the same value.");
-		
-		}
-		[Test]
-		public void TestToNative(){
-			DateTime now = DateTime.Now.ToUniversalTime();
-			BsonDate bd = new BsonDate(now);
-			DateTime bnow = (DateTime)bd.ToNative();
-			Assert.AreEqual(now.Date,bnow.Date, "Native conversion of date failed.");
-			
-			//.Net uses fractional milliseconds so there is a precision loss.
-			//Just test the hour, minute, second, and milliseconds
-			Assert.AreEqual(now.Hour, bnow.Hour, "Time differed");
-			Assert.AreEqual(now.Minute, bnow.Minute, "Time differed");
-			Assert.AreEqual(now.Second, bnow.Second, "Time differed");
-			Assert.AreEqual(now.Millisecond, bnow.Millisecond, "Time differed");
-		}
-	}
-}
-=======
 ﻿/*
  * User: scorder
  */
@@ -95,5 +45,4 @@
             Assert.AreEqual(now.Millisecond, bnow.Millisecond, "Time differed");
         }
     }
-}
->>>>>>> fcd14c9c
+}