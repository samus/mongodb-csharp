<<<<<<< HEAD
using System;
using NUnit.Framework;

using MongoDB.Driver;

namespace MongoDB.Driver.Bson
{
	[TestFixture]
	public class TestBsonConvert
	{
		[Test]
		public void TestFromDocument(){
			Document doc = new Document();
			doc.Add("string", "test");
			doc.Add("int", 1);
            doc.Add("long", 852009);
			BsonDocument bdoc = BsonConvert.From(doc);
			Assert.AreEqual(3,bdoc.Count);
			
			/*doc.Add("date", DateTime.MinValue);  
			Assert.Throws<ArgumentOutOfRangeException>(
				delegate {BsonConvert.From(doc);});*/ //Not in nUnit 2.4.
			

		}
		[Test]
		public void TestFromInt(){
			BsonType t = BsonConvert.From(1);
			Assert.AreEqual(typeof(BsonInteger),t.GetType());
			Assert.AreEqual(1, ((BsonInteger)t).Val);
		}

        [Test]
        public void TestFromLong(){
            long comparer = 852009;
            BsonType l = BsonConvert.From(comparer);
            Assert.AreEqual(typeof(BsonLong), l.GetType());
            Assert.AreEqual(comparer, ((BsonLong)l).Val);
        }
		
		[Test]
		public void TestCreate(){
			BsonString bs = (BsonString)BsonConvert.Create(BsonDataType.String);
			Assert.IsNotNull(bs);
			
			BsonDocument bd = (BsonDocument)BsonConvert.Create(BsonDataType.Obj);
			Assert.IsNotNull(bd);
		}
		
		[Test]
		public void TestDBRefRoundTrip(){
			Document source = new Document();
			source.Append("x",1).Append("ref",new DBRef("refs","ref1"));
			BsonDocument bdoc = BsonConvert.From(source);
			
			Document copy = (Document)bdoc.ToNative();
			
			Assert.IsTrue(copy.Contains("ref"));
			Assert.IsTrue(copy["ref"].GetType() == typeof(DBRef));
			
			DBRef sref = (DBRef)source["ref"];
			DBRef cref = (DBRef)copy["ref"];
			
			Assert.AreEqual(sref.Id, cref.Id);
			
		}

	}
}
=======
using System;
using NUnit.Framework;

using MongoDB.Driver;

namespace MongoDB.Driver.Bson
{
    [TestFixture]
    public class TestBsonConvert
    {
        [Test]
        public void TestFromDocument(){
            Document doc = new Document();
            doc.Add("string", "test");
            doc.Add("int", 1);          
            BsonDocument bdoc = BsonConvert.From(doc);
            Assert.AreEqual(2,bdoc.Count);
            
            /*doc.Add("date", DateTime.MinValue);  
            Assert.Throws<ArgumentOutOfRangeException>(
                delegate {BsonConvert.From(doc);});*/ //Not in nUnit 2.4.
            

        }
        [Test]
        public void TestFromInt(){
            BsonType t = BsonConvert.From(1);
            Assert.AreEqual(typeof(BsonInteger),t.GetType());
            Assert.AreEqual(1, ((BsonInteger)t).Val);
        }
        
        [Test]
        public void TestCreate(){
            BsonString bs = (BsonString)BsonConvert.Create(BsonDataType.String);
            Assert.IsNotNull(bs);
            
            BsonDocument bd = (BsonDocument)BsonConvert.Create(BsonDataType.Obj);
            Assert.IsNotNull(bd);
        }
        
        [Test]
        public void TestDBRefRoundTrip(){
            Document source = new Document();
            source.Append("x",1).Append("ref",new DBRef("refs","ref1"));
            BsonDocument bdoc = BsonConvert.From(source);
            
            Document copy = (Document)bdoc.ToNative();
            
            Assert.IsTrue(copy.Contains("ref"));
            Assert.IsTrue(copy["ref"].GetType() == typeof(DBRef));
            
            DBRef sref = (DBRef)source["ref"];
            DBRef cref = (DBRef)copy["ref"];
            
            Assert.AreEqual(sref.Id, cref.Id);
            
        }

    }
}
>>>>>>> fcd14c9c
<|MERGE_RESOLUTION|>--- conflicted
+++ resolved
@@ -1,74 +1,3 @@
-<<<<<<< HEAD
-using System;
-using NUnit.Framework;
-
-using MongoDB.Driver;
-
-namespace MongoDB.Driver.Bson
-{
-	[TestFixture]
-	public class TestBsonConvert
-	{
-		[Test]
-		public void TestFromDocument(){
-			Document doc = new Document();
-			doc.Add("string", "test");
-			doc.Add("int", 1);
-            doc.Add("long", 852009);
-			BsonDocument bdoc = BsonConvert.From(doc);
-			Assert.AreEqual(3,bdoc.Count);
-			
-			/*doc.Add("date", DateTime.MinValue);  
-			Assert.Throws<ArgumentOutOfRangeException>(
-				delegate {BsonConvert.From(doc);});*/ //Not in nUnit 2.4.
-			
-
-		}
-		[Test]
-		public void TestFromInt(){
-			BsonType t = BsonConvert.From(1);
-			Assert.AreEqual(typeof(BsonInteger),t.GetType());
-			Assert.AreEqual(1, ((BsonInteger)t).Val);
-		}
-
-        [Test]
-        public void TestFromLong(){
-            long comparer = 852009;
-            BsonType l = BsonConvert.From(comparer);
-            Assert.AreEqual(typeof(BsonLong), l.GetType());
-            Assert.AreEqual(comparer, ((BsonLong)l).Val);
-        }
-		
-		[Test]
-		public void TestCreate(){
-			BsonString bs = (BsonString)BsonConvert.Create(BsonDataType.String);
-			Assert.IsNotNull(bs);
-			
-			BsonDocument bd = (BsonDocument)BsonConvert.Create(BsonDataType.Obj);
-			Assert.IsNotNull(bd);
-		}
-		
-		[Test]
-		public void TestDBRefRoundTrip(){
-			Document source = new Document();
-			source.Append("x",1).Append("ref",new DBRef("refs","ref1"));
-			BsonDocument bdoc = BsonConvert.From(source);
-			
-			Document copy = (Document)bdoc.ToNative();
-			
-			Assert.IsTrue(copy.Contains("ref"));
-			Assert.IsTrue(copy["ref"].GetType() == typeof(DBRef));
-			
-			DBRef sref = (DBRef)source["ref"];
-			DBRef cref = (DBRef)copy["ref"];
-			
-			Assert.AreEqual(sref.Id, cref.Id);
-			
-		}
-
-	}
-}
-=======
 using System;
 using NUnit.Framework;
 
@@ -128,5 +57,4 @@
         }
 
     }
-}
->>>>>>> fcd14c9c
+}