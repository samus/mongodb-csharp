--- conflicted
+++ resolved
@@ -1,41 +1,3 @@
-<<<<<<< HEAD
-
-using System;
-using System.IO;
-
-using NUnit.Framework;
-
-namespace MongoDB.Driver.Bson
-{
-	[TestFixture()]
-	public class TestBsonRegex
-	{
-		[Test]
-		public void TestFormatting(){
-			BsonRegex reg = new BsonRegex("test");
-			MemoryStream buf = new MemoryStream();
-			BsonWriter writer = new BsonWriter(buf);
-			reg.Write(writer);
-			writer.Flush();
-			Byte[] output = buf.ToArray();
-			String hexdump = BitConverter.ToString(output);
-			hexdump = hexdump.Replace("-","");
-			Assert.AreEqual("746573740000",hexdump, "Dump not correct");
-		}		
-		
-		[Test]
-		public void TestSize(){
-			BsonRegex reg = new BsonRegex("test");
-			Assert.AreEqual(6,reg.Size);
-			
-			reg = new BsonRegex("test", "option");
-			Assert.AreEqual(12, reg.Size);
-		}
-		
-	 	//TODO: Add tests to test option values and what is and isn't allowed.
-	}
-}
-=======
 
 using System;
 using System.IO;
@@ -71,5 +33,4 @@
         
         //TODO: Add tests to test option values and what is and isn't allowed.
     }
-}
->>>>>>> fcd14c9c
+}