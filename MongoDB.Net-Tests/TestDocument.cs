/*
 * User: scorder
 * Date: 7/8/2009
 */

using System;
using System.Collections;

using NUnit.Framework;

using MongoDB.Driver;

namespace MongoDB.Driver
{
    [TestFixture]
    public class TestDocument
    {
        [Test]
        public void TestValuesAdded()
        {
            Document d = new Document();
            d["test"] = 1;
            Assert.AreEqual(1, d["test"]);
        }
        
        [Test]
        public void TestKeyOrderIsPreserved(){
            Document d = new Document();
            d["one"] = 1;
            d.Add("two", 2);
            d["three"] = 3;
            int cnt = 1;
            foreach(String key in d.Keys){
                Assert.AreEqual(cnt, d[key]);
                cnt++;
            }
        }
        [Test] 
        public void TestRemove(){
            Document d = new Document();
            d["one"] = 1;
            d.Remove("one");
            Assert.IsFalse(d.Contains("one"));
        }
        
        [Test]
        public void TestKeyOrderPreservedOnRemove(){
            Document d = new Document();
            d["one"] = 1;
            d["onepointfive"] = 1.5;
            d.Add("two", 2);
            d.Add("two.5", 2.5);
            d.Remove("two.5");
            d["three"] = 3;
            d.Remove("onepointfive");
            int cnt = 1;
            foreach(String key in d.Keys){
                Assert.AreEqual(cnt, d[key]);
                cnt++;
            }
        }
        
        [Test]
        public void TestValues(){
            Document d = new Document();
            d["one"] = 1;
            d.Add("two", 2);
            d["three"] = 3;
            ICollection vals = d.Values;
            Assert.AreEqual(3, vals.Count);

        }
        
        [Test]
        public void TestClearRemovesAll(){
            Document d = new Document();
            d["one"] = 1;
            d.Add("two", 2);
            d["three"] = 3;
            Assert.AreEqual(3,d.Count);
            d.Clear();
            Assert.AreEqual(0, d.Count);
            Assert.IsNull(d["one"]);
            Assert.IsFalse(d.Contains("one"));
        }
        
        [Test]
        public void TestCopyToCopiesAndPreservesKeyOrderToEmptyDoc(){
            Document d = new Document();
            Document dest = new Document();
            d["one"] = 1;
            d.Add("two", 2);
            d["three"] = 3;
            d.CopyTo(dest);
            int cnt = 1;
            foreach(String key in dest.Keys){
                Assert.AreEqual(cnt, d[key]);
                cnt++;
            }           
        }
        
        [Test]
<<<<<<< HEAD
        public void TestCopyToCopiesAndPreservesKeyOrderToExistingDoc(){
            Document src = new Document();
            Document dest = new Document();
            dest["two"] = 200;
            src["one"] = 1;
            src.Add("two", 2);
            src["three"] = 3;
            src.CopyTo(dest);
            int count = 1;
            foreach(String key in dest.Keys){
                Assert.AreEqual(count, src[key], "Order wasn't reset on CopyTo");
                count++;
            }           
=======
        public void TestCopyToCopiesAndOverwritesKeys(){
            Document d = new Document();
            Document dest = new Document();
            dest["two"] = 200;
            d["one"] = 1;
            d.Add("two", 2);
            d["three"] = 3;
            d.CopyTo(dest);
            Assert.AreEqual(2, dest["two"]);
>>>>>>> ea84e7f1
        }

        [Test]
        public void TestTwoDocumentsWithSameContentInSameOrderAreEqual() {
            Document d1 = new Document().Append("k1", "v1").Append("k2", "v2");
            Document d2 = new Document().Append("k1", "v1").Append("k2", "v2");
            AreEqual(d1, d2);
        }

        [Test]
        public void TestTwoDocumentsWithSameContentInDifferentOrderAreNotEqual() {
            Document d1 = new Document().Append("k1", "v1").Append("k2", "v2");
            Document d2 = new Document().Append("k2", "v2").Append("k1", "v1");
            AreNotEqual(d1, d2);
        }

        [Test]
        public void TestTwoDocumentsWithSameArrayContentAreEqual() {
            Document d1 = new Document().Append("k1", new string[] { "v1", "v2" });
            Document d2 = new Document().Append("k1", new string[] { "v1", "v2" });
            AreEqual(d1, d2);
        }

        [Test]
        public void TestTwoDocumentsWithMisorderedArrayContentAreNotEqual() {
            Document d1 = new Document().Append("k1", new string[] { "v1", "v2" });
            Document d2 = new Document().Append("k1", new string[] { "v2", "v1" });
            AreNotEqual(d1, d2);
        }

        [Test]
        public void TestTwoDocumentsWithSameDocumentChildTreeAreEqual() {
            Document d1 = new Document().Append("k1", new Document().Append("k2",new Document().Append("k3","foo")));
            Document d2 = new Document().Append("k1", new Document().Append("k2", new Document().Append("k3", "foo")));
            AreEqual(d1, d2);
        }

        [Test]
        public void TestTwoDocumentsWithDifferentDocumentChildTreeAreNotEqual() {
            Document d1 = new Document().Append("k1", new Document().Append("k2", new Document().Append("k3", "foo")));
            Document d2 = new Document().Append("k1", new Document().Append("k2", new Document().Append("k3", "bar")));
            AreNotEqual(d1, d2);
        }

        [Test]
        public void TestToStringForDocWithSingleNullField() {
            var doc = new Document().Append("foo", null);
            Assert.AreEqual(@"{ ""foo"": null }", doc.ToString());
        }

        [Test]
        public void TestToStringForDocWithSingleTrueField() {
            var doc = new Document().Append("foo", true);
            Assert.AreEqual(@"{ ""foo"": true }", doc.ToString());
        }

        [Test]
        public void TestToStringForDocWithSingleFalseField() {
            var doc = new Document().Append("foo", false);
            Assert.AreEqual(@"{ ""foo"": false }", doc.ToString());
        }

        [Test]
        public void TestToStringForDocWithSingleStringField() {
            var doc = new Document().Append("foo", "bar");
            Assert.AreEqual(@"{ ""foo"": ""bar"" }", doc.ToString());
        }

        [Test]
        public void TestToStringForDocWithSingleIntField() {
            var doc = new Document().Append("foo", 10);
            Assert.AreEqual(@"{ ""foo"": 10 }", doc.ToString());
        }

        [Test]
        public void TestToStringForDocWithSingleDoubleField() {
            var doc = new Document().Append("foo", 10.1);
            Assert.AreEqual(@"{ ""foo"": 10.1 }", doc.ToString());
        }

        [Test]
        public void TestToStringForDocWithSingleDateTimeField() {
            var doc = new Document().Append("foo", DateTime.Parse("2009-10-10T07:00:00.0000000Z"));
            Assert.AreEqual(@"{ ""foo"": ""2009-10-10T07:00:00.0000000Z"" }", doc.ToString());
        }

        [Test]
        public void TestToStringForDocWithSingleOidField() {
            var doc = new Document().Append("foo", new Oid("4ac7ee91f693066f1c96b649"));
            Assert.AreEqual(@"{ ""foo"": ""4ac7ee91f693066f1c96b649"" }", doc.ToString());
        }
        [Test]
        public void TestToStringForDocWithMultipleFields() {
            var doc = new Document().Append("foo", "bar").Append("baz", 42);
            Assert.AreEqual(@"{ ""foo"": ""bar"", ""baz"": 42 }", doc.ToString());
        }

        [Test]
        public void TestToStringForDocWithSubDocField() {
            var doc = new Document().Append("foo", "bar").Append("baz", new Document().Append("a", 1));
            Assert.AreEqual(@"{ ""foo"": ""bar"", ""baz"": { ""a"": 1 } }", doc.ToString());
        }
        [Test]
        public void TestToStringForDocWithArrayOfInts() {
            var doc = new Document().Append("foo", new[] {1,2,3,4});
            Assert.AreEqual(@"{ ""foo"": [ 1, 2, 3, 4 ] }", doc.ToString());
        }

        [Test]
        public void TestToStringForDocWithArrayOfDocs() {
            var doc = new Document().Append("foo", new[] {
                new Document().Append("a", 1),
                new Document().Append("b", 2),
                new Document().Append("c", 3),
            });
            Assert.AreEqual(@"{ ""foo"": [ { ""a"": 1 }, { ""b"": 2 }, { ""c"": 3 } ] }", doc.ToString());
        }

        private void AreEqual(Document d1, Document d2) {
            if (!d1.Equals(d2)) {
                Assert.Fail(string.Format("Documents don't match\r\nExpected: {0}\r\nActual:   {1}", d1, d2));
            }
        }
        
        private void AreNotEqual(Document d1, Document d2) {
            if (d1.Equals(d2)) {
                Assert.Fail(string.Format("Documents match\r\nExpected: not {0}\r\nActual:       {1}", d1, d2));
            }
        }
    }
}<|MERGE_RESOLUTION|>--- conflicted
+++ resolved
@@ -100,31 +100,15 @@
         }
         
         [Test]
-<<<<<<< HEAD
-        public void TestCopyToCopiesAndPreservesKeyOrderToExistingDoc(){
-            Document src = new Document();
+        public void TestCopyToCopiesAndOverwritesKeys(){
+            Document d = new Document();
             Document dest = new Document();
             dest["two"] = 200;
-            src["one"] = 1;
-            src.Add("two", 2);
-            src["three"] = 3;
-            src.CopyTo(dest);
-            int count = 1;
-            foreach(String key in dest.Keys){
-                Assert.AreEqual(count, src[key], "Order wasn't reset on CopyTo");
-                count++;
-            }           
-=======
-        public void TestCopyToCopiesAndOverwritesKeys(){
-            Document d = new Document();
-            Document dest = new Document();
-            dest["two"] = 200;
             d["one"] = 1;
             d.Add("two", 2);
             d["three"] = 3;
             d.CopyTo(dest);
             Assert.AreEqual(2, dest["two"]);
->>>>>>> ea84e7f1
         }
 
         [Test]
