<<<<<<< HEAD

using System;
using System.IO;

using NUnit.Framework;

namespace MongoDB.Driver.IO
{
	[TestFixture()]
	public class TestMsgMessage
	{
		
		[Test()]
		public void TestAllBytesWritten(){
			MsgMessage msg = new MsgMessage();
			msg.Header.RequestId = 1;
			msg.Header.ResponseTo = 11;
			Assert.AreEqual(16,msg.Header.MessageLength);
			
			msg.Message = "A";
			MemoryStream buffer = new MemoryStream(18);
			msg.Write(buffer);
			
			Byte[] output = buffer.ToArray();
			String hexdump = BitConverter.ToString(output);
			//Console.WriteLine("Dump: " + hexdump);

			Assert.IsTrue(output.Length > 0);
			Assert.AreEqual(output.Length, msg.Header.MessageLength);
			Assert.AreEqual("12-00-00-00-01-00-00-00-0B-00-00-00-E8-03-00-00-41-00", hexdump);
		}
	}
}
=======

using System;
using System.IO;

using NUnit.Framework;

namespace MongoDB.Driver.IO
{
    [TestFixture()]
    public class TestMsgMessage
    {
        
        [Test()]
        public void TestAllBytesWritten(){
            MsgMessage msg = new MsgMessage();
            msg.Header.RequestId = 1;
            msg.Header.ResponseTo = 11;
            Assert.AreEqual(16,msg.Header.MessageLength);
            
            msg.Message = "A";
            MemoryStream buffer = new MemoryStream(18);
            msg.Write(buffer);
            
            Byte[] output = buffer.ToArray();
            String hexdump = BitConverter.ToString(output);
            //Console.WriteLine("Dump: " + hexdump);

            Assert.IsTrue(output.Length > 0);
            Assert.AreEqual(output.Length, msg.Header.MessageLength);
            Assert.AreEqual("12-00-00-00-01-00-00-00-0B-00-00-00-E8-03-00-00-41-00", hexdump);
        }
    }
}
>>>>>>> fcd14c9c
<|MERGE_RESOLUTION|>--- conflicted
+++ resolved
@@ -1,38 +1,3 @@
-<<<<<<< HEAD
-
-using System;
-using System.IO;
-
-using NUnit.Framework;
-
-namespace MongoDB.Driver.IO
-{
-	[TestFixture()]
-	public class TestMsgMessage
-	{
-		
-		[Test()]
-		public void TestAllBytesWritten(){
-			MsgMessage msg = new MsgMessage();
-			msg.Header.RequestId = 1;
-			msg.Header.ResponseTo = 11;
-			Assert.AreEqual(16,msg.Header.MessageLength);
-			
-			msg.Message = "A";
-			MemoryStream buffer = new MemoryStream(18);
-			msg.Write(buffer);
-			
-			Byte[] output = buffer.ToArray();
-			String hexdump = BitConverter.ToString(output);
-			//Console.WriteLine("Dump: " + hexdump);
-
-			Assert.IsTrue(output.Length > 0);
-			Assert.AreEqual(output.Length, msg.Header.MessageLength);
-			Assert.AreEqual("12-00-00-00-01-00-00-00-0B-00-00-00-E8-03-00-00-41-00", hexdump);
-		}
-	}
-}
-=======
 
 using System;
 using System.IO;
@@ -65,5 +30,4 @@
             Assert.AreEqual("12-00-00-00-01-00-00-00-0B-00-00-00-E8-03-00-00-41-00", hexdump);
         }
     }
-}
->>>>>>> fcd14c9c
+}