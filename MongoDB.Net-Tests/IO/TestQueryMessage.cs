<<<<<<< HEAD
/*
 * User: scorder
 * Date: 7/15/2009
 */

using System;
using System.IO;

using NUnit.Framework;

using MongoDB.Driver.Bson;

namespace MongoDB.Driver.IO
{
    [TestFixture]
    public class TestQueryMessage
    {
        [Test]
        public void TestAllBytesWritten()
        {
            Document query = new Document();
            query.Add("col1", 1);
            
            QueryMessage msg = new QueryMessage(query,"TestDB.TestCol");
            MemoryStream buffer = new MemoryStream();
            msg.Write(buffer);
            
            Byte[] output = buffer.ToArray();
            String hexdump = BitConverter.ToString(output);
            //Console.WriteLine("Dump: " + hexdump);

            Assert.IsTrue(output.Length > 0);
            Assert.AreEqual("3A-00-00-00-00-00-00-00-00-00-00-00-D4-07-00-00-00-00-00-00-54-65-73-74-44-42-2E-54-65-73-74-43-6F-6C-00-00-00-00-00-00-00-00-00-0F-00-00-00-10-63-6F-6C-31-00-01-00-00-00-00", hexdump);
            
        }
        
        [Test]
        public void TestWriteMessageTwice(){
            string expectedHex = "3A-00-00-00-00-00-00-00-00-00-00-00-D4-07-00-00-00-00-00-00-54-65-73-74-44-42-2E-54-65-73-74-43-6F-6C-00-00-00-00-00-00-00-00-00-0F-00-00-00-10-63-6F-6C-31-00-01-00-00-00-00";
            Document query = new Document();
            query.Add("col1", 1);
            
            QueryMessage msg = new QueryMessage(query,"TestDB.TestCol");
            MemoryStream buffer = new MemoryStream();
            msg.Write(buffer);
            
            Byte[] output = buffer.ToArray();
            String hexdump = BitConverter.ToString(output);
            
            MemoryStream buffer2 = new MemoryStream();
            msg.Write(buffer2);
            
            Byte[] output2 = buffer.ToArray();
            String hexdump2 = BitConverter.ToString(output2);
            
            Assert.AreEqual(expectedHex,hexdump);
            Assert.AreEqual(hexdump,hexdump2);
                        
        }
    }
}
=======
/*
 * User: scorder
 * Date: 7/15/2009
 */

using System;
using System.IO;

using NUnit.Framework;

using MongoDB.Driver.Bson;

namespace MongoDB.Driver.IO
{
    [TestFixture]
    public class TestQueryMessage
    {
        [Test]
        public void TestAllBytesWritten()
        {
            Document query = new Document();
            query.Add("col1", 1);
            
            QueryMessage msg = new QueryMessage(query,"TestDB.TestCol");
            MemoryStream buffer = new MemoryStream();
            msg.Write(buffer);
            
            Byte[] output = buffer.ToArray();
            String hexdump = BitConverter.ToString(output);
            //Console.WriteLine("Dump: " + hexdump);

            Assert.IsTrue(output.Length > 0);
            Assert.AreEqual("3A-00-00-00-00-00-00-00-00-00-00-00-D4-07-00-00-00-00-00-00-54-65-73-74-44-42-2E-54-65-73-74-43-6F-6C-00-00-00-00-00-00-00-00-00-0F-00-00-00-10-63-6F-6C-31-00-01-00-00-00-00", hexdump);
            
        }
        
        [Test]
        public void TestWriteMessageTwice(){
            string expectedHex = "3A-00-00-00-00-00-00-00-00-00-00-00-D4-07-00-00-00-00-00-00-54-65-73-74-44-42-2E-54-65-73-74-43-6F-6C-00-00-00-00-00-00-00-00-00-0F-00-00-00-10-63-6F-6C-31-00-01-00-00-00-00";
            Document query = new Document();
            query.Add("col1", 1);
            
            QueryMessage msg = new QueryMessage(query,"TestDB.TestCol");
            MemoryStream buffer = new MemoryStream();
            msg.Write(buffer);
            
            Byte[] output = buffer.ToArray();
            String hexdump = BitConverter.ToString(output);
            
            MemoryStream buffer2 = new MemoryStream();
            msg.Write(buffer2);
            
            Byte[] output2 = buffer.ToArray();
            String hexdump2 = BitConverter.ToString(output2);
            
            Assert.AreEqual(expectedHex,hexdump);
            Assert.AreEqual(hexdump,hexdump2);
                        
        }
    }
}
>>>>>>> 1ccd58f7
<|MERGE_RESOLUTION|>--- conflicted
+++ resolved
@@ -1,9 +1,3 @@
-<<<<<<< HEAD
-/*
- * User: scorder
- * Date: 7/15/2009
- */
-
 using System;
 using System.IO;
 
@@ -19,8 +13,8 @@
         [Test]
         public void TestAllBytesWritten()
         {
-            Document query = new Document();
-            query.Add("col1", 1);
+            Document query = new Document();
+            query.Add("col1", 1);
             
             QueryMessage msg = new QueryMessage(query,"TestDB.TestCol");
             MemoryStream buffer = new MemoryStream();
@@ -38,8 +32,8 @@
         [Test]
         public void TestWriteMessageTwice(){
             string expectedHex = "3A-00-00-00-00-00-00-00-00-00-00-00-D4-07-00-00-00-00-00-00-54-65-73-74-44-42-2E-54-65-73-74-43-6F-6C-00-00-00-00-00-00-00-00-00-0F-00-00-00-10-63-6F-6C-31-00-01-00-00-00-00";
-            Document query = new Document();
-            query.Add("col1", 1);
+            Document query = new Document();
+            query.Add("col1", 1);
             
             QueryMessage msg = new QueryMessage(query,"TestDB.TestCol");
             MemoryStream buffer = new MemoryStream();
@@ -59,67 +53,4 @@
                         
         }
     }
-}
-=======
-/*
- * User: scorder
- * Date: 7/15/2009
- */
-
-using System;
-using System.IO;
-
-using NUnit.Framework;
-
-using MongoDB.Driver.Bson;
-
-namespace MongoDB.Driver.IO
-{
-    [TestFixture]
-    public class TestQueryMessage
-    {
-        [Test]
-        public void TestAllBytesWritten()
-        {
-            Document query = new Document();
-            query.Add("col1", 1);
-            
-            QueryMessage msg = new QueryMessage(query,"TestDB.TestCol");
-            MemoryStream buffer = new MemoryStream();
-            msg.Write(buffer);
-            
-            Byte[] output = buffer.ToArray();
-            String hexdump = BitConverter.ToString(output);
-            //Console.WriteLine("Dump: " + hexdump);
-
-            Assert.IsTrue(output.Length > 0);
-            Assert.AreEqual("3A-00-00-00-00-00-00-00-00-00-00-00-D4-07-00-00-00-00-00-00-54-65-73-74-44-42-2E-54-65-73-74-43-6F-6C-00-00-00-00-00-00-00-00-00-0F-00-00-00-10-63-6F-6C-31-00-01-00-00-00-00", hexdump);
-            
-        }
-        
-        [Test]
-        public void TestWriteMessageTwice(){
-            string expectedHex = "3A-00-00-00-00-00-00-00-00-00-00-00-D4-07-00-00-00-00-00-00-54-65-73-74-44-42-2E-54-65-73-74-43-6F-6C-00-00-00-00-00-00-00-00-00-0F-00-00-00-10-63-6F-6C-31-00-01-00-00-00-00";
-            Document query = new Document();
-            query.Add("col1", 1);
-            
-            QueryMessage msg = new QueryMessage(query,"TestDB.TestCol");
-            MemoryStream buffer = new MemoryStream();
-            msg.Write(buffer);
-            
-            Byte[] output = buffer.ToArray();
-            String hexdump = BitConverter.ToString(output);
-            
-            MemoryStream buffer2 = new MemoryStream();
-            msg.Write(buffer2);
-            
-            Byte[] output2 = buffer.ToArray();
-            String hexdump2 = BitConverter.ToString(output2);
-            
-            Assert.AreEqual(expectedHex,hexdump);
-            Assert.AreEqual(hexdump,hexdump2);
-                        
-        }
-    }
-}
->>>>>>> 1ccd58f7
+}