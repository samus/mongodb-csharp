<<<<<<< HEAD
﻿/*
 * User: scorder
 */

using System;
using NUnit.Framework;

using MongoDB.Driver;
using MongoDB.Driver.IO;
using MongoDB.Driver.Bson;

namespace MongoDB.Driver
{
	[TestFixture]
	public class TestCursor
	{
		Mongo db = new Mongo();
		
		[TestFixtureSetUp]
		public void Setup(){
			db.Connect();
		}
		
		[Test]
		public void TestCanReadSmall()
		{
			Cursor c = db["tests"]["smallreads"].FindAll();
			
			Assert.IsNotNull(c,"Cursor shouldn't be null");
			int reads = 0;
			foreach(Document doc in c.Documents){
				reads++;
			}
			Assert.IsTrue(reads > 0, "No documents were returned.");
			Assert.AreEqual(4, reads, "More than 4 documents in the small reads dataset");
		}
		[Test]
		public void TestCanReadMore(){
			Cursor c = db["tests"]["reads"].FindAll();
			
			Assert.IsNotNull(c,"Cursor shouldn't be null");
			int reads = 0;
			int idchanges = 0;
			long id = 0;
			foreach(Document doc in c.Documents){
				reads++;
				if(c.Id != id){
					idchanges++;
					id = c.Id;
				}
			}
			Assert.IsTrue(reads > 0, "No documents were returned.");
			System.Console.Out.Write(String.Format("{0} records read", reads));
			Assert.IsTrue(idchanges > 0,String.Format("ReadMore message never sent. {0} changes seen", idchanges));

		}
		[Test]
		public void TestCanReadAndKillCursor()
		{
			Cursor c = db["tests"]["reads"].FindAll();
			
			Assert.IsNotNull(c,"Cursor shouldn't be null");
			foreach(Document doc in c.Documents){
				break;
			}
			c.Dispose();
			Assert.AreEqual(0,c.Id);
		}
		
		[Test]
		public void TestCanLimit()
		{
			Cursor c = db["tests"]["reads"].FindAll();
			c.Limit = 5;
			
			Assert.IsNotNull(c,"Cursor shouldn't be null");
			int reads = 0;
			int idchanges = 0;
			long id = 0;
			foreach(Document doc in c.Documents){
				reads++;
			}
			Assert.IsTrue(reads > 0, "No documents were returned.");
			Assert.AreEqual(5, reads);

		}
//		[Test]
//		public void TestMethod()
//		{
//			Assert.Fail("Write Test");
//		}
	}
}
=======
﻿/*
 * User: scorder
 */

using System;
using NUnit.Framework;

using MongoDB.Driver;
using MongoDB.Driver.IO;
using MongoDB.Driver.Bson;

namespace MongoDB.Driver
{
    [TestFixture]
    public class TestCursor
    {
        Mongo db = new Mongo();
        
        [TestFixtureSetUp]
        public void Setup(){
            db.Connect();
        }
        
        [Test]
        public void TestCanReadSmall()
        {
            Cursor c = db["tests"]["smallreads"].FindAll();
            
            Assert.IsNotNull(c,"Cursor shouldn't be null");
            int reads = 0;
            foreach(Document doc in c.Documents){
                reads++;
            }
            Assert.IsTrue(reads > 0, "No documents were returned.");
            Assert.AreEqual(4, reads, "More than 4 documents in the small reads dataset");
        }
        [Test]
        public void TestCanReadMore(){
            Cursor c = db["tests"]["reads"].FindAll();
            
            Assert.IsNotNull(c,"Cursor shouldn't be null");
            int reads = 0;
            int idchanges = 0;
            long id = 0;
            foreach(Document doc in c.Documents){
                reads++;
                if(c.Id != id){
                    idchanges++;
                    id = c.Id;
                }
            }
            Assert.IsTrue(reads > 0, "No documents were returned.");
            Assert.IsTrue(idchanges > 0,String.Format("ReadMore message never sent. {0} changes seen", idchanges));
            Assert.AreEqual(9999,reads, "Not all documents returned.");
            System.Console.Out.Write(String.Format("{0} records read", reads));
            

        }
        [Test]
        public void TestCanReadAndKillCursor()
        {
            Cursor c = db["tests"]["reads"].FindAll();
            
            Assert.IsNotNull(c,"Cursor shouldn't be null");
            foreach(Document doc in c.Documents){
                break;
            }
            c.Dispose();
            Assert.AreEqual(0,c.Id);
        }
        
        [Test]
        public void TestCanLimit()
        {
            Cursor c = db["tests"]["reads"].FindAll();
            c.Limit = 5;
            
            Assert.IsNotNull(c,"Cursor shouldn't be null");
            int reads = 0;
            int idchanges = 0;
            long id = 0;
            foreach(Document doc in c.Documents){
                reads++;
            }
            Assert.IsTrue(reads > 0, "No documents were returned.");
            Assert.AreEqual(5, reads);

        }
//      [Test]
//      public void TestMethod()
//      {
//          Assert.Fail("Write Test");
//      }
    }
}
>>>>>>> fcd14c9c
<|MERGE_RESOLUTION|>--- conflicted
+++ resolved
@@ -1,98 +1,3 @@
-<<<<<<< HEAD
-﻿/*
- * User: scorder
- */
-
-using System;
-using NUnit.Framework;
-
-using MongoDB.Driver;
-using MongoDB.Driver.IO;
-using MongoDB.Driver.Bson;
-
-namespace MongoDB.Driver
-{
-	[TestFixture]
-	public class TestCursor
-	{
-		Mongo db = new Mongo();
-		
-		[TestFixtureSetUp]
-		public void Setup(){
-			db.Connect();
-		}
-		
-		[Test]
-		public void TestCanReadSmall()
-		{
-			Cursor c = db["tests"]["smallreads"].FindAll();
-			
-			Assert.IsNotNull(c,"Cursor shouldn't be null");
-			int reads = 0;
-			foreach(Document doc in c.Documents){
-				reads++;
-			}
-			Assert.IsTrue(reads > 0, "No documents were returned.");
-			Assert.AreEqual(4, reads, "More than 4 documents in the small reads dataset");
-		}
-		[Test]
-		public void TestCanReadMore(){
-			Cursor c = db["tests"]["reads"].FindAll();
-			
-			Assert.IsNotNull(c,"Cursor shouldn't be null");
-			int reads = 0;
-			int idchanges = 0;
-			long id = 0;
-			foreach(Document doc in c.Documents){
-				reads++;
-				if(c.Id != id){
-					idchanges++;
-					id = c.Id;
-				}
-			}
-			Assert.IsTrue(reads > 0, "No documents were returned.");
-			System.Console.Out.Write(String.Format("{0} records read", reads));
-			Assert.IsTrue(idchanges > 0,String.Format("ReadMore message never sent. {0} changes seen", idchanges));
-
-		}
-		[Test]
-		public void TestCanReadAndKillCursor()
-		{
-			Cursor c = db["tests"]["reads"].FindAll();
-			
-			Assert.IsNotNull(c,"Cursor shouldn't be null");
-			foreach(Document doc in c.Documents){
-				break;
-			}
-			c.Dispose();
-			Assert.AreEqual(0,c.Id);
-		}
-		
-		[Test]
-		public void TestCanLimit()
-		{
-			Cursor c = db["tests"]["reads"].FindAll();
-			c.Limit = 5;
-			
-			Assert.IsNotNull(c,"Cursor shouldn't be null");
-			int reads = 0;
-			int idchanges = 0;
-			long id = 0;
-			foreach(Document doc in c.Documents){
-				reads++;
-			}
-			Assert.IsTrue(reads > 0, "No documents were returned.");
-			Assert.AreEqual(5, reads);
-
-		}
-//		[Test]
-//		public void TestMethod()
-//		{
-//			Assert.Fail("Write Test");
-//		}
-	}
-}
-=======
 ﻿/*
  * User: scorder
  */
@@ -187,5 +92,4 @@
 //          Assert.Fail("Write Test");
 //      }
     }
-}
->>>>>>> fcd14c9c
+}