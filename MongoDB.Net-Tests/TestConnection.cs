--- conflicted
+++ resolved
@@ -1,5 +1,3 @@
-<<<<<<< HEAD
-
 using System;
 using System.IO;
 using System.Net;
@@ -61,8 +59,8 @@
         }
         
         protected QueryMessage generateQueryMessage(){
-            Document qdoc = new Document();
-            qdoc.Add("listDatabases", 1.0);
+            Document qdoc = new Document();
+            qdoc.Add("listDatabases", 1.0);
             //QueryMessage qmsg = new QueryMessage(qdoc,"system.namespaces");
             QueryMessage qmsg = new QueryMessage(qdoc,"admin.$cmd");
             qmsg.NumberToReturn = -1;
@@ -70,78 +68,4 @@
             return qmsg;
         }
     }
-}
-=======
-
-using System;
-using System.IO;
-using System.Net;
-using System.Net.Sockets;
-
-using NUnit.Framework;
-
-using MongoDB.Driver.IO;
-using MongoDB.Driver.Bson;
-
-namespace MongoDB.Driver
-{
-    [TestFixture()]
-    public class TestConnection
-    {       
-        [Test]
-        public void TestSendQueryMessage(){
-            //Connection conn = new Connection("10.141.153.2");
-            Connection conn = new Connection();
-            conn.Open();
-            
-            QueryMessage qmsg = generateQueryMessage();
-            conn.SendTwoWayMessage(qmsg);
-            
-            conn.Close();
-        }
-        
-        [Test]
-        public void TestReconnectOnce(){
-            Connection conn = new Connection();
-            conn.Open();
-                        
-            WriteBadMessage(conn);
-            try{    
-                QueryMessage qmsg = generateQueryMessage();
-                conn.SendTwoWayMessage(qmsg);
-                
-            }catch(IOException){
-                //Should be able to resend.
-                Assert.IsTrue(conn.State == ConnectionState.Opened);
-                QueryMessage qmsg = generateQueryMessage();
-                ReplyMessage rmsg = conn.SendTwoWayMessage(qmsg);
-                Assert.IsNotNull(rmsg);
-            
-            }
-        }
-        
-        protected void WriteBadMessage(Connection conn){
-            //Write a bad message to the socket to force mongo to shut down our connection.
-            BinaryWriter writer = new BinaryWriter(conn.Tcpclnt.GetStream());
-            System.Text.UTF8Encoding  encoding=new System.Text.UTF8Encoding(); 
-            Byte[] msg = encoding.GetBytes("Goodbye MongoDB!");
-            writer.Write(16 + msg.Length + 1);
-            writer.Write(1);
-            writer.Write(1);
-            writer.Write(1001);
-            writer.Write(msg);
-            writer.Write((byte)0);
-        }
-        
-        protected QueryMessage generateQueryMessage(){
-            Document qdoc = new Document();
-            qdoc.Add("listDatabases", 1.0);
-            //QueryMessage qmsg = new QueryMessage(qdoc,"system.namespaces");
-            QueryMessage qmsg = new QueryMessage(qdoc,"admin.$cmd");
-            qmsg.NumberToReturn = -1;
-            
-            return qmsg;
-        }
-    }
-}
->>>>>>> 1ccd58f7
+}