--- conflicted
+++ resolved
@@ -7,45 +7,39 @@
     [TestFixture]
     public class TestCollection : MongoTestBase
     {
-        private string pound = "\u00a3";
+        private string pound = "£";
 
         public override string TestCollections {
-            get {
-<<<<<<< HEAD
-                return "inserts,updates,counts,counts_spec,finds,charreads,saves";
-=======
-                return "inserts,updates,find_and_modify,counts,counts_spec,finds,charreads";
->>>>>>> e7c6c1ab
-            }
-        }
-
-        public override void OnInit (){
+            get { return "inserts,updates,find_and_modify,counts,counts_spec,finds,charreads,saves"; }
+        }
+
+        public override void OnInit() {
             IMongoCollection finds = DB["finds"];
-            for(int j = 1; j < 100; j++){
-                finds.Insert(new Document(){{"x", 4},{"h", "hi"},{"j", j}});
-            }
-            for(int j = 100; j < 105; j++){
-                finds.Insert(new Document(){{"x", 4},{"n", 1},{"j", j}});
+            for(int j = 1; j < 100; j++) {
+                finds.Insert(new Document { { "x", 4 }, { "h", "hi" }, { "j", j } });
+            }
+            for(int j = 100; j < 105; j++) {
+                finds.Insert(new Document { { "x", 4 }, { "n", 1 }, { "j", j } });
             }
             IMongoCollection charreads = DB["charreads"];
-            charreads.Insert(new Document(){{"test", "1234" + pound + "56"}});
-
-        }
-
-
-        [Test]
-        public void TestFindOne(){
+            charreads.Insert(new Document { { "test", "1234" + pound + "56" } });
+            
+        }
+
+
+        [Test]
+        public void TestFindOne() {
             Document query = new Document();
             query["j"] = 10;
             Document result = DB["finds"].FindOne(query);
             Assert.IsNotNull(result);
             Assert.AreEqual(4, result["x"]);
             Assert.AreEqual(10, result["j"]);
-
-        }
-
-        [Test]
-        public void TestFindOneNotThere(){
+            
+        }
+
+        [Test]
+        public void TestFindOneNotThere() {
             Document query = new Document();
             query["not_there"] = 10;
             Document result = DB["finds"].FindOne(query);
@@ -53,21 +47,21 @@
         }
 
         [Test]
-        public void TestFindNulls(){
-            Document query = new Document().Append("n",DBNull.Value);
+        public void TestFindNulls() {
+            Document query = new Document().Append("n", DBNull.Value);
             long numnulls = DB["finds"].Count(query);
-            Assert.AreEqual(99,numnulls);
-        }
-
-        [Test]
-        public void TestFindAttributeLimit(){
+            Assert.AreEqual(99, numnulls);
+        }
+
+        [Test]
+        public void TestFindAttributeLimit() {
             Document query = new Document();
             query["j"] = 10;
             Document fields = new Document();
             fields["x"] = 1;
-
-            ICursor c = DB["finds"].Find(query,-1,0,fields);
-            foreach(Document result in c.Documents){
+            
+            ICursor c = DB["finds"].Find(query, -1, 0, fields);
+            foreach(Document result in c.Documents) {
                 Assert.IsNotNull(result);
                 Assert.AreEqual(4, result["x"]);
                 Assert.IsNull(result["j"]);
@@ -75,12 +69,12 @@
         }
 
         [Test]
-        public void TestFindGTRange(){
+        public void TestFindGTRange() {
             Document query = new Document();
-            query["j"] = new Document().Append("$gt",20);
-
+            query["j"] = new Document().Append("$gt", 20);
+            
             ICursor c = DB["finds"].Find(query);
-            foreach(Document result in c.Documents){
+            foreach(Document result in c.Documents) {
                 Assert.IsNotNull(result);
                 Object j = result["j"];
                 Assert.IsTrue(Convert.ToDouble(j) > 20);
@@ -88,41 +82,41 @@
         }
 
         [Test]
-        public void TestManualWhere(){
+        public void TestManualWhere() {
             Document query = new Document().Append("$where", new Code("this.j % 2 == 0"));
             ICursor c = DB["finds"].Find(query);
-            foreach(Document result in c.Documents){
+            foreach(Document result in c.Documents) {
                 Assert.IsNotNull(result);
                 Object j = result["j"];
                 Assert.IsTrue(Convert.ToInt32(j) % 2 == 0);
             }
         }
         [Test]
-        public void TestFindWhereEquivalency(){
+        public void TestFindWhereEquivalency() {
             IMongoCollection col = DB["finds"];
             Document lt = new Document().Append("j", new Document().Append("$lt", 5));
-            string where = "this.j < 5";
-            Document explicitWhere = new Document().Append("$where", new Code(where));
+            string @where = "this.j < 5";
+            Document explicitWhere = new Document().Append("$where", new Code(@where));
             CodeWScope func = new CodeWScope("function() { return this.j < 5; }", new Document());
             Document funcDoc = new Document().Append("$where", func);
-
+            
             Assert.AreEqual(4, CountDocs(col.Find(lt)), "Basic find didn't return 4 docs");
-            Assert.AreEqual(4, CountDocs(col.Find(where)), "String where didn't return 4 docs");
+            Assert.AreEqual(4, CountDocs(col.Find(@where)), "String where didn't return 4 docs");
             Assert.AreEqual(4, CountDocs(col.Find(explicitWhere)), "Explicit where didn't return 4 docs");
             Assert.AreEqual(4, CountDocs(col.Find(funcDoc)), "Function where didn't return 4 docs");
         }
 
-        private int CountDocs(ICursor cur){
+        private int CountDocs(ICursor cur) {
             int cnt = 0;
-            foreach(Document doc in cur.Documents){
+            foreach(Document doc in cur.Documents) {
                 cnt++;
             }
             return cnt;
         }
         [Test]
-        public void TestWhere(){
+        public void TestWhere() {
             ICursor c = DB["finds"].Find("this.j % 2 == 0");
-            foreach(Document result in c.Documents){
+            foreach(Document result in c.Documents) {
                 Assert.IsNotNull(result);
                 Object j = result["j"];
                 Assert.IsTrue(Convert.ToInt32(j) % 2 == 0);
@@ -130,161 +124,156 @@
         }
 
         [Test]
-        public void TestFindOneObjectContainingUKPound(){
+        public void TestFindOneObjectContainingUKPound() {
             Document query = new Document();
             Document result = DB["charreads"].FindOne(query);
             Assert.IsNotNull(result);
             Assert.IsTrue(result.Contains("test"));
-            Assert.AreEqual("1234£56",result["test"]);
-        }
-
-        [Test]
-        public void TestSimpleInsert(){
+            Assert.AreEqual("1234£56", result["test"]);
+        }
+
+        [Test]
+        public void TestSimpleInsert() {
             IMongoCollection inserts = DB["inserts"];
             Document indoc = new Document();
             indoc["song"] = "Palmdale";
             indoc["artist"] = "Afroman";
             indoc["year"] = 1999;
-
+            
             inserts.Insert(indoc);
-
-            Document result = inserts.FindOne(new Document().Append("song","Palmdale"));
-            Assert.IsNotNull(result);
-            Assert.AreEqual(1999,result["year"]);
-        }
-
-        [Test]
-        public void TestReallySimpleInsert(){
+            
+            Document result = inserts.FindOne(new Document().Append("song", "Palmdale"));
+            Assert.IsNotNull(result);
+            Assert.AreEqual(1999, result["year"]);
+        }
+
+        [Test]
+        public void TestReallySimpleInsert() {
             IMongoCollection inserts = DB["inserts"];
             Document indoc = new Document();
             indoc["y"] = 1;
             indoc["x"] = 2;
             inserts.Insert(indoc);
-
-            Document result = inserts.FindOne(new Document().Append("x",2));
-            Assert.IsNotNull(result);
-            Assert.AreEqual(1,result["y"]);
-        }
-
-        [Test]
-        public void TestPoundSymbolInsert(){
-            IMongoCollection inserts = DB["inserts"];
-            Document indoc = new Document().Append("x","1234" + pound + "56").Append("y",1);;
+            
+            Document result = inserts.FindOne(new Document().Append("x", 2));
+            Assert.IsNotNull(result);
+            Assert.AreEqual(1, result["y"]);
+        }
+
+        [Test]
+        public void TestPoundSymbolInsert() {
+            IMongoCollection inserts = DB["inserts"];
+            Document indoc = new Document().Append("x", "1234" + pound + "56").Append("y", 1);
+            ;
             inserts.Insert(indoc);
-
-            Document result = inserts.FindOne(new Document().Append("x","1234" + pound + "56"));
-            Assert.IsNotNull(result);
-            Assert.AreEqual(1,result["y"]);
-        }
-
-        [Test]
-        public void TestArrayInsert(){
+            
+            Document result = inserts.FindOne(new Document().Append("x", "1234" + pound + "56"));
+            Assert.IsNotNull(result);
+            Assert.AreEqual(1, result["y"]);
+        }
+
+        [Test]
+        public void TestArrayInsert() {
             IMongoCollection inserts = DB["inserts"];
             Document indoc1 = new Document();
             indoc1["song"] = "The Axe";
             indoc1["artist"] = "Tinsley Ellis";
             indoc1["year"] = 2006;
-
+            
             Document indoc2 = new Document();
             indoc2["song"] = "The Axe2";
             indoc2["artist"] = "Tinsley Ellis2";
             indoc2["year"] = 2008;
-
-            inserts.Insert(new Document[]{indoc1,indoc2});
-
-            Document result = inserts.FindOne(new Document().Append("song","The Axe"));
-            Assert.IsNotNull(result);
-            Assert.AreEqual(2006,result["year"]);
-
-            result = inserts.FindOne(new Document().Append("song","The Axe2"));
-            Assert.IsNotNull(result);
-            Assert.AreEqual(2008,result["year"]);
-        }
-
-        [Test]
-        public void TestInsertOfArray(){
+            
+            inserts.Insert(new Document[] { indoc1, indoc2 });
+            
+            Document result = inserts.FindOne(new Document().Append("song", "The Axe"));
+            Assert.IsNotNull(result);
+            Assert.AreEqual(2006, result["year"]);
+            
+            result = inserts.FindOne(new Document().Append("song", "The Axe2"));
+            Assert.IsNotNull(result);
+            Assert.AreEqual(2008, result["year"]);
+        }
+
+        [Test]
+        public void TestInsertOfArray() {
             OidGenerator ogen = new OidGenerator();
             IMongoCollection inserts = DB["inserts"];
             Document album = new Document();
             album["_id"] = ogen.Generate();
             album["artist"] = "Popa Chubby";
             album["title"] = "Deliveries After Dark";
-            album["songs"] = new[] {
-                new Document().Append("title", "Let The Music Set You Free").Append("length", "5:15").Append("_id", ogen.Generate()),
-                new Document().Append("title", "Sally Likes to Run").Append("length", "4:06").Append("_id", ogen.Generate()),
-                new Document().Append("title", "Deliveries After Dark").Append("length", "4:17").Append("_id", ogen.Generate()),
-                new Document().Append("title", "Theme From The Godfather").Append("length", "3:06").Append("_id", ogen.Generate()),
-                new Document().Append("title", "Grown Man Crying Blues").Append("length", "8:09").Append("_id", ogen.Generate()),
-            };
+            album["songs"] = new[] { new Document().Append("title", "Let The Music Set You Free").Append("length", "5:15").Append("_id", ogen.Generate()), new Document().Append("title", "Sally Likes to Run").Append("length", "4:06").Append("_id", ogen.Generate()), new Document().Append("title", "Deliveries After Dark").Append("length", "4:17").Append("_id", ogen.Generate()), new Document().Append("title", "Theme From The Godfather").Append("length", "3:06").Append("_id", ogen.Generate()), new Document().Append("title", "Grown Man Crying Blues").Append("length", "8:09").Append("_id", ogen.Generate()) };
             inserts.Insert(album);
-
-            Document result = inserts.FindOne(new Document().Append("songs.title","Deliveries After Dark"));
-            Assert.IsNotNull(result);
-
+            
+            Document result = inserts.FindOne(new Document().Append("songs.title", "Deliveries After Dark"));
+            Assert.IsNotNull(result);
+            
             Assert.AreEqual(album.ToString(), result.ToString());
         }
 
         [Test]
-        public void TestInsertLargerThan4MBDocument(){
+        public void TestInsertLargerThan4MBDocument() {
             Binary b = new Binary(new byte[1024 * 1024]);
-            Document big = new Document(){{"name", "Big Document"}, {"b1", b}, {"b2", b}, {"b3", b}, {"b4", b}};
+            Document big = new Document { { "name", "Big Document" }, { "b1", b }, { "b2", b }, { "b3", b }, { "b4", b } };
             IMongoCollection inserts = DB["inserts"];
             bool thrown = false;
-            try{
-                inserts.Insert(big);               
-            }catch(MongoException){
+            try {
+                inserts.Insert(big);
+            } catch(MongoException) {
                 thrown = true;
-            }catch(Exception e){
+            } catch(Exception e) {
                 Assert.Fail("Wrong Exception thrown " + e.GetType().Name);
             }
             Assert.IsTrue(thrown, "Shouldn't be able to insert large document");
         }
-        
-        [Test]
-        public void TestInsertBulkLargerThan4MBOfDocuments(){
+
+        [Test]
+        public void TestInsertBulkLargerThan4MBOfDocuments() {
             Binary b = new Binary(new byte[1024 * 1024 * 2]);
             IMongoCollection inserts = DB["inserts"];
-            try{
+            try {
                 Document[] docs = new Document[10];
-                    //6MB+ of documents
-                for(int x = 0; x < docs.Length; x++){
-                    docs[x] = new Document(){{"name", "bulk"}, {"b", b}, {"x", x}};
+                //6MB+ of documents
+                for(int x = 0; x < docs.Length; x++) {
+                    docs[x] = new Document { { "name", "bulk" }, { "b", b }, { "x", x } };
                 }
-                inserts.Insert(docs,true);
-                long count = inserts.Count(new Document(){{"name", "bulk"}});
+                inserts.Insert(docs, true);
+                long count = inserts.Count(new Document { { "name", "bulk" } });
                 Assert.AreEqual(docs.Length, count, "Wrong number of documents inserted");
-            }catch(MongoException){
+            } catch(MongoException) {
                 Assert.Fail("MongoException should not have been thrown.");
             }
         }
-        
-        [Test]
-        public void TestDelete(){
+
+        [Test]
+        public void TestDelete() {
             IMongoCollection deletes = DB["deletes"];
             Document doc = new Document();
             doc["y"] = 1;
             doc["x"] = 2;
             deletes.Insert(doc);
-
-            Document selector = new Document().Append("x",2);
-
+            
+            Document selector = new Document().Append("x", 2);
+            
             Document result = deletes.FindOne(selector);
             Assert.IsNotNull(result);
-            Assert.AreEqual(1,result["y"]);
-
+            Assert.AreEqual(1, result["y"]);
+            
             deletes.Delete(selector);
             result = deletes.FindOne(selector);
-            Assert.IsNull(result,"Shouldn't have been able to find a document that was deleted");
-
-        }
-
-        [Test]
-        public void TestUpdateUpsertNotExisting(){
+            Assert.IsNull(result, "Shouldn't have been able to find a document that was deleted");
+            
+        }
+
+        [Test]
+        public void TestUpdateUpsertNotExisting() {
             IMongoCollection updates = DB["updates"];
             Document doc = new Document();
             doc["First"] = "Sam";
             doc["Last"] = "CorderNE";
-
+            
             updates.Update(doc);
             Document selector = new Document().Append("Last", "CorderNE");
             Document result = updates.FindOne(selector);
@@ -293,174 +282,172 @@
         }
 
         [Test]
-        public void TestUpdateUpsertExisting(){
+        public void TestUpdateUpsertExisting() {
             IMongoCollection updates = DB["updates"];
             Document doc = new Document();
             doc["First"] = "Mtt";
             doc["Last"] = "Brewer";
-
+            
             updates.Insert(doc);
-
+            
             Document selector = new Document().Append("Last", "Brewer");
             doc = updates.FindOne(selector);
             Assert.IsNotNull(doc);
             Assert.AreEqual("Mtt", doc["First"]);
             Assert.IsNotNull(doc["_id"]);
-
+            
             doc["First"] = "Matt";
             updates.Update(doc);
-
+            
             Document result = updates.FindOne(selector);
             Assert.IsNotNull(result);
             Assert.AreEqual("Matt", result["First"]);
-
-        }
-        [Test]
-        public void TestSave(){
+            
+        }
+        [Test]
+        public void TestSave() {
             IMongoCollection saves = DB["saves"];
-            string[] vals = {"a","b","c","d"};
-            foreach(var v in vals){
-                saves.Save(new Document(){{"value", v}});
+            string[] vals = { "a", "b", "c", "d" };
+            foreach(var v in vals) {
+                saves.Save(new Document { { "value", v } });
             }
             Assert.AreEqual(vals.Length, saves.Count());
-            Document d = saves.FindOne(new Document(){{"value", "b"}});
+            Document d = saves.FindOne(new Document { { "value", "b" } });
             d["value"] = "b2";
             saves.Save(d);
             
-            Assert.AreEqual(1, saves.Count(new Document(){{"value", "b2"}}));
-            
-        }
-        [Test]
-        public void TestUpdateMany(){
+            Assert.AreEqual(1, saves.Count(new Document { { "value", "b2" } }));
+            
+        }
+        [Test]
+        public void TestUpdateMany() {
             IMongoCollection updates = DB["updates"];
-
-            updates.Insert(new Document().Append("Last", "Cordr").Append("First","Sam"));
-            updates.Insert(new Document().Append("Last", "Cordr").Append("First","Sam2"));
-            updates.Insert(new Document().Append("Last", "Cordr").Append("First","Sam3"));
-
+            
+            updates.Insert(new Document().Append("Last", "Cordr").Append("First", "Sam"));
+            updates.Insert(new Document().Append("Last", "Cordr").Append("First", "Sam2"));
+            updates.Insert(new Document().Append("Last", "Cordr").Append("First", "Sam3"));
+            
             Document selector = new Document().Append("Last", "Cordr");
             ICursor results = updates.Find(selector);
             bool found = false;
-            foreach(Document doc in results.Documents){
+            foreach(Document doc in results.Documents) {
                 Assert.AreEqual("Cordr", doc["Last"]);
                 found = true;
             }
-            Assert.IsTrue(found,"Should have found docs inserted for TestUpdateMany");
+            Assert.IsTrue(found, "Should have found docs inserted for TestUpdateMany");
             Assert.AreEqual(3, updates.Count(selector), "Didn't find all Documents inserted for TestUpdateMany with Selector");
-
+            
             //Document updateData = new Document().Append("$set", new Document().Append("Last", "Corder2"));
             Document updateData = new Document().Append("Last", "Corder2");
             updates.UpdateAll(updateData, selector);
-
+            
             selector["Last"] = "Corder2";
             Assert.AreEqual(3, updates.Count(selector), "Not all Cordr documents were updated");
-
+            
             results = updates.Find(selector);
             found = false;
-            foreach(Document doc in results.Documents){
+            foreach(Document doc in results.Documents) {
                 Assert.AreEqual("Corder2", doc["Last"]);
-                Assert.IsNotNull(doc["First"],"First name should not disappear");
+                Assert.IsNotNull(doc["First"], "First name should not disappear");
                 found = true;
             }
-            Assert.IsTrue(found,"Should have found docs updated for TestMany");
-        }
-
-        [Test]
-        public void TestUpdatePartial(){
+            Assert.IsTrue(found, "Should have found docs updated for TestMany");
+        }
+
+        [Test]
+        public void TestUpdatePartial() {
             IMongoCollection updates = DB["updates"];
             int coolness = 5;
-            Document einstein = new Document(){{"Last", "Einstien"},{"First", "Albert"},{"Coolness",coolness++}};
+            Document einstein = new Document { { "Last", "Einstien" }, { "First", "Albert" }, { "Coolness", coolness++ } };
             updates.Insert(einstein);
-            Document selector = new Document(){{"_id", einstein["_id"]}};
-            
-            updates.Update(new Document(){{"$inc", new Document(){{"Coolness", 1}}}}, selector);
+            Document selector = new Document { { "_id", einstein["_id"] } };
+            
+            updates.Update(new Document { { "$inc", new Document { { "Coolness", 1 } } } }, selector);
             Assert.AreEqual(coolness++, Convert.ToInt32(updates.FindOne(selector)["Coolness"]), "Coolness field not incremented", true);
             
-            updates.Update(new Document(){{"$set",new Document(){{"Last", "Einstein"}}},
-                                          {"$inc",new Document(){{"Coolness",1}}}},selector,true);
+            updates.Update(new Document { { "$set", new Document { { "Last", "Einstein" } } }, { "$inc", new Document { { "Coolness", 1 } } } }, selector, true);
             Assert.AreEqual(coolness++, Convert.ToInt32(updates.FindOne(selector)["Coolness"]), "Coolness field not incremented");
         }
-        
-        [Test]
-        public void TestCount(){
+
+        [Test]
+        public void TestCount() {
             IMongoCollection counts = DB["counts"];
             int top = 100;
-            for(int i = 0; i < top; i++){
-                counts.Insert(new Document().Append("Last", "Cordr").Append("First","Sam").Append("cnt", i));
+            for(int i = 0; i < top; i++) {
+                counts.Insert(new Document().Append("Last", "Cordr").Append("First", "Sam").Append("cnt", i));
             }
             long cnt = counts.Count();
-            Assert.AreEqual(top,cnt, "Count not the same as number of inserted records");
-        }
-
-        [Test]
-        public void TestCountWithSpec(){
+            Assert.AreEqual(top, cnt, "Count not the same as number of inserted records");
+        }
+
+        [Test]
+        public void TestCountWithSpec() {
             IMongoCollection counts = DB["counts_spec"];
-            counts.Insert(new Document().Append("Last", "Cordr").Append("First","Sam").Append("cnt", 1));
-            counts.Insert(new Document().Append("Last", "Cordr").Append("First","Sam").Append("cnt", 2));
-            counts.Insert(new Document().Append("Last", "Corder").Append("First","Sam").Append("cnt", 3));
-
+            counts.Insert(new Document().Append("Last", "Cordr").Append("First", "Sam").Append("cnt", 1));
+            counts.Insert(new Document().Append("Last", "Cordr").Append("First", "Sam").Append("cnt", 2));
+            counts.Insert(new Document().Append("Last", "Corder").Append("First", "Sam").Append("cnt", 3));
+            
             Assert.AreEqual(2, counts.Count(new Document().Append("Last", "Cordr")));
             Assert.AreEqual(1, counts.Count(new Document().Append("Last", "Corder")));
             Assert.AreEqual(0, counts.Count(new Document().Append("Last", "Brown")));
-
-        }
-
-        [Test]
-        public void TestCountInvalidCollection(){
+            
+        }
+
+        [Test]
+        public void TestCountInvalidCollection() {
             IMongoCollection counts = DB["counts_wtf"];
             Assert.AreEqual(0, counts.Count());
         }
 
-		[Test]
-		public void TestFindAndModifyReturnsOldDocument(){
-			IMongoCollection collection = DB["find_and_modify"];
-			Document person = new Document().Append("First", "Sally").Append("Last", "Simmons");
-			collection.Insert(person);
-
-			Document spec = new Document().Append("_id", person["_id"]);
-			Document loaded = collection.FindAndModify(new Document().Append("First", "Jane"), spec);
-
-			Assert.AreEqual("Sally", loaded["First"]);
-		}
-
-		[Test]
-		public void TestFindAndModifyReturnsNewDocument(){
-			IMongoCollection collection = DB["find_and_modify"];
-			Document person = new Document().Append("First", "Susie").Append("Last", "O'Hara");
-			collection.Insert(person);
-
-			Document spec = new Document().Append("_id", person["_id"]);
-			Document loaded = collection.FindAndModify(new Document().Append("First", "Darlene"), spec, true);
-
-			Assert.AreEqual("Darlene", loaded["First"]);
-		}
-
-		[Test]
-		public void TestFindAndModifySortsResults()
-		{
-			IMongoCollection collection = DB["find_and_modify"];
-			Document doc1 = new Document().Append("handled", false).Append("priority", 1).Append("value", "Test 1");
-			Document doc2 = new Document().Append("handled", false).Append("priority", 2).Append("value", "Test 2");
-			collection.Insert(doc1);
-			collection.Insert(doc2);
-
-			Document update = new Document().Append("handled", true);
-			Document spec = new Document().Append("handled", false);
-			Document sort = new Document().Append("priority", -1);
-			Document loaded = collection.FindAndModify(update, spec, sort, true);
-
-			Assert.AreEqual(true, loaded["handled"]);
-			Assert.AreEqual(doc2["priority"], loaded["priority"]);
-			Assert.AreEqual(doc2["value"], loaded["value"]);
-		}
-
-		[Test]
-		public void TestFindAndModifyReturnNullForNoRecordFound(){
-			IMongoCollection collection = DB["find_and_modify"];
-			Document spec = new Document().Append("FirstName", "Noone");
-			Document loaded = collection.FindAndModify(new Document().Append("First", "Darlene"), spec, true);
-
-			Assert.IsNull(loaded, "Should return null for no document found");
-		}
+        [Test]
+        public void TestFindAndModifyReturnsOldDocument() {
+            IMongoCollection collection = DB["find_and_modify"];
+            Document person = new Document().Append("First", "Sally").Append("Last", "Simmons");
+            collection.Insert(person);
+            
+            Document spec = new Document().Append("_id", person["_id"]);
+            Document loaded = collection.FindAndModify(new Document().Append("First", "Jane"), spec);
+            
+            Assert.AreEqual("Sally", loaded["First"]);
+        }
+
+        [Test]
+        public void TestFindAndModifyReturnsNewDocument() {
+            IMongoCollection collection = DB["find_and_modify"];
+            Document person = new Document().Append("First", "Susie").Append("Last", "O'Hara");
+            collection.Insert(person);
+            
+            Document spec = new Document().Append("_id", person["_id"]);
+            Document loaded = collection.FindAndModify(new Document().Append("First", "Darlene"), spec, true);
+            
+            Assert.AreEqual("Darlene", loaded["First"]);
+        }
+
+        [Test]
+        public void TestFindAndModifySortsResults() {
+            IMongoCollection collection = DB["find_and_modify"];
+            Document doc1 = new Document().Append("handled", false).Append("priority", 1).Append("value", "Test 1");
+            Document doc2 = new Document().Append("handled", false).Append("priority", 2).Append("value", "Test 2");
+            collection.Insert(doc1);
+            collection.Insert(doc2);
+            
+            Document update = new Document().Append("handled", true);
+            Document spec = new Document().Append("handled", false);
+            Document sort = new Document().Append("priority", -1);
+            Document loaded = collection.FindAndModify(update, spec, sort, true);
+            
+            Assert.AreEqual(true, loaded["handled"]);
+            Assert.AreEqual(doc2["priority"], loaded["priority"]);
+            Assert.AreEqual(doc2["value"], loaded["value"]);
+        }
+
+        [Test]
+        public void TestFindAndModifyReturnNullForNoRecordFound() {
+            IMongoCollection collection = DB["find_and_modify"];
+            Document spec = new Document().Append("FirstName", "Noone");
+            Document loaded = collection.FindAndModify(new Document().Append("First", "Darlene"), spec, true);
+            
+            Assert.IsNull(loaded, "Should return null for no document found");
+        }
     }
 }