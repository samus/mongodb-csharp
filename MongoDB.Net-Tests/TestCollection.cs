<<<<<<< HEAD
﻿using System;
using System.Linq;
using NUnit.Framework;

namespace MongoDB.Driver
{
    [TestFixture]
    public class TestCollection : MongoTestBase
    {
        const string POUND = "\u00a3";

        public override string TestCollections
        {
            get { return "inserts,updates,counts,counts_spec,finds,charreads,saves"; }
        }

        public override void OnInit()
        {
            var finds = DB["finds"];
            for(var j = 1; j < 100; j++)
                finds.Insert(new Document {{"x", 4}, {"h", "hi"}, {"j", j}});
            for(var j = 100; j < 105; j++)
                finds.Insert(new Document {{"x", 4}, {"n", 1}, {"j", j}});
            var charreads = DB["charreads"];
            charreads.Insert(new Document {{"test", "1234" + POUND + "56"}});
        }

        private int CountDocs(ICursor cur)
        {
            var cnt = 0;
            foreach(var doc in cur.Documents)
                cnt++;
            return cnt;
        }

        [Test]
        public void TestArrayInsert()
        {
            var inserts = DB["inserts"];
            var indoc1 = new Document();
            indoc1["song"] = "The Axe";
            indoc1["artist"] = "Tinsley Ellis";
            indoc1["year"] = 2006;

            var indoc2 = new Document();
            indoc2["song"] = "The Axe2";
            indoc2["artist"] = "Tinsley Ellis2";
            indoc2["year"] = 2008;

            inserts.Insert(new[] {indoc1, indoc2});

            var result = inserts.FindOne(new Document().Add("song", "The Axe"));
            Assert.IsNotNull(result);
            Assert.AreEqual(2006, result["year"]);

            result = inserts.FindOne(new Document().Add("song", "The Axe2"));
            Assert.IsNotNull(result);
            Assert.AreEqual(2008, result["year"]);
        }

        [Test]
        public void TestCount()
        {
            var counts = DB["counts"];
            var top = 100;
            for(var i = 0; i < top; i++)
                counts.Insert(new Document().Add("Last", "Cordr").Add("First", "Sam").Add("cnt", i));
            var cnt = counts.Count();
            Assert.AreEqual(top, cnt, "Count not the same as number of inserted records");
        }

        [Test]
        public void TestCountInvalidCollection()
        {
            var counts = DB["counts_wtf"];
            Assert.AreEqual(0, counts.Count());
        }

        [Test]
        public void TestCountWithSpec()
        {
            var counts = DB["counts_spec"];
            counts.Insert(new Document().Add("Last", "Cordr").Add("First", "Sam").Add("cnt", 1));
            counts.Insert(new Document().Add("Last", "Cordr").Add("First", "Sam").Add("cnt", 2));
            counts.Insert(new Document().Add("Last", "Corder").Add("First", "Sam").Add("cnt", 3));

            Assert.AreEqual(2, counts.Count(new Document().Add("Last", "Cordr")));
            Assert.AreEqual(1, counts.Count(new Document().Add("Last", "Corder")));
            Assert.AreEqual(0, counts.Count(new Document().Add("Last", "Brown")));
        }

        [Test]
        public void TestDelete()
        {
            var deletes = DB["deletes"];
            var doc = new Document();
            doc["y"] = 1;
            doc["x"] = 2;
            deletes.Insert(doc);

            var selector = new Document().Add("x", 2);

            var result = deletes.FindOne(selector);
            Assert.IsNotNull(result);
            Assert.AreEqual(1, result["y"]);

            deletes.Delete(selector);
            result = deletes.FindOne(selector);
            Assert.IsNull(result, "Shouldn't have been able to find a document that was deleted");
        }

        [Test]
        public void TestFindAttributeLimit()
        {
            var query = new Document();
            query["j"] = 10;
            var fields = new Document();
            fields["x"] = 1;

            var c = DB["finds"].Find(query, -1, 0, fields);
            foreach(var result in c.Documents)
            {
                Assert.IsNotNull(result);
                Assert.AreEqual(4, result["x"]);
                Assert.IsNull(result["j"]);
            }
        }

        [Test]
        public void TestFindGTRange()
        {
            var query = new Document();
            query["j"] = new Document().Add("$gt", 20);

            var c = DB["finds"].Find(query);
            foreach(var result in c.Documents)
            {
                Assert.IsNotNull(result);
                var j = result["j"];
                Assert.IsTrue(Convert.ToDouble(j) > 20);
            }
        }

        [Test]
        public void TestFindNulls()
        {
            var query = new Document().Add("n", null);
            var numnulls = DB["finds"].Count(query);
            Assert.AreEqual(99, numnulls);
        }

        [Test]
        public void TestFindOne()
        {
            var query = new Document();
            query["j"] = 10;
            var result = DB["finds"].FindOne(query);
            Assert.IsNotNull(result);
            Assert.AreEqual(4, result["x"]);
            Assert.AreEqual(10, result["j"]);
        }

        [Test]
        public void TestFindOneNotThere()
        {
            var query = new Document();
            query["not_there"] = 10;
            var result = DB["finds"].FindOne(query);
            Assert.IsNull(result);
        }

        [Test]
        public void TestFindOneObjectContainingUKPound()
        {
            var query = new Document();
            var result = DB["charreads"].FindOne(query);
            Assert.IsNotNull(result);
            Assert.IsTrue(result.Contains("test"));
            Assert.AreEqual("1234£56", result["test"]);
        }

        [Test]
        public void TestFindWhereEquivalency()
        {
            var col = DB["finds"];
            var lt = new Document().Add("j", new Document().Add("$lt", 5));
            var where = "this.j < 5";
            var explicitWhere = new Document().Add("$where", new Code(where));
            var func = new CodeWScope("function() { return this.j < 5; }", new Document());
            var funcDoc = new Document().Add("$where", func);

            Assert.AreEqual(4, CountDocs(col.Find(lt)), "Basic find didn't return 4 docs");
            Assert.AreEqual(4, CountDocs(col.Find(where)), "String where didn't return 4 docs");
            Assert.AreEqual(4, CountDocs(col.Find(explicitWhere)), "Explicit where didn't return 4 docs");
            Assert.AreEqual(4, CountDocs(col.Find(funcDoc)), "Function where didn't return 4 docs");
        }

        [Test]
        public void TestInsertBulkLargerThan4MBOfDocuments()
        {
            var b = new Binary(new byte[1024*1024*2]);
            var inserts = DB["inserts"];
            try
            {
                var docs = new Document[10];
                //6MB+ of documents
                for(var x = 0; x < docs.Length; x++)
                    docs[x] = new Document {{"name", "bulk"}, {"b", b}, {"x", x}};
                inserts.Insert(docs, true);
                var count = inserts.Count(new Document {{"name", "bulk"}});
                Assert.AreEqual(docs.Length, count, "Wrong number of documents inserted");
            }
            catch(MongoException)
            {
                Assert.Fail("MongoException should not have been thrown.");
            }
        }

        [Test]
        public void TestInsertLargerThan4MBDocument()
        {
            var b = new Binary(new byte[1024*1024]);
            var big = new Document {{"name", "Big Document"}, {"b1", b}, {"b2", b}, {"b3", b}, {"b4", b}};
            var inserts = DB["inserts"];
            var thrown = false;
            try
            {
                inserts.Insert(big);
            }
            catch(MongoException)
            {
                thrown = true;
            }
            catch(Exception e)
            {
                Assert.Fail("Wrong Exception thrown " + e.GetType().Name);
            }
            Assert.IsTrue(thrown, "Shouldn't be able to insert large document");
        }

        [Test]
        public void TestInsertOfArray()
        {
            var ogen = new OidGenerator();
            var inserts = DB["inserts"];
            var album = new Document();
            album["_id"] = ogen.Generate();
            album["artist"] = "Popa Chubby";
            album["title"] = "Deliveries After Dark";
            album["songs"] = new[]
            {
                new Document().Add("title", "Let The Music Set You Free").Add("length", "5:15").Add("_id", ogen.Generate()),
                new Document().Add("title", "Sally Likes to Run").Add("length", "4:06").Add("_id", ogen.Generate()),
                new Document().Add("title", "Deliveries After Dark").Add("length", "4:17").Add("_id", ogen.Generate()),
                new Document().Add("title", "Theme From The Godfather").Add("length", "3:06").Add("_id", ogen.Generate()),
                new Document().Add("title", "Grown Man Crying Blues").Add("length", "8:09").Add("_id", ogen.Generate()),
            };
            inserts.Insert(album);

            var result = inserts.FindOne(new Document().Add("songs.title", "Deliveries After Dark"));
            Assert.IsNotNull(result);

            Assert.AreEqual(album.ToString(), result.ToString());
        }

        [Test]
        public void TestManualWhere()
        {
            var query = new Document().Add("$where", new Code("this.j % 2 == 0"));
            var c = DB["finds"].Find(query);
            foreach(var result in c.Documents)
            {
                Assert.IsNotNull(result);
                var j = result["j"];
                Assert.IsTrue(Convert.ToInt32(j)%2 == 0);
            }
        }

        [Test]
        public void TestPoundSymbolInsert()
        {
            var inserts = DB["inserts"];
            var indoc = new Document().Add("x", "1234" + POUND + "56").Add("y", 1);
            inserts.Insert(indoc);

            var result = inserts.FindOne(new Document().Add("x", "1234" + POUND + "56"));
            Assert.IsNotNull(result);
            Assert.AreEqual(1, result["y"]);
        }

        [Test]
        public void TestReallySimpleInsert()
        {
            var inserts = DB["inserts"];
            var indoc = new Document();
            indoc["y"] = 1;
            indoc["x"] = 2;
            inserts.Insert(indoc);

            var result = inserts.FindOne(new Document().Add("x", 2));
            Assert.IsNotNull(result);
            Assert.AreEqual(1, result["y"]);
        }

        [Test]
        public void TestSave()
        {
            var saves = DB["saves"];
            var count = 100;
            for(var i = 0; i < count; i++)
                saves.Save(new Document {{"x", i}, {"desc", "This document is number: " + i}, {"y", 1}});
            Assert.AreEqual(count, saves.Count(new Document {{"y", 1}}));

            using(var cur = saves.FindAll())
            {
                foreach(var d in cur.Documents)
                {
                    d["y"] = Convert.ToInt32(d["y"]) + 1;
                    saves.Save(d);
                }
            }
            Assert.AreEqual(count, saves.Count(new Document {{"y", 2}}));
        }

        [Test]
        public void TestSaveInsertDocumentIfExists()
        {
            var saves = DB["updates"];
            saves.Delete(new Document());

            var document1 = new Document("name", "Alien1");
            saves.Insert(document1);
            var document2 = new Document("name", "Alien2");
            saves.Insert(document2);

            document1["name"] = "Sam";
            saves.Save(document1);
            document2["name"] = "Steve";
            saves.Save(document2);

            var array = saves.FindAll().Documents.ToArray();
            Assert.AreEqual(2, array.Length);
            Assert.AreEqual("Sam", array[0]["name"]);
            Assert.AreEqual("Steve", array[1]["name"]);
        }

        [Test]
        public void TestSaveInsertDocumentIfNotExists()
        {
            var saves = DB["updates"];
            saves.Delete(new Document());

            saves.Save(new Document("name", "Sam"));
            saves.Save(new Document("name", "Steve"));

            var array = saves.FindAll().Documents.ToArray();
            Assert.AreEqual(2, array.Length);
            Assert.AreEqual("Sam", array[0]["name"]);
            Assert.AreEqual("Steve", array[1]["name"]);
        }

        [Test]
        public void TestSimpleInsert()
        {
            var inserts = DB["inserts"];
            var indoc = new Document();
            indoc["song"] = "Palmdale";
            indoc["artist"] = "Afroman";
            indoc["year"] = 1999;

            inserts.Insert(indoc);

            var result = inserts.FindOne(new Document().Add("song", "Palmdale"));
            Assert.IsNotNull(result);
            Assert.AreEqual(1999, result["year"]);
        }

        [Test]
        public void TestUpdateMany()
        {
            var updates = DB["updates"];

            updates.Insert(new Document().Add("Last", "Cordr").Add("First", "Sam"));
            updates.Insert(new Document().Add("Last", "Cordr").Add("First", "Sam2"));
            updates.Insert(new Document().Add("Last", "Cordr").Add("First", "Sam3"));

            var selector = new Document().Add("Last", "Cordr");
            var results = updates.Find(selector);
            var found = false;
            foreach(var doc in results.Documents)
            {
                Assert.AreEqual("Cordr", doc["Last"]);
                found = true;
            }
            Assert.IsTrue(found, "Should have found docs inserted for TestUpdateMany");
            Assert.AreEqual(3, updates.Count(selector), "Didn't find all Documents inserted for TestUpdateMany with Selector");

            //Document updateData = new Document().Append("$set", new Document().Append("Last", "Corder2"));
            var updateData = new Document().Add("Last", "Corder2");
            updates.UpdateAll(updateData, selector);

            selector["Last"] = "Corder2";
            Assert.AreEqual(3, updates.Count(selector), "Not all Cordr documents were updated");

            results = updates.Find(selector);
            found = false;
            foreach(var doc in results.Documents)
            {
                Assert.AreEqual("Corder2", doc["Last"]);
                Assert.IsNotNull(doc["First"], "First name should not disappear");
                found = true;
            }
            Assert.IsTrue(found, "Should have found docs updated for TestMany");
        }

        [Test]
        public void TestUpdatePartial()
        {
            var updates = DB["updates"];
            var coolness = 5;
            var einstein = new Document {{"Last", "Einstien"}, {"First", "Albert"}, {"Coolness", coolness++}};
            updates.Insert(einstein);
            var selector = new Document {{"_id", einstein["_id"]}};

            updates.Update(new Document {{"$inc", new Document {{"Coolness", 1}}}}, selector);
            Assert.AreEqual(coolness++, Convert.ToInt32(updates.FindOne(selector)["Coolness"]), "Coolness field not incremented", true);

            updates.Update(new Document
            {
                {"$set", new Document {{"Last", "Einstein"}}},
                {"$inc", new Document {{"Coolness", 1}}}
            },
                selector,
                true);
            Assert.AreEqual(coolness++, Convert.ToInt32(updates.FindOne(selector)["Coolness"]), "Coolness field not incremented");
        }

        [Test]
        public void TestUpdateUpsertExisting()
        {
            var updates = DB["updates"];
            var doc = new Document();
            doc["First"] = "Mtt";
            doc["Last"] = "Brewer";

            updates.Insert(doc);

            var selector = new Document().Add("Last", "Brewer");
            doc = updates.FindOne(selector);
            Assert.IsNotNull(doc);
            Assert.AreEqual("Mtt", doc["First"]);
            Assert.IsNotNull(doc["_id"]);

            doc["First"] = "Matt";
            updates.Update(doc);

            var result = updates.FindOne(selector);
            Assert.IsNotNull(result);
            Assert.AreEqual("Matt", result["First"]);
        }

        [Test]
        public void TestUpdateUpsertNotExisting()
        {
            var updates = DB["updates"];
            var doc = new Document();
            doc["First"] = "Sam";
            doc["Last"] = "CorderNE";

            updates.Update(doc);
            var selector = new Document().Add("Last", "CorderNE");
            var result = updates.FindOne(selector);
            Assert.IsNotNull(result);
            Assert.AreEqual("Sam", result["First"]);
        }

        [Test]
        public void TestWhere()
        {
            var c = DB["finds"].Find("this.j % 2 == 0");
            foreach(var result in c.Documents)
            {
                Assert.IsNotNull(result);
                var j = result["j"];
                Assert.IsTrue(Convert.ToInt32(j)%2 == 0);
            }
        }
    }
=======
using System;

using NUnit.Framework;

namespace MongoDB.Driver
{
    [TestFixture]
    public class TestCollection : MongoTestBase
    {
        private string pound = "£";

        public override string TestCollections {
            get { return "inserts,updates,find_and_modify,counts,counts_spec,finds,charreads,saves"; }
        }

        public override void OnInit() {
            IMongoCollection finds = DB["finds"];
            for(int j = 1; j < 100; j++) {
                finds.Insert(new Document { { "x", 4 }, { "h", "hi" }, { "j", j } });
            }
            for(int j = 100; j < 105; j++) {
                finds.Insert(new Document { { "x", 4 }, { "n", 1 }, { "j", j } });
            }
            IMongoCollection charreads = DB["charreads"];
            charreads.Insert(new Document { { "test", "1234" + pound + "56" } });
            
        }


        [Test]
        public void TestFindOne() {
            Document query = new Document();
            query["j"] = 10;
            Document result = DB["finds"].FindOne(query);
            Assert.IsNotNull(result);
            Assert.AreEqual(4, result["x"]);
            Assert.AreEqual(10, result["j"]);
            
        }

        [Test]
        public void TestFindOneNotThere() {
            Document query = new Document();
            query["not_there"] = 10;
            Document result = DB["finds"].FindOne(query);
            Assert.IsNull(result);
        }

        [Test]
        public void TestFindNulls() {
            Document query = new Document().Append("n", DBNull.Value);
            long numnulls = DB["finds"].Count(query);
            Assert.AreEqual(99, numnulls);
        }

        [Test]
        public void TestFindAttributeLimit() {
            Document query = new Document();
            query["j"] = 10;
            Document fields = new Document();
            fields["x"] = 1;
            
            ICursor c = DB["finds"].Find(query, -1, 0, fields);
            foreach(Document result in c.Documents) {
                Assert.IsNotNull(result);
                Assert.AreEqual(4, result["x"]);
                Assert.IsNull(result["j"]);
            }
        }

        [Test]
        public void TestFindGTRange() {
            Document query = new Document();
            query["j"] = new Document().Append("$gt", 20);
            
            ICursor c = DB["finds"].Find(query);
            foreach(Document result in c.Documents) {
                Assert.IsNotNull(result);
                Object j = result["j"];
                Assert.IsTrue(Convert.ToDouble(j) > 20);
            }
        }

        [Test]
        public void TestManualWhere() {
            Document query = new Document().Append("$where", new Code("this.j % 2 == 0"));
            ICursor c = DB["finds"].Find(query);
            foreach(Document result in c.Documents) {
                Assert.IsNotNull(result);
                Object j = result["j"];
                Assert.IsTrue(Convert.ToInt32(j) % 2 == 0);
            }
        }
        [Test]
        public void TestFindWhereEquivalency() {
            IMongoCollection col = DB["finds"];
            Document lt = new Document().Append("j", new Document().Append("$lt", 5));
            string @where = "this.j < 5";
            Document explicitWhere = new Document().Append("$where", new Code(@where));
            CodeWScope func = new CodeWScope("function() { return this.j < 5; }", new Document());
            Document funcDoc = new Document().Append("$where", func);
            
            Assert.AreEqual(4, CountDocs(col.Find(lt)), "Basic find didn't return 4 docs");
            Assert.AreEqual(4, CountDocs(col.Find(@where)), "String where didn't return 4 docs");
            Assert.AreEqual(4, CountDocs(col.Find(explicitWhere)), "Explicit where didn't return 4 docs");
            Assert.AreEqual(4, CountDocs(col.Find(funcDoc)), "Function where didn't return 4 docs");
        }

        private int CountDocs(ICursor cur) {
            int cnt = 0;
            foreach(Document doc in cur.Documents) {
                cnt++;
            }
            return cnt;
        }
        [Test]
        public void TestWhere() {
            ICursor c = DB["finds"].Find("this.j % 2 == 0");
            foreach(Document result in c.Documents) {
                Assert.IsNotNull(result);
                Object j = result["j"];
                Assert.IsTrue(Convert.ToInt32(j) % 2 == 0);
            }
        }

        [Test]
        public void TestFindOneObjectContainingUKPound() {
            Document query = new Document();
            Document result = DB["charreads"].FindOne(query);
            Assert.IsNotNull(result);
            Assert.IsTrue(result.Contains("test"));
            Assert.AreEqual("1234£56", result["test"]);
        }

        [Test]
        public void TestSimpleInsert() {
            IMongoCollection inserts = DB["inserts"];
            Document indoc = new Document();
            indoc["song"] = "Palmdale";
            indoc["artist"] = "Afroman";
            indoc["year"] = 1999;
            
            inserts.Insert(indoc);
            
            Document result = inserts.FindOne(new Document().Append("song", "Palmdale"));
            Assert.IsNotNull(result);
            Assert.AreEqual(1999, result["year"]);
        }

        [Test]
        public void TestReallySimpleInsert() {
            IMongoCollection inserts = DB["inserts"];
            Document indoc = new Document();
            indoc["y"] = 1;
            indoc["x"] = 2;
            inserts.Insert(indoc);
            
            Document result = inserts.FindOne(new Document().Append("x", 2));
            Assert.IsNotNull(result);
            Assert.AreEqual(1, result["y"]);
        }

        [Test]
        public void TestPoundSymbolInsert() {
            IMongoCollection inserts = DB["inserts"];
            Document indoc = new Document().Append("x", "1234" + pound + "56").Append("y", 1);
            ;
            inserts.Insert(indoc);
            
            Document result = inserts.FindOne(new Document().Append("x", "1234" + pound + "56"));
            Assert.IsNotNull(result);
            Assert.AreEqual(1, result["y"]);
        }

        [Test]
        public void TestArrayInsert() {
            IMongoCollection inserts = DB["inserts"];
            Document indoc1 = new Document();
            indoc1["song"] = "The Axe";
            indoc1["artist"] = "Tinsley Ellis";
            indoc1["year"] = 2006;
            
            Document indoc2 = new Document();
            indoc2["song"] = "The Axe2";
            indoc2["artist"] = "Tinsley Ellis2";
            indoc2["year"] = 2008;
            
            inserts.Insert(new Document[] { indoc1, indoc2 });
            
            Document result = inserts.FindOne(new Document().Append("song", "The Axe"));
            Assert.IsNotNull(result);
            Assert.AreEqual(2006, result["year"]);
            
            result = inserts.FindOne(new Document().Append("song", "The Axe2"));
            Assert.IsNotNull(result);
            Assert.AreEqual(2008, result["year"]);
        }

        [Test]
        public void TestInsertOfArray() {
            OidGenerator ogen = new OidGenerator();
            IMongoCollection inserts = DB["inserts"];
            Document album = new Document();
            album["_id"] = ogen.Generate();
            album["artist"] = "Popa Chubby";
            album["title"] = "Deliveries After Dark";
            album["songs"] = new[] { new Document().Append("title", "Let The Music Set You Free").Append("length", "5:15").Append("_id", ogen.Generate()), new Document().Append("title", "Sally Likes to Run").Append("length", "4:06").Append("_id", ogen.Generate()), new Document().Append("title", "Deliveries After Dark").Append("length", "4:17").Append("_id", ogen.Generate()), new Document().Append("title", "Theme From The Godfather").Append("length", "3:06").Append("_id", ogen.Generate()), new Document().Append("title", "Grown Man Crying Blues").Append("length", "8:09").Append("_id", ogen.Generate()) };
            inserts.Insert(album);
            
            Document result = inserts.FindOne(new Document().Append("songs.title", "Deliveries After Dark"));
            Assert.IsNotNull(result);
            
            Assert.AreEqual(album.ToString(), result.ToString());
        }

        [Test]
        public void TestInsertLargerThan4MBDocument() {
            Binary b = new Binary(new byte[1024 * 1024]);
            Document big = new Document { { "name", "Big Document" }, { "b1", b }, { "b2", b }, { "b3", b }, { "b4", b } };
            IMongoCollection inserts = DB["inserts"];
            bool thrown = false;
            try {
                inserts.Insert(big);
            } catch(MongoException) {
                thrown = true;
            } catch(Exception e) {
                Assert.Fail("Wrong Exception thrown " + e.GetType().Name);
            }
            Assert.IsTrue(thrown, "Shouldn't be able to insert large document");
        }

        [Test]
        public void TestInsertBulkLargerThan4MBOfDocuments() {
            Binary b = new Binary(new byte[1024 * 1024 * 2]);
            IMongoCollection inserts = DB["inserts"];
            try {
                Document[] docs = new Document[10];
                //6MB+ of documents
                for(int x = 0; x < docs.Length; x++) {
                    docs[x] = new Document { { "name", "bulk" }, { "b", b }, { "x", x } };
                }
                inserts.Insert(docs, true);
                long count = inserts.Count(new Document { { "name", "bulk" } });
                Assert.AreEqual(docs.Length, count, "Wrong number of documents inserted");
            } catch(MongoException) {
                Assert.Fail("MongoException should not have been thrown.");
            }
        }

        [Test]
        public void TestDelete() {
            IMongoCollection deletes = DB["deletes"];
            Document doc = new Document();
            doc["y"] = 1;
            doc["x"] = 2;
            deletes.Insert(doc);
            
            Document selector = new Document().Append("x", 2);
            
            Document result = deletes.FindOne(selector);
            Assert.IsNotNull(result);
            Assert.AreEqual(1, result["y"]);
            
            deletes.Delete(selector);
            result = deletes.FindOne(selector);
            Assert.IsNull(result, "Shouldn't have been able to find a document that was deleted");
            
        }

        [Test]
        public void TestUpdateUpsertNotExisting() {
            IMongoCollection updates = DB["updates"];
            Document doc = new Document();
            doc["First"] = "Sam";
            doc["Last"] = "CorderNE";
            
            updates.Update(doc);
            Document selector = new Document().Append("Last", "CorderNE");
            Document result = updates.FindOne(selector);
            Assert.IsNotNull(result);
            Assert.AreEqual("Sam", result["First"]);
        }

        [Test]
        public void TestUpdateUpsertExisting() {
            IMongoCollection updates = DB["updates"];
            Document doc = new Document();
            doc["First"] = "Mtt";
            doc["Last"] = "Brewer";
            
            updates.Insert(doc);
            
            Document selector = new Document().Append("Last", "Brewer");
            doc = updates.FindOne(selector);
            Assert.IsNotNull(doc);
            Assert.AreEqual("Mtt", doc["First"]);
            Assert.IsNotNull(doc["_id"]);
            
            doc["First"] = "Matt";
            updates.Update(doc);
            
            Document result = updates.FindOne(selector);
            Assert.IsNotNull(result);
            Assert.AreEqual("Matt", result["First"]);
            
        }
        [Test]
        public void TestSave() {
            IMongoCollection saves = DB["saves"];
            string[] vals = { "a", "b", "c", "d" };
            foreach(var v in vals) {
                saves.Save(new Document { { "value", v } });
            }
            Assert.AreEqual(vals.Length, saves.Count());
            Document d = saves.FindOne(new Document { { "value", "b" } });
            d["value"] = "b2";
            saves.Save(d);
            
            Assert.AreEqual(1, saves.Count(new Document { { "value", "b2" } }));
            
        }
        [Test]
        public void TestUpdateMany() {
            IMongoCollection updates = DB["updates"];
            
            updates.Insert(new Document().Append("Last", "Cordr").Append("First", "Sam"));
            updates.Insert(new Document().Append("Last", "Cordr").Append("First", "Sam2"));
            updates.Insert(new Document().Append("Last", "Cordr").Append("First", "Sam3"));
            
            Document selector = new Document().Append("Last", "Cordr");
            ICursor results = updates.Find(selector);
            bool found = false;
            foreach(Document doc in results.Documents) {
                Assert.AreEqual("Cordr", doc["Last"]);
                found = true;
            }
            Assert.IsTrue(found, "Should have found docs inserted for TestUpdateMany");
            Assert.AreEqual(3, updates.Count(selector), "Didn't find all Documents inserted for TestUpdateMany with Selector");
            
            //Document updateData = new Document().Append("$set", new Document().Append("Last", "Corder2"));
            Document updateData = new Document().Append("Last", "Corder2");
            updates.UpdateAll(updateData, selector);
            
            selector["Last"] = "Corder2";
            Assert.AreEqual(3, updates.Count(selector), "Not all Cordr documents were updated");
            
            results = updates.Find(selector);
            found = false;
            foreach(Document doc in results.Documents) {
                Assert.AreEqual("Corder2", doc["Last"]);
                Assert.IsNotNull(doc["First"], "First name should not disappear");
                found = true;
            }
            Assert.IsTrue(found, "Should have found docs updated for TestMany");
        }

        [Test]
        public void TestUpdatePartial() {
            IMongoCollection updates = DB["updates"];
            int coolness = 5;
            Document einstein = new Document { { "Last", "Einstien" }, { "First", "Albert" }, { "Coolness", coolness++ } };
            updates.Insert(einstein);
            Document selector = new Document { { "_id", einstein["_id"] } };
            
            updates.Update(new Document { { "$inc", new Document { { "Coolness", 1 } } } }, selector);
            Assert.AreEqual(coolness++, Convert.ToInt32(updates.FindOne(selector)["Coolness"]), "Coolness field not incremented", true);
            
            updates.Update(new Document { { "$set", new Document { { "Last", "Einstein" } } }, { "$inc", new Document { { "Coolness", 1 } } } }, selector, true);
            Assert.AreEqual(coolness++, Convert.ToInt32(updates.FindOne(selector)["Coolness"]), "Coolness field not incremented");
        }

        [Test]
        public void TestCount() {
            IMongoCollection counts = DB["counts"];
            int top = 100;
            for(int i = 0; i < top; i++) {
                counts.Insert(new Document().Append("Last", "Cordr").Append("First", "Sam").Append("cnt", i));
            }
            long cnt = counts.Count();
            Assert.AreEqual(top, cnt, "Count not the same as number of inserted records");
        }

        [Test]
        public void TestCountWithSpec() {
            IMongoCollection counts = DB["counts_spec"];
            counts.Insert(new Document().Append("Last", "Cordr").Append("First", "Sam").Append("cnt", 1));
            counts.Insert(new Document().Append("Last", "Cordr").Append("First", "Sam").Append("cnt", 2));
            counts.Insert(new Document().Append("Last", "Corder").Append("First", "Sam").Append("cnt", 3));
            
            Assert.AreEqual(2, counts.Count(new Document().Append("Last", "Cordr")));
            Assert.AreEqual(1, counts.Count(new Document().Append("Last", "Corder")));
            Assert.AreEqual(0, counts.Count(new Document().Append("Last", "Brown")));
            
        }

        [Test]
        public void TestCountInvalidCollection() {
            IMongoCollection counts = DB["counts_wtf"];
            Assert.AreEqual(0, counts.Count());
        }

        [Test]
        public void TestFindAndModifyReturnsOldDocument() {
            IMongoCollection collection = DB["find_and_modify"];
            Document person = new Document().Append("First", "Sally").Append("Last", "Simmons");
            collection.Insert(person);
            
            Document spec = new Document().Append("_id", person["_id"]);
            Document loaded = collection.FindAndModify(new Document().Append("First", "Jane"), spec);
            
            Assert.AreEqual("Sally", loaded["First"]);
        }

        [Test]
        public void TestFindAndModifyReturnsNewDocument() {
            IMongoCollection collection = DB["find_and_modify"];
            Document person = new Document().Append("First", "Susie").Append("Last", "O'Hara");
            collection.Insert(person);
            
            Document spec = new Document().Append("_id", person["_id"]);
            Document loaded = collection.FindAndModify(new Document().Append("First", "Darlene"), spec, true);
            
            Assert.AreEqual("Darlene", loaded["First"]);
        }

        [Test]
        public void TestFindAndModifySortsResults() {
            IMongoCollection collection = DB["find_and_modify"];
            Document doc1 = new Document().Append("handled", false).Append("priority", 1).Append("value", "Test 1");
            Document doc2 = new Document().Append("handled", false).Append("priority", 2).Append("value", "Test 2");
            collection.Insert(doc1);
            collection.Insert(doc2);
            
            Document update = new Document().Append("handled", true);
            Document spec = new Document().Append("handled", false);
            Document sort = new Document().Append("priority", -1);
            Document loaded = collection.FindAndModify(update, spec, sort, true);
            
            Assert.AreEqual(true, loaded["handled"]);
            Assert.AreEqual(doc2["priority"], loaded["priority"]);
            Assert.AreEqual(doc2["value"], loaded["value"]);
        }

        [Test]
        public void TestFindAndModifyReturnNullForNoRecordFound() {
            IMongoCollection collection = DB["find_and_modify"];
            Document spec = new Document().Append("FirstName", "Noone");
            Document loaded = collection.FindAndModify(new Document().Append("First", "Darlene"), spec, true);
            
            Assert.IsNull(loaded, "Should return null for no document found");
        }
    }
>>>>>>> 619db08d
}<|MERGE_RESOLUTION|>--- conflicted
+++ resolved
@@ -1,894 +1,200 @@
-<<<<<<< HEAD
-﻿using System;
-using System.Linq;
-using NUnit.Framework;
-
-namespace MongoDB.Driver
-{
-    [TestFixture]
-    public class TestCollection : MongoTestBase
-    {
-        const string POUND = "\u00a3";
-
-        public override string TestCollections
-        {
-            get { return "inserts,updates,counts,counts_spec,finds,charreads,saves"; }
-        }
-
-        public override void OnInit()
-        {
-            var finds = DB["finds"];
-            for(var j = 1; j < 100; j++)
-                finds.Insert(new Document {{"x", 4}, {"h", "hi"}, {"j", j}});
-            for(var j = 100; j < 105; j++)
-                finds.Insert(new Document {{"x", 4}, {"n", 1}, {"j", j}});
-            var charreads = DB["charreads"];
-            charreads.Insert(new Document {{"test", "1234" + POUND + "56"}});
-        }
-
-        private int CountDocs(ICursor cur)
-        {
-            var cnt = 0;
-            foreach(var doc in cur.Documents)
-                cnt++;
-            return cnt;
-        }
-
-        [Test]
-        public void TestArrayInsert()
-        {
-            var inserts = DB["inserts"];
-            var indoc1 = new Document();
-            indoc1["song"] = "The Axe";
-            indoc1["artist"] = "Tinsley Ellis";
-            indoc1["year"] = 2006;
-
-            var indoc2 = new Document();
-            indoc2["song"] = "The Axe2";
-            indoc2["artist"] = "Tinsley Ellis2";
-            indoc2["year"] = 2008;
-
-            inserts.Insert(new[] {indoc1, indoc2});
-
-            var result = inserts.FindOne(new Document().Add("song", "The Axe"));
-            Assert.IsNotNull(result);
-            Assert.AreEqual(2006, result["year"]);
-
-            result = inserts.FindOne(new Document().Add("song", "The Axe2"));
-            Assert.IsNotNull(result);
-            Assert.AreEqual(2008, result["year"]);
-        }
-
-        [Test]
-        public void TestCount()
-        {
-            var counts = DB["counts"];
-            var top = 100;
-            for(var i = 0; i < top; i++)
-                counts.Insert(new Document().Add("Last", "Cordr").Add("First", "Sam").Add("cnt", i));
-            var cnt = counts.Count();
-            Assert.AreEqual(top, cnt, "Count not the same as number of inserted records");
-        }
-
-        [Test]
-        public void TestCountInvalidCollection()
-        {
-            var counts = DB["counts_wtf"];
-            Assert.AreEqual(0, counts.Count());
-        }
-
-        [Test]
-        public void TestCountWithSpec()
-        {
-            var counts = DB["counts_spec"];
-            counts.Insert(new Document().Add("Last", "Cordr").Add("First", "Sam").Add("cnt", 1));
-            counts.Insert(new Document().Add("Last", "Cordr").Add("First", "Sam").Add("cnt", 2));
-            counts.Insert(new Document().Add("Last", "Corder").Add("First", "Sam").Add("cnt", 3));
-
-            Assert.AreEqual(2, counts.Count(new Document().Add("Last", "Cordr")));
-            Assert.AreEqual(1, counts.Count(new Document().Add("Last", "Corder")));
-            Assert.AreEqual(0, counts.Count(new Document().Add("Last", "Brown")));
-        }
-
-        [Test]
-        public void TestDelete()
-        {
-            var deletes = DB["deletes"];
-            var doc = new Document();
-            doc["y"] = 1;
-            doc["x"] = 2;
-            deletes.Insert(doc);
-
-            var selector = new Document().Add("x", 2);
-
-            var result = deletes.FindOne(selector);
-            Assert.IsNotNull(result);
-            Assert.AreEqual(1, result["y"]);
-
-            deletes.Delete(selector);
-            result = deletes.FindOne(selector);
-            Assert.IsNull(result, "Shouldn't have been able to find a document that was deleted");
-        }
-
-        [Test]
-        public void TestFindAttributeLimit()
-        {
-            var query = new Document();
-            query["j"] = 10;
-            var fields = new Document();
-            fields["x"] = 1;
-
-            var c = DB["finds"].Find(query, -1, 0, fields);
-            foreach(var result in c.Documents)
-            {
-                Assert.IsNotNull(result);
-                Assert.AreEqual(4, result["x"]);
-                Assert.IsNull(result["j"]);
-            }
-        }
-
-        [Test]
-        public void TestFindGTRange()
-        {
-            var query = new Document();
-            query["j"] = new Document().Add("$gt", 20);
-
-            var c = DB["finds"].Find(query);
-            foreach(var result in c.Documents)
-            {
-                Assert.IsNotNull(result);
-                var j = result["j"];
-                Assert.IsTrue(Convert.ToDouble(j) > 20);
-            }
-        }
-
-        [Test]
-        public void TestFindNulls()
-        {
-            var query = new Document().Add("n", null);
-            var numnulls = DB["finds"].Count(query);
-            Assert.AreEqual(99, numnulls);
-        }
-
-        [Test]
-        public void TestFindOne()
-        {
-            var query = new Document();
-            query["j"] = 10;
-            var result = DB["finds"].FindOne(query);
-            Assert.IsNotNull(result);
-            Assert.AreEqual(4, result["x"]);
-            Assert.AreEqual(10, result["j"]);
-        }
-
-        [Test]
-        public void TestFindOneNotThere()
-        {
-            var query = new Document();
-            query["not_there"] = 10;
-            var result = DB["finds"].FindOne(query);
-            Assert.IsNull(result);
-        }
-
-        [Test]
-        public void TestFindOneObjectContainingUKPound()
-        {
-            var query = new Document();
-            var result = DB["charreads"].FindOne(query);
-            Assert.IsNotNull(result);
-            Assert.IsTrue(result.Contains("test"));
-            Assert.AreEqual("1234£56", result["test"]);
-        }
-
-        [Test]
-        public void TestFindWhereEquivalency()
-        {
-            var col = DB["finds"];
-            var lt = new Document().Add("j", new Document().Add("$lt", 5));
-            var where = "this.j < 5";
-            var explicitWhere = new Document().Add("$where", new Code(where));
-            var func = new CodeWScope("function() { return this.j < 5; }", new Document());
-            var funcDoc = new Document().Add("$where", func);
-
-            Assert.AreEqual(4, CountDocs(col.Find(lt)), "Basic find didn't return 4 docs");
-            Assert.AreEqual(4, CountDocs(col.Find(where)), "String where didn't return 4 docs");
-            Assert.AreEqual(4, CountDocs(col.Find(explicitWhere)), "Explicit where didn't return 4 docs");
-            Assert.AreEqual(4, CountDocs(col.Find(funcDoc)), "Function where didn't return 4 docs");
-        }
-
-        [Test]
-        public void TestInsertBulkLargerThan4MBOfDocuments()
-        {
-            var b = new Binary(new byte[1024*1024*2]);
-            var inserts = DB["inserts"];
-            try
-            {
-                var docs = new Document[10];
-                //6MB+ of documents
-                for(var x = 0; x < docs.Length; x++)
-                    docs[x] = new Document {{"name", "bulk"}, {"b", b}, {"x", x}};
-                inserts.Insert(docs, true);
-                var count = inserts.Count(new Document {{"name", "bulk"}});
-                Assert.AreEqual(docs.Length, count, "Wrong number of documents inserted");
-            }
-            catch(MongoException)
-            {
-                Assert.Fail("MongoException should not have been thrown.");
-            }
-        }
-
-        [Test]
-        public void TestInsertLargerThan4MBDocument()
-        {
-            var b = new Binary(new byte[1024*1024]);
-            var big = new Document {{"name", "Big Document"}, {"b1", b}, {"b2", b}, {"b3", b}, {"b4", b}};
-            var inserts = DB["inserts"];
-            var thrown = false;
-            try
-            {
-                inserts.Insert(big);
-            }
-            catch(MongoException)
-            {
-                thrown = true;
-            }
-            catch(Exception e)
-            {
-                Assert.Fail("Wrong Exception thrown " + e.GetType().Name);
-            }
-            Assert.IsTrue(thrown, "Shouldn't be able to insert large document");
-        }
-
-        [Test]
-        public void TestInsertOfArray()
-        {
-            var ogen = new OidGenerator();
-            var inserts = DB["inserts"];
-            var album = new Document();
-            album["_id"] = ogen.Generate();
-            album["artist"] = "Popa Chubby";
-            album["title"] = "Deliveries After Dark";
-            album["songs"] = new[]
-            {
-                new Document().Add("title", "Let The Music Set You Free").Add("length", "5:15").Add("_id", ogen.Generate()),
-                new Document().Add("title", "Sally Likes to Run").Add("length", "4:06").Add("_id", ogen.Generate()),
-                new Document().Add("title", "Deliveries After Dark").Add("length", "4:17").Add("_id", ogen.Generate()),
-                new Document().Add("title", "Theme From The Godfather").Add("length", "3:06").Add("_id", ogen.Generate()),
-                new Document().Add("title", "Grown Man Crying Blues").Add("length", "8:09").Add("_id", ogen.Generate()),
-            };
-            inserts.Insert(album);
-
-            var result = inserts.FindOne(new Document().Add("songs.title", "Deliveries After Dark"));
-            Assert.IsNotNull(result);
-
-            Assert.AreEqual(album.ToString(), result.ToString());
-        }
-
-        [Test]
-        public void TestManualWhere()
-        {
-            var query = new Document().Add("$where", new Code("this.j % 2 == 0"));
-            var c = DB["finds"].Find(query);
-            foreach(var result in c.Documents)
-            {
-                Assert.IsNotNull(result);
-                var j = result["j"];
-                Assert.IsTrue(Convert.ToInt32(j)%2 == 0);
-            }
-        }
-
-        [Test]
-        public void TestPoundSymbolInsert()
-        {
-            var inserts = DB["inserts"];
-            var indoc = new Document().Add("x", "1234" + POUND + "56").Add("y", 1);
-            inserts.Insert(indoc);
-
-            var result = inserts.FindOne(new Document().Add("x", "1234" + POUND + "56"));
-            Assert.IsNotNull(result);
-            Assert.AreEqual(1, result["y"]);
-        }
-
-        [Test]
-        public void TestReallySimpleInsert()
-        {
-            var inserts = DB["inserts"];
-            var indoc = new Document();
-            indoc["y"] = 1;
-            indoc["x"] = 2;
-            inserts.Insert(indoc);
-
-            var result = inserts.FindOne(new Document().Add("x", 2));
-            Assert.IsNotNull(result);
-            Assert.AreEqual(1, result["y"]);
-        }
-
-        [Test]
-        public void TestSave()
-        {
-            var saves = DB["saves"];
-            var count = 100;
-            for(var i = 0; i < count; i++)
-                saves.Save(new Document {{"x", i}, {"desc", "This document is number: " + i}, {"y", 1}});
-            Assert.AreEqual(count, saves.Count(new Document {{"y", 1}}));
-
-            using(var cur = saves.FindAll())
-            {
-                foreach(var d in cur.Documents)
-                {
-                    d["y"] = Convert.ToInt32(d["y"]) + 1;
-                    saves.Save(d);
-                }
-            }
-            Assert.AreEqual(count, saves.Count(new Document {{"y", 2}}));
-        }
-
-        [Test]
-        public void TestSaveInsertDocumentIfExists()
-        {
-            var saves = DB["updates"];
-            saves.Delete(new Document());
-
-            var document1 = new Document("name", "Alien1");
-            saves.Insert(document1);
-            var document2 = new Document("name", "Alien2");
-            saves.Insert(document2);
-
-            document1["name"] = "Sam";
-            saves.Save(document1);
-            document2["name"] = "Steve";
-            saves.Save(document2);
-
-            var array = saves.FindAll().Documents.ToArray();
-            Assert.AreEqual(2, array.Length);
-            Assert.AreEqual("Sam", array[0]["name"]);
-            Assert.AreEqual("Steve", array[1]["name"]);
-        }
-
-        [Test]
-        public void TestSaveInsertDocumentIfNotExists()
-        {
-            var saves = DB["updates"];
-            saves.Delete(new Document());
-
-            saves.Save(new Document("name", "Sam"));
-            saves.Save(new Document("name", "Steve"));
-
-            var array = saves.FindAll().Documents.ToArray();
-            Assert.AreEqual(2, array.Length);
-            Assert.AreEqual("Sam", array[0]["name"]);
-            Assert.AreEqual("Steve", array[1]["name"]);
-        }
-
-        [Test]
-        public void TestSimpleInsert()
-        {
-            var inserts = DB["inserts"];
-            var indoc = new Document();
-            indoc["song"] = "Palmdale";
-            indoc["artist"] = "Afroman";
-            indoc["year"] = 1999;
-
-            inserts.Insert(indoc);
-
-            var result = inserts.FindOne(new Document().Add("song", "Palmdale"));
-            Assert.IsNotNull(result);
-            Assert.AreEqual(1999, result["year"]);
-        }
-
-        [Test]
-        public void TestUpdateMany()
-        {
-            var updates = DB["updates"];
-
-            updates.Insert(new Document().Add("Last", "Cordr").Add("First", "Sam"));
-            updates.Insert(new Document().Add("Last", "Cordr").Add("First", "Sam2"));
-            updates.Insert(new Document().Add("Last", "Cordr").Add("First", "Sam3"));
-
-            var selector = new Document().Add("Last", "Cordr");
-            var results = updates.Find(selector);
-            var found = false;
-            foreach(var doc in results.Documents)
-            {
-                Assert.AreEqual("Cordr", doc["Last"]);
-                found = true;
-            }
-            Assert.IsTrue(found, "Should have found docs inserted for TestUpdateMany");
-            Assert.AreEqual(3, updates.Count(selector), "Didn't find all Documents inserted for TestUpdateMany with Selector");
-
-            //Document updateData = new Document().Append("$set", new Document().Append("Last", "Corder2"));
-            var updateData = new Document().Add("Last", "Corder2");
-            updates.UpdateAll(updateData, selector);
-
-            selector["Last"] = "Corder2";
-            Assert.AreEqual(3, updates.Count(selector), "Not all Cordr documents were updated");
-
-            results = updates.Find(selector);
-            found = false;
-            foreach(var doc in results.Documents)
-            {
-                Assert.AreEqual("Corder2", doc["Last"]);
-                Assert.IsNotNull(doc["First"], "First name should not disappear");
-                found = true;
-            }
-            Assert.IsTrue(found, "Should have found docs updated for TestMany");
-        }
-
-        [Test]
-        public void TestUpdatePartial()
-        {
-            var updates = DB["updates"];
-            var coolness = 5;
-            var einstein = new Document {{"Last", "Einstien"}, {"First", "Albert"}, {"Coolness", coolness++}};
-            updates.Insert(einstein);
-            var selector = new Document {{"_id", einstein["_id"]}};
-
-            updates.Update(new Document {{"$inc", new Document {{"Coolness", 1}}}}, selector);
-            Assert.AreEqual(coolness++, Convert.ToInt32(updates.FindOne(selector)["Coolness"]), "Coolness field not incremented", true);
-
-            updates.Update(new Document
-            {
-                {"$set", new Document {{"Last", "Einstein"}}},
-                {"$inc", new Document {{"Coolness", 1}}}
-            },
-                selector,
-                true);
-            Assert.AreEqual(coolness++, Convert.ToInt32(updates.FindOne(selector)["Coolness"]), "Coolness field not incremented");
-        }
-
-        [Test]
-        public void TestUpdateUpsertExisting()
-        {
-            var updates = DB["updates"];
-            var doc = new Document();
-            doc["First"] = "Mtt";
-            doc["Last"] = "Brewer";
-
-            updates.Insert(doc);
-
-            var selector = new Document().Add("Last", "Brewer");
-            doc = updates.FindOne(selector);
-            Assert.IsNotNull(doc);
-            Assert.AreEqual("Mtt", doc["First"]);
-            Assert.IsNotNull(doc["_id"]);
-
-            doc["First"] = "Matt";
-            updates.Update(doc);
-
-            var result = updates.FindOne(selector);
-            Assert.IsNotNull(result);
-            Assert.AreEqual("Matt", result["First"]);
-        }
-
-        [Test]
-        public void TestUpdateUpsertNotExisting()
-        {
-            var updates = DB["updates"];
-            var doc = new Document();
-            doc["First"] = "Sam";
-            doc["Last"] = "CorderNE";
-
-            updates.Update(doc);
-            var selector = new Document().Add("Last", "CorderNE");
-            var result = updates.FindOne(selector);
-            Assert.IsNotNull(result);
-            Assert.AreEqual("Sam", result["First"]);
-        }
-
-        [Test]
-        public void TestWhere()
-        {
-            var c = DB["finds"].Find("this.j % 2 == 0");
-            foreach(var result in c.Documents)
-            {
-                Assert.IsNotNull(result);
-                var j = result["j"];
-                Assert.IsTrue(Convert.ToInt32(j)%2 == 0);
-            }
-        }
-    }
-=======
-using System;
-
-using NUnit.Framework;
-
-namespace MongoDB.Driver
-{
-    [TestFixture]
-    public class TestCollection : MongoTestBase
-    {
-        private string pound = "£";
-
-        public override string TestCollections {
-            get { return "inserts,updates,find_and_modify,counts,counts_spec,finds,charreads,saves"; }
-        }
-
-        public override void OnInit() {
-            IMongoCollection finds = DB["finds"];
-            for(int j = 1; j < 100; j++) {
-                finds.Insert(new Document { { "x", 4 }, { "h", "hi" }, { "j", j } });
-            }
-            for(int j = 100; j < 105; j++) {
-                finds.Insert(new Document { { "x", 4 }, { "n", 1 }, { "j", j } });
-            }
-            IMongoCollection charreads = DB["charreads"];
-            charreads.Insert(new Document { { "test", "1234" + pound + "56" } });
-            
-        }
-
-
-        [Test]
-        public void TestFindOne() {
-            Document query = new Document();
-            query["j"] = 10;
-            Document result = DB["finds"].FindOne(query);
-            Assert.IsNotNull(result);
-            Assert.AreEqual(4, result["x"]);
-            Assert.AreEqual(10, result["j"]);
-            
-        }
-
-        [Test]
-        public void TestFindOneNotThere() {
-            Document query = new Document();
-            query["not_there"] = 10;
-            Document result = DB["finds"].FindOne(query);
-            Assert.IsNull(result);
-        }
-
-        [Test]
-        public void TestFindNulls() {
-            Document query = new Document().Append("n", DBNull.Value);
-            long numnulls = DB["finds"].Count(query);
-            Assert.AreEqual(99, numnulls);
-        }
-
-        [Test]
-        public void TestFindAttributeLimit() {
-            Document query = new Document();
-            query["j"] = 10;
-            Document fields = new Document();
-            fields["x"] = 1;
-            
-            ICursor c = DB["finds"].Find(query, -1, 0, fields);
-            foreach(Document result in c.Documents) {
-                Assert.IsNotNull(result);
-                Assert.AreEqual(4, result["x"]);
-                Assert.IsNull(result["j"]);
-            }
-        }
-
-        [Test]
-        public void TestFindGTRange() {
-            Document query = new Document();
-            query["j"] = new Document().Append("$gt", 20);
-            
-            ICursor c = DB["finds"].Find(query);
-            foreach(Document result in c.Documents) {
-                Assert.IsNotNull(result);
-                Object j = result["j"];
-                Assert.IsTrue(Convert.ToDouble(j) > 20);
-            }
-        }
-
-        [Test]
-        public void TestManualWhere() {
-            Document query = new Document().Append("$where", new Code("this.j % 2 == 0"));
-            ICursor c = DB["finds"].Find(query);
-            foreach(Document result in c.Documents) {
-                Assert.IsNotNull(result);
-                Object j = result["j"];
-                Assert.IsTrue(Convert.ToInt32(j) % 2 == 0);
-            }
-        }
-        [Test]
-        public void TestFindWhereEquivalency() {
-            IMongoCollection col = DB["finds"];
-            Document lt = new Document().Append("j", new Document().Append("$lt", 5));
-            string @where = "this.j < 5";
-            Document explicitWhere = new Document().Append("$where", new Code(@where));
-            CodeWScope func = new CodeWScope("function() { return this.j < 5; }", new Document());
-            Document funcDoc = new Document().Append("$where", func);
-            
-            Assert.AreEqual(4, CountDocs(col.Find(lt)), "Basic find didn't return 4 docs");
-            Assert.AreEqual(4, CountDocs(col.Find(@where)), "String where didn't return 4 docs");
-            Assert.AreEqual(4, CountDocs(col.Find(explicitWhere)), "Explicit where didn't return 4 docs");
-            Assert.AreEqual(4, CountDocs(col.Find(funcDoc)), "Function where didn't return 4 docs");
-        }
-
-        private int CountDocs(ICursor cur) {
-            int cnt = 0;
-            foreach(Document doc in cur.Documents) {
-                cnt++;
-            }
-            return cnt;
-        }
-        [Test]
-        public void TestWhere() {
-            ICursor c = DB["finds"].Find("this.j % 2 == 0");
-            foreach(Document result in c.Documents) {
-                Assert.IsNotNull(result);
-                Object j = result["j"];
-                Assert.IsTrue(Convert.ToInt32(j) % 2 == 0);
-            }
-        }
-
-        [Test]
-        public void TestFindOneObjectContainingUKPound() {
-            Document query = new Document();
-            Document result = DB["charreads"].FindOne(query);
-            Assert.IsNotNull(result);
-            Assert.IsTrue(result.Contains("test"));
-            Assert.AreEqual("1234£56", result["test"]);
-        }
-
-        [Test]
-        public void TestSimpleInsert() {
-            IMongoCollection inserts = DB["inserts"];
-            Document indoc = new Document();
-            indoc["song"] = "Palmdale";
-            indoc["artist"] = "Afroman";
-            indoc["year"] = 1999;
-            
-            inserts.Insert(indoc);
-            
-            Document result = inserts.FindOne(new Document().Append("song", "Palmdale"));
-            Assert.IsNotNull(result);
-            Assert.AreEqual(1999, result["year"]);
-        }
-
-        [Test]
-        public void TestReallySimpleInsert() {
-            IMongoCollection inserts = DB["inserts"];
-            Document indoc = new Document();
-            indoc["y"] = 1;
-            indoc["x"] = 2;
-            inserts.Insert(indoc);
-            
-            Document result = inserts.FindOne(new Document().Append("x", 2));
-            Assert.IsNotNull(result);
-            Assert.AreEqual(1, result["y"]);
-        }
-
-        [Test]
-        public void TestPoundSymbolInsert() {
-            IMongoCollection inserts = DB["inserts"];
-            Document indoc = new Document().Append("x", "1234" + pound + "56").Append("y", 1);
-            ;
-            inserts.Insert(indoc);
-            
-            Document result = inserts.FindOne(new Document().Append("x", "1234" + pound + "56"));
-            Assert.IsNotNull(result);
-            Assert.AreEqual(1, result["y"]);
-        }
-
-        [Test]
-        public void TestArrayInsert() {
-            IMongoCollection inserts = DB["inserts"];
-            Document indoc1 = new Document();
-            indoc1["song"] = "The Axe";
-            indoc1["artist"] = "Tinsley Ellis";
-            indoc1["year"] = 2006;
-            
-            Document indoc2 = new Document();
-            indoc2["song"] = "The Axe2";
-            indoc2["artist"] = "Tinsley Ellis2";
-            indoc2["year"] = 2008;
-            
-            inserts.Insert(new Document[] { indoc1, indoc2 });
-            
-            Document result = inserts.FindOne(new Document().Append("song", "The Axe"));
-            Assert.IsNotNull(result);
-            Assert.AreEqual(2006, result["year"]);
-            
-            result = inserts.FindOne(new Document().Append("song", "The Axe2"));
-            Assert.IsNotNull(result);
-            Assert.AreEqual(2008, result["year"]);
-        }
-
-        [Test]
-        public void TestInsertOfArray() {
-            OidGenerator ogen = new OidGenerator();
-            IMongoCollection inserts = DB["inserts"];
-            Document album = new Document();
-            album["_id"] = ogen.Generate();
-            album["artist"] = "Popa Chubby";
-            album["title"] = "Deliveries After Dark";
-            album["songs"] = new[] { new Document().Append("title", "Let The Music Set You Free").Append("length", "5:15").Append("_id", ogen.Generate()), new Document().Append("title", "Sally Likes to Run").Append("length", "4:06").Append("_id", ogen.Generate()), new Document().Append("title", "Deliveries After Dark").Append("length", "4:17").Append("_id", ogen.Generate()), new Document().Append("title", "Theme From The Godfather").Append("length", "3:06").Append("_id", ogen.Generate()), new Document().Append("title", "Grown Man Crying Blues").Append("length", "8:09").Append("_id", ogen.Generate()) };
-            inserts.Insert(album);
-            
-            Document result = inserts.FindOne(new Document().Append("songs.title", "Deliveries After Dark"));
-            Assert.IsNotNull(result);
-            
-            Assert.AreEqual(album.ToString(), result.ToString());
-        }
-
-        [Test]
-        public void TestInsertLargerThan4MBDocument() {
-            Binary b = new Binary(new byte[1024 * 1024]);
-            Document big = new Document { { "name", "Big Document" }, { "b1", b }, { "b2", b }, { "b3", b }, { "b4", b } };
-            IMongoCollection inserts = DB["inserts"];
-            bool thrown = false;
-            try {
-                inserts.Insert(big);
-            } catch(MongoException) {
-                thrown = true;
-            } catch(Exception e) {
-                Assert.Fail("Wrong Exception thrown " + e.GetType().Name);
-            }
-            Assert.IsTrue(thrown, "Shouldn't be able to insert large document");
-        }
-
-        [Test]
-        public void TestInsertBulkLargerThan4MBOfDocuments() {
-            Binary b = new Binary(new byte[1024 * 1024 * 2]);
-            IMongoCollection inserts = DB["inserts"];
-            try {
-                Document[] docs = new Document[10];
-                //6MB+ of documents
-                for(int x = 0; x < docs.Length; x++) {
-                    docs[x] = new Document { { "name", "bulk" }, { "b", b }, { "x", x } };
-                }
-                inserts.Insert(docs, true);
-                long count = inserts.Count(new Document { { "name", "bulk" } });
-                Assert.AreEqual(docs.Length, count, "Wrong number of documents inserted");
-            } catch(MongoException) {
-                Assert.Fail("MongoException should not have been thrown.");
-            }
-        }
-
-        [Test]
-        public void TestDelete() {
-            IMongoCollection deletes = DB["deletes"];
-            Document doc = new Document();
-            doc["y"] = 1;
-            doc["x"] = 2;
-            deletes.Insert(doc);
-            
-            Document selector = new Document().Append("x", 2);
-            
-            Document result = deletes.FindOne(selector);
-            Assert.IsNotNull(result);
-            Assert.AreEqual(1, result["y"]);
-            
-            deletes.Delete(selector);
-            result = deletes.FindOne(selector);
-            Assert.IsNull(result, "Shouldn't have been able to find a document that was deleted");
-            
-        }
-
-        [Test]
-        public void TestUpdateUpsertNotExisting() {
-            IMongoCollection updates = DB["updates"];
-            Document doc = new Document();
-            doc["First"] = "Sam";
-            doc["Last"] = "CorderNE";
-            
-            updates.Update(doc);
-            Document selector = new Document().Append("Last", "CorderNE");
-            Document result = updates.FindOne(selector);
-            Assert.IsNotNull(result);
-            Assert.AreEqual("Sam", result["First"]);
-        }
-
-        [Test]
-        public void TestUpdateUpsertExisting() {
-            IMongoCollection updates = DB["updates"];
-            Document doc = new Document();
-            doc["First"] = "Mtt";
-            doc["Last"] = "Brewer";
-            
-            updates.Insert(doc);
-            
-            Document selector = new Document().Append("Last", "Brewer");
-            doc = updates.FindOne(selector);
-            Assert.IsNotNull(doc);
-            Assert.AreEqual("Mtt", doc["First"]);
-            Assert.IsNotNull(doc["_id"]);
-            
-            doc["First"] = "Matt";
-            updates.Update(doc);
-            
-            Document result = updates.FindOne(selector);
-            Assert.IsNotNull(result);
-            Assert.AreEqual("Matt", result["First"]);
-            
-        }
-        [Test]
-        public void TestSave() {
-            IMongoCollection saves = DB["saves"];
-            string[] vals = { "a", "b", "c", "d" };
-            foreach(var v in vals) {
-                saves.Save(new Document { { "value", v } });
-            }
-            Assert.AreEqual(vals.Length, saves.Count());
-            Document d = saves.FindOne(new Document { { "value", "b" } });
-            d["value"] = "b2";
-            saves.Save(d);
-            
-            Assert.AreEqual(1, saves.Count(new Document { { "value", "b2" } }));
-            
-        }
-        [Test]
-        public void TestUpdateMany() {
-            IMongoCollection updates = DB["updates"];
-            
-            updates.Insert(new Document().Append("Last", "Cordr").Append("First", "Sam"));
-            updates.Insert(new Document().Append("Last", "Cordr").Append("First", "Sam2"));
-            updates.Insert(new Document().Append("Last", "Cordr").Append("First", "Sam3"));
-            
-            Document selector = new Document().Append("Last", "Cordr");
-            ICursor results = updates.Find(selector);
-            bool found = false;
-            foreach(Document doc in results.Documents) {
-                Assert.AreEqual("Cordr", doc["Last"]);
-                found = true;
-            }
-            Assert.IsTrue(found, "Should have found docs inserted for TestUpdateMany");
-            Assert.AreEqual(3, updates.Count(selector), "Didn't find all Documents inserted for TestUpdateMany with Selector");
-            
-            //Document updateData = new Document().Append("$set", new Document().Append("Last", "Corder2"));
-            Document updateData = new Document().Append("Last", "Corder2");
-            updates.UpdateAll(updateData, selector);
-            
-            selector["Last"] = "Corder2";
-            Assert.AreEqual(3, updates.Count(selector), "Not all Cordr documents were updated");
-            
-            results = updates.Find(selector);
-            found = false;
-            foreach(Document doc in results.Documents) {
-                Assert.AreEqual("Corder2", doc["Last"]);
-                Assert.IsNotNull(doc["First"], "First name should not disappear");
-                found = true;
-            }
-            Assert.IsTrue(found, "Should have found docs updated for TestMany");
-        }
-
-        [Test]
-        public void TestUpdatePartial() {
-            IMongoCollection updates = DB["updates"];
-            int coolness = 5;
-            Document einstein = new Document { { "Last", "Einstien" }, { "First", "Albert" }, { "Coolness", coolness++ } };
-            updates.Insert(einstein);
-            Document selector = new Document { { "_id", einstein["_id"] } };
-            
-            updates.Update(new Document { { "$inc", new Document { { "Coolness", 1 } } } }, selector);
-            Assert.AreEqual(coolness++, Convert.ToInt32(updates.FindOne(selector)["Coolness"]), "Coolness field not incremented", true);
-            
-            updates.Update(new Document { { "$set", new Document { { "Last", "Einstein" } } }, { "$inc", new Document { { "Coolness", 1 } } } }, selector, true);
-            Assert.AreEqual(coolness++, Convert.ToInt32(updates.FindOne(selector)["Coolness"]), "Coolness field not incremented");
-        }
-
-        [Test]
-        public void TestCount() {
-            IMongoCollection counts = DB["counts"];
-            int top = 100;
-            for(int i = 0; i < top; i++) {
-                counts.Insert(new Document().Append("Last", "Cordr").Append("First", "Sam").Append("cnt", i));
-            }
-            long cnt = counts.Count();
-            Assert.AreEqual(top, cnt, "Count not the same as number of inserted records");
-        }
-
-        [Test]
-        public void TestCountWithSpec() {
-            IMongoCollection counts = DB["counts_spec"];
-            counts.Insert(new Document().Append("Last", "Cordr").Append("First", "Sam").Append("cnt", 1));
-            counts.Insert(new Document().Append("Last", "Cordr").Append("First", "Sam").Append("cnt", 2));
-            counts.Insert(new Document().Append("Last", "Corder").Append("First", "Sam").Append("cnt", 3));
-            
-            Assert.AreEqual(2, counts.Count(new Document().Append("Last", "Cordr")));
-            Assert.AreEqual(1, counts.Count(new Document().Append("Last", "Corder")));
-            Assert.AreEqual(0, counts.Count(new Document().Append("Last", "Brown")));
-            
-        }
-
-        [Test]
-        public void TestCountInvalidCollection() {
-            IMongoCollection counts = DB["counts_wtf"];
-            Assert.AreEqual(0, counts.Count());
-        }
-
+﻿using System;
+using System.Linq;
+using NUnit.Framework;
+
+namespace MongoDB.Driver
+{
+    [TestFixture]
+    public class TestCollection : MongoTestBase
+    {
+        const string POUND = "\u00a3";
+
+        public override string TestCollections
+        {
+            get { return "inserts,updates,counts,counts_spec,finds,charreads,saves,find_and_modify"; }
+        }
+
+        public override void OnInit()
+        {
+            var finds = DB["finds"];
+            for(var j = 1; j < 100; j++)
+                finds.Insert(new Document {{"x", 4}, {"h", "hi"}, {"j", j}});
+            for(var j = 100; j < 105; j++)
+                finds.Insert(new Document {{"x", 4}, {"n", 1}, {"j", j}});
+            var charreads = DB["charreads"];
+            charreads.Insert(new Document {{"test", "1234" + POUND + "56"}});
+        }
+
+        private int CountDocs(ICursor cur)
+        {
+            var cnt = 0;
+            foreach(var doc in cur.Documents)
+                cnt++;
+            return cnt;
+        }
+
+        [Test]
+        public void TestArrayInsert()
+        {
+            var inserts = DB["inserts"];
+            var indoc1 = new Document();
+            indoc1["song"] = "The Axe";
+            indoc1["artist"] = "Tinsley Ellis";
+            indoc1["year"] = 2006;
+
+            var indoc2 = new Document();
+            indoc2["song"] = "The Axe2";
+            indoc2["artist"] = "Tinsley Ellis2";
+            indoc2["year"] = 2008;
+
+            inserts.Insert(new[] {indoc1, indoc2});
+
+            var result = inserts.FindOne(new Document().Add("song", "The Axe"));
+            Assert.IsNotNull(result);
+            Assert.AreEqual(2006, result["year"]);
+
+            result = inserts.FindOne(new Document().Add("song", "The Axe2"));
+            Assert.IsNotNull(result);
+            Assert.AreEqual(2008, result["year"]);
+        }
+
+        [Test]
+        public void TestCount()
+        {
+            var counts = DB["counts"];
+            var top = 100;
+            for(var i = 0; i < top; i++)
+                counts.Insert(new Document().Add("Last", "Cordr").Add("First", "Sam").Add("cnt", i));
+            var cnt = counts.Count();
+            Assert.AreEqual(top, cnt, "Count not the same as number of inserted records");
+        }
+
+        [Test]
+        public void TestCountInvalidCollection()
+        {
+            var counts = DB["counts_wtf"];
+            Assert.AreEqual(0, counts.Count());
+        }
+
+        [Test]
+        public void TestCountWithSpec()
+        {
+            var counts = DB["counts_spec"];
+            counts.Insert(new Document().Add("Last", "Cordr").Add("First", "Sam").Add("cnt", 1));
+            counts.Insert(new Document().Add("Last", "Cordr").Add("First", "Sam").Add("cnt", 2));
+            counts.Insert(new Document().Add("Last", "Corder").Add("First", "Sam").Add("cnt", 3));
+
+            Assert.AreEqual(2, counts.Count(new Document().Add("Last", "Cordr")));
+            Assert.AreEqual(1, counts.Count(new Document().Add("Last", "Corder")));
+            Assert.AreEqual(0, counts.Count(new Document().Add("Last", "Brown")));
+        }
+
+        [Test]
+        public void TestDelete()
+        {
+            var deletes = DB["deletes"];
+            var doc = new Document();
+            doc["y"] = 1;
+            doc["x"] = 2;
+            deletes.Insert(doc);
+
+            var selector = new Document().Add("x", 2);
+
+            var result = deletes.FindOne(selector);
+            Assert.IsNotNull(result);
+            Assert.AreEqual(1, result["y"]);
+
+            deletes.Delete(selector);
+            result = deletes.FindOne(selector);
+            Assert.IsNull(result, "Shouldn't have been able to find a document that was deleted");
+        }
+
+        [Test]
+        public void TestFindAttributeLimit()
+        {
+            var query = new Document();
+            query["j"] = 10;
+            var fields = new Document();
+            fields["x"] = 1;
+
+            var c = DB["finds"].Find(query, -1, 0, fields);
+            foreach(var result in c.Documents)
+            {
+                Assert.IsNotNull(result);
+                Assert.AreEqual(4, result["x"]);
+                Assert.IsNull(result["j"]);
+            }
+        }
+
+        [Test]
+        public void TestFindGTRange()
+        {
+            var query = new Document();
+            query["j"] = new Document().Add("$gt", 20);
+
+            var c = DB["finds"].Find(query);
+            foreach(var result in c.Documents)
+            {
+                Assert.IsNotNull(result);
+                var j = result["j"];
+                Assert.IsTrue(Convert.ToDouble(j) > 20);
+            }
+        }
+
+        [Test]
+        public void TestFindNulls()
+        {
+            var query = new Document().Add("n", null);
+            var numnulls = DB["finds"].Count(query);
+            Assert.AreEqual(99, numnulls);
+        }
+
+        [Test]
+        public void TestFindOne()
+        {
+            var query = new Document();
+            query["j"] = 10;
+            var result = DB["finds"].FindOne(query);
+            Assert.IsNotNull(result);
+            Assert.AreEqual(4, result["x"]);
+            Assert.AreEqual(10, result["j"]);
+        }
+
+        [Test]
+        public void TestFindOneNotThere()
+        {
+            var query = new Document();
+            query["not_there"] = 10;
+            var result = DB["finds"].FindOne(query);
+            Assert.IsNull(result);
+        }
+
+        [Test]
+        public void TestFindOneObjectContainingUKPound()
+        {
+            var query = new Document();
+            var result = DB["charreads"].FindOne(query);
+            Assert.IsNotNull(result);
+            Assert.IsTrue(result.Contains("test"));
+            Assert.AreEqual("1234£56", result["test"]);
+        }
+
+        [Test]
+        public void TestFindWhereEquivalency()
+        {
+            var col = DB["finds"];
+            var lt = new Document().Add("j", new Document().Add("$lt", 5));
+            var where = "this.j < 5";
+            var explicitWhere = new Document().Add("$where", new Code(where));
+            var func = new CodeWScope("function() { return this.j < 5; }", new Document());
+            var funcDoc = new Document().Add("$where", func);
+
+            Assert.AreEqual(4, CountDocs(col.Find(lt)), "Basic find didn't return 4 docs");
+            Assert.AreEqual(4, CountDocs(col.Find(where)), "String where didn't return 4 docs");
+            Assert.AreEqual(4, CountDocs(col.Find(explicitWhere)), "Explicit where didn't return 4 docs");
+            Assert.AreEqual(4, CountDocs(col.Find(funcDoc)), "Function where didn't return 4 docs");
+        }
+        
         [Test]
         public void TestFindAndModifyReturnsOldDocument() {
             IMongoCollection collection = DB["find_and_modify"];
@@ -939,6 +245,296 @@
             
             Assert.IsNull(loaded, "Should return null for no document found");
         }
-    }
->>>>>>> 619db08d
+        
+        [Test]
+        public void TestInsertBulkLargerThan4MBOfDocuments()
+        {
+            var b = new Binary(new byte[1024*1024*2]);
+            var inserts = DB["inserts"];
+            try
+            {
+                var docs = new Document[10];
+                //6MB+ of documents
+                for(var x = 0; x < docs.Length; x++)
+                    docs[x] = new Document {{"name", "bulk"}, {"b", b}, {"x", x}};
+                inserts.Insert(docs, true);
+                var count = inserts.Count(new Document {{"name", "bulk"}});
+                Assert.AreEqual(docs.Length, count, "Wrong number of documents inserted");
+            }
+            catch(MongoException)
+            {
+                Assert.Fail("MongoException should not have been thrown.");
+            }
+        }
+
+        [Test]
+        public void TestInsertLargerThan4MBDocument()
+        {
+            var b = new Binary(new byte[1024*1024]);
+            var big = new Document {{"name", "Big Document"}, {"b1", b}, {"b2", b}, {"b3", b}, {"b4", b}};
+            var inserts = DB["inserts"];
+            var thrown = false;
+            try
+            {
+                inserts.Insert(big);
+            }
+            catch(MongoException)
+            {
+                thrown = true;
+            }
+            catch(Exception e)
+            {
+                Assert.Fail("Wrong Exception thrown " + e.GetType().Name);
+            }
+            Assert.IsTrue(thrown, "Shouldn't be able to insert large document");
+        }
+
+        [Test]
+        public void TestInsertOfArray()
+        {
+            var ogen = new OidGenerator();
+            var inserts = DB["inserts"];
+            var album = new Document();
+            album["_id"] = ogen.Generate();
+            album["artist"] = "Popa Chubby";
+            album["title"] = "Deliveries After Dark";
+            album["songs"] = new[]
+            {
+                new Document().Add("title", "Let The Music Set You Free").Add("length", "5:15").Add("_id", ogen.Generate()),
+                new Document().Add("title", "Sally Likes to Run").Add("length", "4:06").Add("_id", ogen.Generate()),
+                new Document().Add("title", "Deliveries After Dark").Add("length", "4:17").Add("_id", ogen.Generate()),
+                new Document().Add("title", "Theme From The Godfather").Add("length", "3:06").Add("_id", ogen.Generate()),
+                new Document().Add("title", "Grown Man Crying Blues").Add("length", "8:09").Add("_id", ogen.Generate()),
+            };
+            inserts.Insert(album);
+
+            var result = inserts.FindOne(new Document().Add("songs.title", "Deliveries After Dark"));
+            Assert.IsNotNull(result);
+
+            Assert.AreEqual(album.ToString(), result.ToString());
+        }
+
+        [Test]
+        public void TestManualWhere()
+        {
+            var query = new Document().Add("$where", new Code("this.j % 2 == 0"));
+            var c = DB["finds"].Find(query);
+            foreach(var result in c.Documents)
+            {
+                Assert.IsNotNull(result);
+                var j = result["j"];
+                Assert.IsTrue(Convert.ToInt32(j)%2 == 0);
+            }
+        }
+
+        [Test]
+        public void TestPoundSymbolInsert()
+        {
+            var inserts = DB["inserts"];
+            var indoc = new Document().Add("x", "1234" + POUND + "56").Add("y", 1);
+            inserts.Insert(indoc);
+
+            var result = inserts.FindOne(new Document().Add("x", "1234" + POUND + "56"));
+            Assert.IsNotNull(result);
+            Assert.AreEqual(1, result["y"]);
+        }
+
+        [Test]
+        public void TestReallySimpleInsert()
+        {
+            var inserts = DB["inserts"];
+            var indoc = new Document();
+            indoc["y"] = 1;
+            indoc["x"] = 2;
+            inserts.Insert(indoc);
+
+            var result = inserts.FindOne(new Document().Add("x", 2));
+            Assert.IsNotNull(result);
+            Assert.AreEqual(1, result["y"]);
+        }
+
+        [Test]
+        public void TestSave()
+        {
+            var saves = DB["saves"];
+            var count = 100;
+            for(var i = 0; i < count; i++)
+                saves.Save(new Document {{"x", i}, {"desc", "This document is number: " + i}, {"y", 1}});
+            Assert.AreEqual(count, saves.Count(new Document {{"y", 1}}));
+
+            using(var cur = saves.FindAll())
+            {
+                foreach(var d in cur.Documents)
+                {
+                    d["y"] = Convert.ToInt32(d["y"]) + 1;
+                    saves.Save(d);
+                }
+            }
+            Assert.AreEqual(count, saves.Count(new Document {{"y", 2}}));
+        }
+
+        [Test]
+        public void TestSaveInsertDocumentIfExists()
+        {
+            var saves = DB["updates"];
+            saves.Delete(new Document());
+
+            var document1 = new Document("name", "Alien1");
+            saves.Insert(document1);
+            var document2 = new Document("name", "Alien2");
+            saves.Insert(document2);
+
+            document1["name"] = "Sam";
+            saves.Save(document1);
+            document2["name"] = "Steve";
+            saves.Save(document2);
+
+            var array = saves.FindAll().Documents.ToArray();
+            Assert.AreEqual(2, array.Length);
+            Assert.AreEqual("Sam", array[0]["name"]);
+            Assert.AreEqual("Steve", array[1]["name"]);
+        }
+
+        [Test]
+        public void TestSaveInsertDocumentIfNotExists()
+        {
+            var saves = DB["updates"];
+            saves.Delete(new Document());
+
+            saves.Save(new Document("name", "Sam"));
+            saves.Save(new Document("name", "Steve"));
+
+            var array = saves.FindAll().Documents.ToArray();
+            Assert.AreEqual(2, array.Length);
+            Assert.AreEqual("Sam", array[0]["name"]);
+            Assert.AreEqual("Steve", array[1]["name"]);
+        }
+
+        [Test]
+        public void TestSimpleInsert()
+        {
+            var inserts = DB["inserts"];
+            var indoc = new Document();
+            indoc["song"] = "Palmdale";
+            indoc["artist"] = "Afroman";
+            indoc["year"] = 1999;
+
+            inserts.Insert(indoc);
+
+            var result = inserts.FindOne(new Document().Add("song", "Palmdale"));
+            Assert.IsNotNull(result);
+            Assert.AreEqual(1999, result["year"]);
+        }
+
+        [Test]
+        public void TestUpdateMany()
+        {
+            var updates = DB["updates"];
+
+            updates.Insert(new Document().Add("Last", "Cordr").Add("First", "Sam"));
+            updates.Insert(new Document().Add("Last", "Cordr").Add("First", "Sam2"));
+            updates.Insert(new Document().Add("Last", "Cordr").Add("First", "Sam3"));
+
+            var selector = new Document().Add("Last", "Cordr");
+            var results = updates.Find(selector);
+            var found = false;
+            foreach(var doc in results.Documents)
+            {
+                Assert.AreEqual("Cordr", doc["Last"]);
+                found = true;
+            }
+            Assert.IsTrue(found, "Should have found docs inserted for TestUpdateMany");
+            Assert.AreEqual(3, updates.Count(selector), "Didn't find all Documents inserted for TestUpdateMany with Selector");
+
+            //Document updateData = new Document().Append("$set", new Document().Append("Last", "Corder2"));
+            var updateData = new Document().Add("Last", "Corder2");
+            updates.UpdateAll(updateData, selector);
+
+            selector["Last"] = "Corder2";
+            Assert.AreEqual(3, updates.Count(selector), "Not all Cordr documents were updated");
+
+            results = updates.Find(selector);
+            found = false;
+            foreach(var doc in results.Documents)
+            {
+                Assert.AreEqual("Corder2", doc["Last"]);
+                Assert.IsNotNull(doc["First"], "First name should not disappear");
+                found = true;
+            }
+            Assert.IsTrue(found, "Should have found docs updated for TestMany");
+        }
+
+        [Test]
+        public void TestUpdatePartial()
+        {
+            var updates = DB["updates"];
+            var coolness = 5;
+            var einstein = new Document {{"Last", "Einstien"}, {"First", "Albert"}, {"Coolness", coolness++}};
+            updates.Insert(einstein);
+            var selector = new Document {{"_id", einstein["_id"]}};
+
+            updates.Update(new Document {{"$inc", new Document {{"Coolness", 1}}}}, selector);
+            Assert.AreEqual(coolness++, Convert.ToInt32(updates.FindOne(selector)["Coolness"]), "Coolness field not incremented", true);
+
+            updates.Update(new Document
+            {
+                {"$set", new Document {{"Last", "Einstein"}}},
+                {"$inc", new Document {{"Coolness", 1}}}
+            },
+                selector,
+                true);
+            Assert.AreEqual(coolness++, Convert.ToInt32(updates.FindOne(selector)["Coolness"]), "Coolness field not incremented");
+        }
+
+        [Test]
+        public void TestUpdateUpsertExisting()
+        {
+            var updates = DB["updates"];
+            var doc = new Document();
+            doc["First"] = "Mtt";
+            doc["Last"] = "Brewer";
+
+            updates.Insert(doc);
+
+            var selector = new Document().Add("Last", "Brewer");
+            doc = updates.FindOne(selector);
+            Assert.IsNotNull(doc);
+            Assert.AreEqual("Mtt", doc["First"]);
+            Assert.IsNotNull(doc["_id"]);
+
+            doc["First"] = "Matt";
+            updates.Update(doc);
+
+            var result = updates.FindOne(selector);
+            Assert.IsNotNull(result);
+            Assert.AreEqual("Matt", result["First"]);
+        }
+
+        [Test]
+        public void TestUpdateUpsertNotExisting()
+        {
+            var updates = DB["updates"];
+            var doc = new Document();
+            doc["First"] = "Sam";
+            doc["Last"] = "CorderNE";
+
+            updates.Update(doc);
+            var selector = new Document().Add("Last", "CorderNE");
+            var result = updates.FindOne(selector);
+            Assert.IsNotNull(result);
+            Assert.AreEqual("Sam", result["First"]);
+        }
+
+        [Test]
+        public void TestWhere()
+        {
+            var c = DB["finds"].Find("this.j % 2 == 0");
+            foreach(var result in c.Documents)
+            {
+                Assert.IsNotNull(result);
+                var j = result["j"];
+                Assert.IsTrue(Convert.ToInt32(j)%2 == 0);
+            }
+        }
+    }
 }