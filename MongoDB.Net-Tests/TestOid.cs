

using System;

using NUnit.Framework;

namespace MongoDB.Driver
{
    [TestFixture]
    public class TestOid
    {
        [Test]
        public void TestIDLength(){
            bool thrown = false;
            try{
                new Oid("BAD0");
            }catch(Exception){
                thrown = true;
            }
            Assert.IsTrue(thrown,"No length exception thrown");
        }
        
        [Test]
        public void TestIDCharacters(){
            bool thrown = false;
            try{
                new Oid("BADBOYc30a57000000008ecb");
            }catch(Exception){
                thrown = true;
            }
            Assert.IsTrue(thrown,"No invalid characters exception thrown");         
        }
        
        [Test]
        public void TestQuoteCharacters(){
            bool thrown = false;
            Oid val = new Oid("4a7067c30a57000000008ecb");
            try{
                new Oid(val.ToString());
            }catch(ArgumentException ae){
                thrown = true;
            }
            Assert.IsTrue(thrown,"ID has quotes and should throw an exception.");
        }
        
        [Test]
        public void TestOidEquality(){
            Oid val = new Oid("4a7067c30a57000000008ecb");
            Oid other = new Oid("4a7067c30a57000000008ecb");

            Assert.IsTrue(val.Equals(other), "Equals(Oid) did not work");
            Assert.IsTrue(val == other, "== operator did not work");
        }
        
        [Test]
        public void TestOidInEquality(){
            Oid val = new Oid("4a7067c30a57000000008ecb");
            Oid other = new Oid("5a7067c30a57000000008ecb");
            
            Assert.IsFalse(val == null);
            Assert.IsFalse(val == other);
            Assert.IsFalse(val.Equals(other));
            Assert.IsTrue(val != null);
            Assert.IsTrue(val != other);
        }

        [Test]
        public void TestOidComparisons(){
            Oid lower = new Oid("4a7067c30a57000000008ecb");
            Oid higher = new Oid("5a7067c30a57000000008ecb");
            
            Assert.AreEqual(1, lower.CompareTo(null));
            Assert.AreEqual(1, higher.CompareTo(lower));
            
            Assert.IsTrue(lower < higher);
            Assert.IsTrue(higher > lower);
        }
        
        [Test]
        public void TestOidFromBytes(){
            byte[] bytes = new byte[]{1,2,3,4,5,6,7,8,9,10,11,12};
            string hex = "0102030405060708090a0b0c";
            
            Oid bval = new Oid(bytes);
            Oid sval = new Oid(hex);
            Assert.AreEqual(bval, sval);
        }
        
        [Test]
        public void TestNullValue(){
            bool thrown = false;
            try{
                new Oid(String.Empty);
            }catch(Exception){
                thrown = true;
            }
            Assert.IsTrue(thrown,"Null value exception not thrown");            
        }       
        
        [Test]
        public void TestCtor(){     
            bool thrown = false;
            try{
                new Oid("4a7067c30a57000000008ecb");
            }catch(ArgumentException){
                thrown = true;
            }
            Assert.IsFalse(thrown,"ID should be fine.");                        
        }
        
        [Test]
        public void TestDecode(){
            string hex = "4a7067c30a57000000008ecb";
            Oid oid = new Oid(hex);
            
            Assert.AreEqual("\"" + hex + "\"", oid.ToString());
        }
        
        [Test]
        public void TestEquals(){
            string hex = "4a7067c30a57000000008ecb";
            Assert.AreEqual(new Oid(hex), new Oid(hex));
            
        }
        [Test]
        public void TestNotEquals(){
            string hex = "4a7067c30a57000000008ecb";
            string hex2 = "4a7067c30a57000000008ecc";
            Assert.AreNotEqual(new Oid(hex), new Oid(hex2));
            
        }
        
        [Test]
        public void TestDate(){
            string hex = "4B458B95D114BE541B000000";
            Oid oid = new Oid(hex);
            //Expected: 2010-01-07 02:24:56.633
            DateTime expected = new DateTime(2010,1,7,7,21,57,DateTimeKind.Utc);
            Assert.AreEqual(expected,oid.Created);
        }
<<<<<<< HEAD
        
        [Test]
        public void TestToByteArray(){
            byte[] bytes = new byte[]{1,2,3,4,5,6,7,8,9,10,11,12};
            string hex = "0102030405060708090a0b0c";

            Oid bval = new Oid(bytes);
            byte[] bytes2 = bval.ToByteArray();
            
            Assert.IsNotNull(bytes2);
            Assert.AreEqual(12, bytes2.Length);
            Assert.AreEqual(bytes, bytes2);
        }        
=======

        [Test]
        public void TestNewOidFromToString(){
            var hex = "4B458B95D114BE541B000000";
            var firstOid = new Oid(hex);
            var secondOid = new Oid(firstOid.ToString());
            
            Assert.AreEqual(firstOid.ToString(), secondOid.ToString());
        }
>>>>>>> dc06fc69
    }
}
<|MERGE_RESOLUTION|>--- conflicted
+++ resolved
@@ -1,167 +1,163 @@
-
-
-using System;
-
-using NUnit.Framework;
-
-namespace MongoDB.Driver
-{
-    [TestFixture]
-    public class TestOid
-    {
-        [Test]
-        public void TestIDLength(){
-            bool thrown = false;
-            try{
-                new Oid("BAD0");
-            }catch(Exception){
-                thrown = true;
-            }
-            Assert.IsTrue(thrown,"No length exception thrown");
+
+
+using System;
+
+using NUnit.Framework;
+
+namespace MongoDB.Driver
+{
+    [TestFixture]
+    public class TestOid
+    {
+        [Test]
+        public void TestIDLength(){
+            bool thrown = false;
+            try{
+                new Oid("BAD0");
+            }catch(Exception){
+                thrown = true;
+            }
+            Assert.IsTrue(thrown,"No length exception thrown");
+        }
+        
+        [Test]
+        public void TestIDCharacters(){
+            bool thrown = false;
+            try{
+                new Oid("BADBOYc30a57000000008ecb");
+            }catch(Exception){
+                thrown = true;
+            }
+            Assert.IsTrue(thrown,"No invalid characters exception thrown");         
+        }
+        
+        [Test]
+        public void TestQuoteCharacters(){
+            bool thrown = false;
+            Oid val = new Oid(@"""4a7067c30a57000000008ecb""");
+            try{
+                new Oid(val.ToString());
+            }catch(ArgumentException ae){
+                Assert.Fail("Creating an Oid from the json representation should not fail.");
+            }
+        }
+        
+        [Test]
+        public void TestOidEquality(){
+            Oid val = new Oid("4a7067c30a57000000008ecb");
+            Oid other = new Oid("4a7067c30a57000000008ecb");
+
+            Assert.IsTrue(val.Equals(other), "Equals(Oid) did not work");
+            Assert.IsTrue(val == other, "== operator did not work");
+        }
+        
+        [Test]
+        public void TestOidInEquality(){
+            Oid val = new Oid("4a7067c30a57000000008ecb");
+            Oid other = new Oid("5a7067c30a57000000008ecb");
+            
+            Assert.IsFalse(val == null);
+            Assert.IsFalse(val == other);
+            Assert.IsFalse(val.Equals(other));
+            Assert.IsTrue(val != null);
+            Assert.IsTrue(val != other);
+        }
+
+        [Test]
+        public void TestOidComparisons(){
+            Oid lower = new Oid("4a7067c30a57000000008ecb");
+            Oid higher = new Oid("5a7067c30a57000000008ecb");
+            
+            Assert.AreEqual(1, lower.CompareTo(null));
+            Assert.AreEqual(1, higher.CompareTo(lower));
+            
+            Assert.IsTrue(lower < higher);
+            Assert.IsTrue(higher > lower);
+        }
+        
+        [Test]
+        public void TestOidFromBytes(){
+            byte[] bytes = new byte[]{1,2,3,4,5,6,7,8,9,10,11,12};
+            string hex = "0102030405060708090a0b0c";
+            
+            Oid bval = new Oid(bytes);
+            Oid sval = new Oid(hex);
+            Assert.AreEqual(bval, sval);
+        }
+        
+        [Test]
+        public void TestNullValue(){
+            bool thrown = false;
+            try{
+                new Oid(String.Empty);
+            }catch(Exception){
+                thrown = true;
+            }
+            Assert.IsTrue(thrown,"Null value exception not thrown");            
+        }       
+        
+        [Test]
+        public void TestCtor(){     
+            bool thrown = false;
+            try{
+                new Oid("4a7067c30a57000000008ecb");
+            }catch(ArgumentException){
+                thrown = true;
+            }
+            Assert.IsFalse(thrown,"ID should be fine.");                        
+        }
+        
+        [Test]
+        public void TestDecode(){
+            string hex = "4a7067c30a57000000008ecb";
+            Oid oid = new Oid(hex);
+            
+            Assert.AreEqual("\"" + hex + "\"", oid.ToString());
+        }
+        
+        [Test]
+        public void TestEquals(){
+            string hex = "4a7067c30a57000000008ecb";
+            Assert.AreEqual(new Oid(hex), new Oid(hex));
+            
+        }
+        [Test]
+        public void TestNotEquals(){
+            string hex = "4a7067c30a57000000008ecb";
+            string hex2 = "4a7067c30a57000000008ecc";
+            Assert.AreNotEqual(new Oid(hex), new Oid(hex2));
+            
+        }
+        
+        [Test]
+        public void TestDate(){
+            string hex = "4B458B95D114BE541B000000";
+            Oid oid = new Oid(hex);
+            //Expected: 2010-01-07 02:24:56.633
+            DateTime expected = new DateTime(2010,1,7,7,21,57,DateTimeKind.Utc);
+            Assert.AreEqual(expected,oid.Created);
+        }
+        
+        [Test]
+        public void TestToByteArray(){
+            byte[] bytes = new byte[]{1,2,3,4,5,6,7,8,9,10,11,12};
+            string hex = "0102030405060708090a0b0c";
+
+            Oid bval = new Oid(bytes);
+            byte[] bytes2 = bval.ToByteArray();
+            
+            Assert.IsNotNull(bytes2);
+            Assert.AreEqual(12, bytes2.Length);
+            Assert.AreEqual(bytes, bytes2);
+        }        
+
+        [Test]
+        public void TestNewOidFromToString(){
+            var hex = "4B458B95D114BE541B000000";
+            var firstOid = new Oid(hex);
+            var secondOid = new Oid(firstOid.ToString());
+            
+            Assert.AreEqual(firstOid.ToString(), secondOid.ToString());
         }
-        
-        [Test]
-        public void TestIDCharacters(){
-            bool thrown = false;
-            try{
-                new Oid("BADBOYc30a57000000008ecb");
-            }catch(Exception){
-                thrown = true;
-            }
-            Assert.IsTrue(thrown,"No invalid characters exception thrown");         
-        }
-        
-        [Test]
-        public void TestQuoteCharacters(){
-            bool thrown = false;
-            Oid val = new Oid("4a7067c30a57000000008ecb");
-            try{
-                new Oid(val.ToString());
-            }catch(ArgumentException ae){
-                thrown = true;
-            }
-            Assert.IsTrue(thrown,"ID has quotes and should throw an exception.");
-        }
-        
-        [Test]
-        public void TestOidEquality(){
-            Oid val = new Oid("4a7067c30a57000000008ecb");
-            Oid other = new Oid("4a7067c30a57000000008ecb");
-
-            Assert.IsTrue(val.Equals(other), "Equals(Oid) did not work");
-            Assert.IsTrue(val == other, "== operator did not work");
-        }
-        
-        [Test]
-        public void TestOidInEquality(){
-            Oid val = new Oid("4a7067c30a57000000008ecb");
-            Oid other = new Oid("5a7067c30a57000000008ecb");
-            
-            Assert.IsFalse(val == null);
-            Assert.IsFalse(val == other);
-            Assert.IsFalse(val.Equals(other));
-            Assert.IsTrue(val != null);
-            Assert.IsTrue(val != other);
-        }
-
-        [Test]
-        public void TestOidComparisons(){
-            Oid lower = new Oid("4a7067c30a57000000008ecb");
-            Oid higher = new Oid("5a7067c30a57000000008ecb");
-            
-            Assert.AreEqual(1, lower.CompareTo(null));
-            Assert.AreEqual(1, higher.CompareTo(lower));
-            
-            Assert.IsTrue(lower < higher);
-            Assert.IsTrue(higher > lower);
-        }
-        
-        [Test]
-        public void TestOidFromBytes(){
-            byte[] bytes = new byte[]{1,2,3,4,5,6,7,8,9,10,11,12};
-            string hex = "0102030405060708090a0b0c";
-            
-            Oid bval = new Oid(bytes);
-            Oid sval = new Oid(hex);
-            Assert.AreEqual(bval, sval);
-        }
-        
-        [Test]
-        public void TestNullValue(){
-            bool thrown = false;
-            try{
-                new Oid(String.Empty);
-            }catch(Exception){
-                thrown = true;
-            }
-            Assert.IsTrue(thrown,"Null value exception not thrown");            
-        }       
-        
-        [Test]
-        public void TestCtor(){     
-            bool thrown = false;
-            try{
-                new Oid("4a7067c30a57000000008ecb");
-            }catch(ArgumentException){
-                thrown = true;
-            }
-            Assert.IsFalse(thrown,"ID should be fine.");                        
-        }
-        
-        [Test]
-        public void TestDecode(){
-            string hex = "4a7067c30a57000000008ecb";
-            Oid oid = new Oid(hex);
-            
-            Assert.AreEqual("\"" + hex + "\"", oid.ToString());
-        }
-        
-        [Test]
-        public void TestEquals(){
-            string hex = "4a7067c30a57000000008ecb";
-            Assert.AreEqual(new Oid(hex), new Oid(hex));
-            
-        }
-        [Test]
-        public void TestNotEquals(){
-            string hex = "4a7067c30a57000000008ecb";
-            string hex2 = "4a7067c30a57000000008ecc";
-            Assert.AreNotEqual(new Oid(hex), new Oid(hex2));
-            
-        }
-        
-        [Test]
-        public void TestDate(){
-            string hex = "4B458B95D114BE541B000000";
-            Oid oid = new Oid(hex);
-            //Expected: 2010-01-07 02:24:56.633
-            DateTime expected = new DateTime(2010,1,7,7,21,57,DateTimeKind.Utc);
-            Assert.AreEqual(expected,oid.Created);
-        }
-<<<<<<< HEAD
-        
-        [Test]
-        public void TestToByteArray(){
-            byte[] bytes = new byte[]{1,2,3,4,5,6,7,8,9,10,11,12};
-            string hex = "0102030405060708090a0b0c";
-
-            Oid bval = new Oid(bytes);
-            byte[] bytes2 = bval.ToByteArray();
-            
-            Assert.IsNotNull(bytes2);
-            Assert.AreEqual(12, bytes2.Length);
-            Assert.AreEqual(bytes, bytes2);
-        }        
-=======
-
-        [Test]
-        public void TestNewOidFromToString(){
-            var hex = "4B458B95D114BE541B000000";
-            var firstOid = new Oid(hex);
-            var secondOid = new Oid(firstOid.ToString());
-            
-            Assert.AreEqual(firstOid.ToString(), secondOid.ToString());
-        }
->>>>>>> dc06fc69
-    }
-}
+    }
+}