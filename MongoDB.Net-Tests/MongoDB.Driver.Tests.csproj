--- conflicted
+++ resolved
@@ -1,131 +1,127 @@
-<?xml version="1.0" encoding="utf-8"?>
-<Project DefaultTargets="Build" xmlns="http://schemas.microsoft.com/developer/msbuild/2003" ToolsVersion="3.5">
-  <PropertyGroup>
-    <Configuration Condition=" '$(Configuration)' == '' ">Debug</Configuration>
-    <Platform Condition=" '$(Platform)' == '' ">AnyCPU</Platform>
-    <ProductVersion>9.0.30729</ProductVersion>
-    <SchemaVersion>2.0</SchemaVersion>
-    <ProjectGuid>{C8BC95AB-25C6-4133-BC9F-8B6BB782CA02}</ProjectGuid>
-    <OutputType>Library</OutputType>
-    <AssemblyName>MongoDB.Driver.Tests</AssemblyName>
-    <SourceAnalysisOverrideSettingsFile>C:\Documents and Settings\scorder\Application Data\ICSharpCode/SharpDevelop3.0\Settings.SourceAnalysis</SourceAnalysisOverrideSettingsFile>
-    <FileUpgradeFlags>
-    </FileUpgradeFlags>
-    <OldToolsVersion>2.0</OldToolsVersion>
-    <UpgradeBackupLocation>
-    </UpgradeBackupLocation>
-    <PublishUrl>publish\</PublishUrl>
-    <Install>true</Install>
-    <InstallFrom>Disk</InstallFrom>
-    <UpdateEnabled>false</UpdateEnabled>
-    <UpdateMode>Foreground</UpdateMode>
-    <UpdateInterval>7</UpdateInterval>
-    <UpdateIntervalUnits>Days</UpdateIntervalUnits>
-    <UpdatePeriodically>false</UpdatePeriodically>
-    <UpdateRequired>false</UpdateRequired>
-    <MapFileExtensions>true</MapFileExtensions>
-    <ApplicationRevision>0</ApplicationRevision>
-    <ApplicationVersion>1.0.0.%2a</ApplicationVersion>
-    <IsWebBootstrapper>false</IsWebBootstrapper>
-    <UseApplicationTrust>false</UseApplicationTrust>
-    <BootstrapperEnabled>true</BootstrapperEnabled>
-    <TargetFrameworkVersion>v2.0</TargetFrameworkVersion>
-  </PropertyGroup>
-  <PropertyGroup Condition=" '$(Configuration)|$(Platform)' == 'Debug|AnyCPU' ">
-    <DebugSymbols>true</DebugSymbols>
-    <DebugType>full</DebugType>
-    <Optimize>false</Optimize>
-    <OutputPath>bin\Debug</OutputPath>
-    <DefineConstants>DEBUG</DefineConstants>
-    <ErrorReport>prompt</ErrorReport>
-    <WarningLevel>4</WarningLevel>
-  </PropertyGroup>
-  <PropertyGroup Condition=" '$(Configuration)|$(Platform)' == 'Release|AnyCPU' ">
-    <DebugType>none</DebugType>
-    <Optimize>false</Optimize>
-    <OutputPath>bin\Release</OutputPath>
-    <ErrorReport>prompt</ErrorReport>
-    <WarningLevel>4</WarningLevel>
-  </PropertyGroup>
-  <ItemGroup>
-<<<<<<< HEAD
-    <Reference Include="MongoDB.Driver, Version=1.0.3560.34266, Culture=neutral, processorArchitecture=MSIL">
-      <SpecificVersion>False</SpecificVersion>
-      <HintPath>..\MongoDBDriver\bin\Debug\MongoDB.Driver.dll</HintPath>
-    </Reference>
-    <Reference Include="nunit.core, Version=2.5.0.9122, Culture=neutral, PublicKeyToken=96d09a1eb7f44a77, processorArchitecture=MSIL">
-      <SpecificVersion>False</SpecificVersion>
-      <HintPath>..\..\..\..\..\..\API\NUnit\NUnit-2.5.0.9122\bin\net-2.0\lib\nunit.core.dll</HintPath>
-    </Reference>
-    <Reference Include="nunit.framework, Version=2.5.0.9122, Culture=neutral, PublicKeyToken=96d09a1eb7f44a77, processorArchitecture=MSIL">
-      <SpecificVersion>False</SpecificVersion>
-      <HintPath>..\..\..\..\..\..\API\NUnit\NUnit-2.5.0.9122\bin\net-2.0\nunit.framework.dll</HintPath>
-    </Reference>
-    <Reference Include="System" />
-    <Reference Include="System.Data" />
-    <Reference Include="System.Xml" />
-=======
-    <Reference Include="System" />
-    <Reference Include="System.Data" />
-    <Reference Include="System.Xml" />
-    <Reference Include="nunit.framework, Version=2.4.3.0, Culture=neutral, PublicKeyToken=96d09a1eb7f44a77">
-      <SpecificVersion>False</SpecificVersion>
-      <HintPath>..\redist\nunit.framework.dll</HintPath>
-    </Reference>
->>>>>>> 128b075f
-  </ItemGroup>
-  <ItemGroup>
-    <Compile Include="Bson\TestBsonBinary.cs" />
-    <Compile Include="TestAuthentication.cs" />
-    <Compile Include="Bson\TestBsonConvert.cs" />
-    <Compile Include="Bson\TestBsonDate.cs" />
-    <Compile Include="Bson\TestBsonDocument.cs" />
-    <Compile Include="Bson\TestBsonElement.cs" />
-    <Compile Include="Bson\TestBsonReader.cs" />
-    <Compile Include="Bson\TestBsonString.cs" />
-    <Compile Include="Bson\TestBsonTypes.cs" />
-    <Compile Include="IO\TestQueryMessage.cs" />
-    <Compile Include="TestCollection.cs" />
-    <Compile Include="TestCursor.cs" />
-    <Compile Include="TestDatabase.cs" />
-    <Compile Include="TestDatabaseMetaData.cs" />
-    <Compile Include="TestDBRef.cs" />
-    <Compile Include="TestDocument.cs" />
-    <Compile Include="TestMongo.cs" />
-    <Compile Include="TestConnection.cs" />
-    <Compile Include="IO\TestMsgMessage.cs" />
-    <Compile Include="TestB.cs" />
-    <None Include="test-data\tests.charreads.txt" />
-    <None Include="test-data\tests.reads.txt" />
-    <None Include="test-data\tests.smallreads.txt" />
-    <Compile Include="Bson\TestBsonRegex.cs" />
-    <Compile Include="TestMongoExceptions.cs" />
-    <Compile Include="TestOid.cs" />
-    <Compile Include="TestOidGenerator.cs" />
-    <Compile Include="TestPairedConnection.cs" />
-    <Compile Include="Bson\TestBsonCode.cs" />
-  </ItemGroup>
-  <ItemGroup>
-    <BootstrapperPackage Include="Microsoft.Net.Client.3.5">
-      <Visible>False</Visible>
-    </BootstrapperPackage>
-    <BootstrapperPackage Include="Microsoft.Net.Framework.2.0">
-      <Visible>False</Visible>
-    </BootstrapperPackage>
-    <BootstrapperPackage Include="Microsoft.Net.Framework.3.0">
-      <Visible>False</Visible>
-    </BootstrapperPackage>
-    <BootstrapperPackage Include="Microsoft.Net.Framework.3.5">
-      <Visible>False</Visible>
-    </BootstrapperPackage>
-    <BootstrapperPackage Include="Microsoft.Net.Framework.3.5.SP1">
-      <Visible>False</Visible>
-    </BootstrapperPackage>
-  </ItemGroup>
-  <ItemGroup>
-    <Content Include="test-data\tests.binary.txt">
-      <CopyToOutputDirectory>Always</CopyToOutputDirectory>
-    </Content>
-  </ItemGroup>
-  <Import Project="$(MSBuildBinPath)\Microsoft.CSharp.targets" />
+<?xml version="1.0" encoding="utf-8"?>
+<Project DefaultTargets="Build" xmlns="http://schemas.microsoft.com/developer/msbuild/2003" ToolsVersion="3.5">
+  <PropertyGroup>
+    <Configuration Condition=" '$(Configuration)' == '' ">Debug</Configuration>
+    <Platform Condition=" '$(Platform)' == '' ">AnyCPU</Platform>
+    <ProductVersion>9.0.30729</ProductVersion>
+    <SchemaVersion>2.0</SchemaVersion>
+    <ProjectGuid>{C8BC95AB-25C6-4133-BC9F-8B6BB782CA02}</ProjectGuid>
+    <OutputType>Library</OutputType>
+    <AssemblyName>MongoDB.Driver.Tests</AssemblyName>
+    <SourceAnalysisOverrideSettingsFile>C:\Documents and Settings\scorder\Application Data\ICSharpCode/SharpDevelop3.0\Settings.SourceAnalysis</SourceAnalysisOverrideSettingsFile>
+    <FileUpgradeFlags>
+    </FileUpgradeFlags>
+    <OldToolsVersion>2.0</OldToolsVersion>
+    <UpgradeBackupLocation>
+    </UpgradeBackupLocation>
+    <PublishUrl>publish\</PublishUrl>
+    <Install>true</Install>
+    <InstallFrom>Disk</InstallFrom>
+    <UpdateEnabled>false</UpdateEnabled>
+    <UpdateMode>Foreground</UpdateMode>
+    <UpdateInterval>7</UpdateInterval>
+    <UpdateIntervalUnits>Days</UpdateIntervalUnits>
+    <UpdatePeriodically>false</UpdatePeriodically>
+    <UpdateRequired>false</UpdateRequired>
+    <MapFileExtensions>true</MapFileExtensions>
+    <ApplicationRevision>0</ApplicationRevision>
+    <ApplicationVersion>1.0.0.%2a</ApplicationVersion>
+    <IsWebBootstrapper>false</IsWebBootstrapper>
+    <UseApplicationTrust>false</UseApplicationTrust>
+    <BootstrapperEnabled>true</BootstrapperEnabled>
+    <TargetFrameworkVersion>v2.0</TargetFrameworkVersion>
+  </PropertyGroup>
+  <PropertyGroup Condition=" '$(Configuration)|$(Platform)' == 'Debug|AnyCPU' ">
+    <DebugSymbols>true</DebugSymbols>
+    <DebugType>full</DebugType>
+    <Optimize>false</Optimize>
+    <OutputPath>bin\Debug</OutputPath>
+    <DefineConstants>DEBUG</DefineConstants>
+    <ErrorReport>prompt</ErrorReport>
+    <WarningLevel>4</WarningLevel>
+  </PropertyGroup>
+  <PropertyGroup Condition=" '$(Configuration)|$(Platform)' == 'Release|AnyCPU' ">
+    <DebugType>none</DebugType>
+    <Optimize>false</Optimize>
+    <OutputPath>bin\Release</OutputPath>
+    <ErrorReport>prompt</ErrorReport>
+    <WarningLevel>4</WarningLevel>
+  </PropertyGroup>
+  <ItemGroup>
+    <Reference Include="MongoDB.Driver, Version=1.0.3560.34266, Culture=neutral, processorArchitecture=MSIL">
+      <SpecificVersion>False</SpecificVersion>
+      <HintPath>..\MongoDBDriver\bin\Debug\MongoDB.Driver.dll</HintPath>
+    </Reference>
+    <Reference Include="nunit.core, Version=2.5.0.9122, Culture=neutral, PublicKeyToken=96d09a1eb7f44a77, processorArchitecture=MSIL">
+      <SpecificVersion>False</SpecificVersion>
+      <HintPath>..\..\..\..\..\..\API\NUnit\NUnit-2.5.0.9122\bin\net-2.0\lib\nunit.core.dll</HintPath>
+    </Reference>
+    <Reference Include="nunit.framework, Version=2.5.0.9122, Culture=neutral, PublicKeyToken=96d09a1eb7f44a77, processorArchitecture=MSIL">
+      <SpecificVersion>False</SpecificVersion>
+      <HintPath>..\..\..\..\..\..\API\NUnit\NUnit-2.5.0.9122\bin\net-2.0\nunit.framework.dll</HintPath>
+    <Reference Include="System" />
+    <Reference Include="System.Data" />
+    <Reference Include="System.Xml" />
+    <Reference Include="nunit.framework, Version=2.4.3.0, Culture=neutral, PublicKeyToken=96d09a1eb7f44a77">
+      <SpecificVersion>False</SpecificVersion>
+      <HintPath>..\redist\nunit.framework.dll</HintPath>
+  </ItemGroup>
+  <ItemGroup>
+    <Compile Include="Bson\TestBsonBinary.cs" />
+    <Compile Include="TestAuthentication.cs" />
+    <Compile Include="Bson\TestBsonConvert.cs" />
+    <Compile Include="Bson\TestBsonDate.cs" />
+    <Compile Include="Bson\TestBsonDocument.cs" />
+    <Compile Include="Bson\TestBsonElement.cs" />
+    <Compile Include="Bson\TestBsonReader.cs" />
+    <Compile Include="Bson\TestBsonString.cs" />
+    <Compile Include="Bson\TestBsonTypes.cs" />
+    <Compile Include="IO\TestQueryMessage.cs" />
+    <Compile Include="TestCollection.cs" />
+    <Compile Include="TestCursor.cs" />
+    <Compile Include="TestDatabase.cs" />
+    <Compile Include="TestDatabaseMetaData.cs" />
+    <Compile Include="TestDBRef.cs" />
+    <Compile Include="TestDocument.cs" />
+    <Compile Include="TestMongo.cs" />
+    <Compile Include="TestConnection.cs" />
+    <Compile Include="IO\TestMsgMessage.cs" />
+    <Compile Include="TestB.cs" />
+    <None Include="test-data\tests.charreads.txt" />
+    <None Include="test-data\tests.reads.txt" />
+    <None Include="test-data\tests.smallreads.txt" />
+    <Compile Include="Bson\TestBsonRegex.cs" />
+    <Compile Include="TestMongoExceptions.cs" />
+    <Compile Include="TestOid.cs" />
+    <Compile Include="TestOidGenerator.cs" />
+    <Compile Include="TestPairedConnection.cs" />
+    <Compile Include="Bson\TestBsonCode.cs" />
+  </ItemGroup>
+  <ItemGroup>
+    <ProjectReference Include="..\MongoDBDriver\MongoDB.Driver.csproj">
+      <Project>{B125BBA6-BFFD-44FA-9254-9B1754CD8AF3}</Project>
+      <Name>MongoDB.Driver</Name>
+    </ProjectReference>
+    <BootstrapperPackage Include="Microsoft.Net.Client.3.5">
+      <Visible>False</Visible>
+    </BootstrapperPackage>
+    <BootstrapperPackage Include="Microsoft.Net.Framework.2.0">
+      <Visible>False</Visible>
+    </BootstrapperPackage>
+    <BootstrapperPackage Include="Microsoft.Net.Framework.3.0">
+      <Visible>False</Visible>
+    </BootstrapperPackage>
+    <BootstrapperPackage Include="Microsoft.Net.Framework.3.5">
+      <Visible>False</Visible>
+    </BootstrapperPackage>
+    <BootstrapperPackage Include="Microsoft.Net.Framework.3.5.SP1">
+      <Visible>False</Visible>
+    </BootstrapperPackage>
+  </ItemGroup>
+  <ItemGroup>
+    <Content Include="test-data\tests.binary.txt">
+      <CopyToOutputDirectory>Always</CopyToOutputDirectory>
+    </Content>
+  </ItemGroup>
+  <Import Project="$(MSBuildBinPath)\Microsoft.CSharp.targets" />
 </Project>