<<<<<<< HEAD
﻿using NUnit.Framework;
using MongoDB.Driver.Configuration.Mapping.Auto;
=======
﻿using System;
using System.Collections.Generic;
using System.Linq;
using System.Text;

using MongoDB.Driver;
using MongoDB.Driver.Configuration;
>>>>>>> fac4fcd1
using MongoDB.Driver.Configuration.Mapping;
using MongoDB.Driver.Configuration.Mapping.Auto;

using NUnit.Framework;

namespace MongoDB.Driver.Serialization.Builders
{
    [TestFixture]
    public class PolymorphicObjectTests : SerializationTestBase
    {
        protected override IMappingStore MappingStore
        {
            get
            {
                var configure = new MongoConfiguration();
                configure.DefaultProfile(p =>
                {
                    p.SubClassesAre(t => t.IsSubclassOf(typeof(BaseClass)));
                });

                configure.Map<ClassA>();
                configure.Map<ClassB>();
                configure.Map<ClassD>();

                return configure.BuildMappingStore();
            }
        }

        public abstract class BaseClass
        {
            public string A { get; set; }
        }

        public class ClassA : BaseClass
        {
            public string B { get; set; }
        }

        public class ClassB : BaseClass
        {
            public string C { get; set; }
        }

        public class ClassD : ClassA
        {
            public string E { get; set; }
        }

        [Test]
        public void CanDeserializeMiddleClassDirectly()
        {
            var doc = new Document("_t", "ClassB").Add("A", "a").Add("C", "c");
            var bson = Serialize(doc);
            var classB = Deserialize<ClassB>(bson);
            Assert.IsInstanceOfType(typeof(ClassB), classB);
            Assert.AreEqual("a", classB.A);
            Assert.AreEqual("c", classB.C);
        }

        [Test]
        public void CanDeserializeMiddleClassIndirectly()
        {
            var doc = new Document("_t", "ClassB").Add("A", "a").Add("C", "c");
            var bson = Serialize(doc);
            var classB = Deserialize<BaseClass>(bson);
            Assert.IsInstanceOfType(typeof(ClassB), classB);
            Assert.AreEqual("a", classB.A);
            Assert.AreEqual("c", ((ClassB)classB).C);
        }

        [Test]
        public void CanDeserializeLeafClassIndirectly()
        {
            var doc = new Document("_t", new [] { "ClassA", "ClassD" }).Add("A", "a").Add("B", "b").Add("E", "e");
            var bson = Serialize(doc);
            var classD = Deserialize<BaseClass>(bson);
            Assert.IsInstanceOfType(typeof(ClassD), classD);
            Assert.AreEqual("a", classD.A);
            Assert.AreEqual("b", ((ClassA)classD).B);
            Assert.AreEqual("e", ((ClassD)classD).E);
        }
    }
}<|MERGE_RESOLUTION|>--- conflicted
+++ resolved
@@ -1,95 +1,84 @@
-<<<<<<< HEAD
-﻿using NUnit.Framework;
-using MongoDB.Driver.Configuration.Mapping.Auto;
-=======
-﻿using System;
-using System.Collections.Generic;
-using System.Linq;
-using System.Text;
-
-using MongoDB.Driver;
-using MongoDB.Driver.Configuration;
->>>>>>> fac4fcd1
-using MongoDB.Driver.Configuration.Mapping;
-using MongoDB.Driver.Configuration.Mapping.Auto;
-
-using NUnit.Framework;
-
-namespace MongoDB.Driver.Serialization.Builders
-{
-    [TestFixture]
-    public class PolymorphicObjectTests : SerializationTestBase
-    {
-        protected override IMappingStore MappingStore
-        {
-            get
-            {
-                var configure = new MongoConfiguration();
-                configure.DefaultProfile(p =>
-                {
-                    p.SubClassesAre(t => t.IsSubclassOf(typeof(BaseClass)));
-                });
-
-                configure.Map<ClassA>();
-                configure.Map<ClassB>();
-                configure.Map<ClassD>();
-
-                return configure.BuildMappingStore();
-            }
-        }
-
-        public abstract class BaseClass
-        {
-            public string A { get; set; }
-        }
-
-        public class ClassA : BaseClass
-        {
-            public string B { get; set; }
-        }
-
-        public class ClassB : BaseClass
-        {
-            public string C { get; set; }
-        }
-
-        public class ClassD : ClassA
-        {
-            public string E { get; set; }
-        }
-
-        [Test]
-        public void CanDeserializeMiddleClassDirectly()
-        {
-            var doc = new Document("_t", "ClassB").Add("A", "a").Add("C", "c");
-            var bson = Serialize(doc);
-            var classB = Deserialize<ClassB>(bson);
-            Assert.IsInstanceOfType(typeof(ClassB), classB);
-            Assert.AreEqual("a", classB.A);
-            Assert.AreEqual("c", classB.C);
-        }
-
-        [Test]
-        public void CanDeserializeMiddleClassIndirectly()
-        {
-            var doc = new Document("_t", "ClassB").Add("A", "a").Add("C", "c");
-            var bson = Serialize(doc);
-            var classB = Deserialize<BaseClass>(bson);
-            Assert.IsInstanceOfType(typeof(ClassB), classB);
-            Assert.AreEqual("a", classB.A);
-            Assert.AreEqual("c", ((ClassB)classB).C);
-        }
-
-        [Test]
-        public void CanDeserializeLeafClassIndirectly()
-        {
-            var doc = new Document("_t", new [] { "ClassA", "ClassD" }).Add("A", "a").Add("B", "b").Add("E", "e");
-            var bson = Serialize(doc);
-            var classD = Deserialize<BaseClass>(bson);
-            Assert.IsInstanceOfType(typeof(ClassD), classD);
-            Assert.AreEqual("a", classD.A);
-            Assert.AreEqual("b", ((ClassA)classD).B);
-            Assert.AreEqual("e", ((ClassD)classD).E);
-        }
-    }
+﻿using MongoDB.Driver.Configuration;
+using MongoDB.Driver.Configuration.Mapping;
+using MongoDB.Driver.Configuration.Mapping.Auto;
+
+using NUnit.Framework;
+
+namespace MongoDB.Driver.Serialization.Builders
+{
+    [TestFixture]
+    public class PolymorphicObjectTests : SerializationTestBase
+    {
+        protected override IMappingStore MappingStore
+        {
+            get
+            {
+                var configure = new MongoConfiguration();
+                configure.DefaultProfile(p =>
+                {
+                    p.SubClassesAre(t => t.IsSubclassOf(typeof(BaseClass)));
+                });
+
+                configure.Map<ClassA>();
+                configure.Map<ClassB>();
+                configure.Map<ClassD>();
+
+                return configure.BuildMappingStore();
+            }
+        }
+
+        public abstract class BaseClass
+        {
+            public string A { get; set; }
+        }
+
+        public class ClassA : BaseClass
+        {
+            public string B { get; set; }
+        }
+
+        public class ClassB : BaseClass
+        {
+            public string C { get; set; }
+        }
+
+        public class ClassD : ClassA
+        {
+            public string E { get; set; }
+        }
+
+        [Test]
+        public void CanDeserializeMiddleClassDirectly()
+        {
+            var doc = new Document("_t", "ClassB").Add("A", "a").Add("C", "c");
+            var bson = Serialize(doc);
+            var classB = Deserialize<ClassB>(bson);
+            Assert.IsInstanceOfType(typeof(ClassB), classB);
+            Assert.AreEqual("a", classB.A);
+            Assert.AreEqual("c", classB.C);
+        }
+
+        [Test]
+        public void CanDeserializeMiddleClassIndirectly()
+        {
+            var doc = new Document("_t", "ClassB").Add("A", "a").Add("C", "c");
+            var bson = Serialize(doc);
+            var classB = Deserialize<BaseClass>(bson);
+            Assert.IsInstanceOfType(typeof(ClassB), classB);
+            Assert.AreEqual("a", classB.A);
+            Assert.AreEqual("c", ((ClassB)classB).C);
+        }
+
+        [Test]
+        public void CanDeserializeLeafClassIndirectly()
+        {
+            var doc = new Document("_t", new [] { "ClassA", "ClassD" }).Add("A", "a").Add("B", "b").Add("E", "e");
+            var bson = Serialize(doc);
+            var classD = Deserialize<BaseClass>(bson);
+            Assert.IsInstanceOfType(typeof(ClassD), classD);
+            Assert.AreEqual("a", classD.A);
+            Assert.AreEqual("b", ((ClassA)classD).B);
+            Assert.AreEqual("e", ((ClassD)classD).E);
+        }
+    }
 }