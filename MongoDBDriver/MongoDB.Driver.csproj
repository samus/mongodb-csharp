--- conflicted
+++ resolved
@@ -1,310 +1,307 @@
-﻿<?xml version="1.0" encoding="utf-8"?>
-<Project DefaultTargets="Build" xmlns="http://schemas.microsoft.com/developer/msbuild/2003" ToolsVersion="4.0">
-  <PropertyGroup>
-    <Configuration Condition=" '$(Configuration)' == '' ">Debug</Configuration>
-    <Platform Condition=" '$(Platform)' == '' ">AnyCPU</Platform>
-    <ProductVersion>9.0.30729</ProductVersion>
-    <SchemaVersion>2.0</SchemaVersion>
-    <ProjectGuid>{B125BBA6-BFFD-44FA-9254-9B1754CD8AF3}</ProjectGuid>
-    <OutputType>Library</OutputType>
-    <AssemblyName>MongoDB.Driver</AssemblyName>
-    <SourceAnalysisOverrideSettingsFile>C:\Documents and Settings\scorder\Application Data\ICSharpCode/SharpDevelop3.0\Settings.SourceAnalysis</SourceAnalysisOverrideSettingsFile>
-    <RunCodeAnalysis>True</RunCodeAnalysis>
-    <AllowUnsafeBlocks>False</AllowUnsafeBlocks>
-    <NoStdLib>False</NoStdLib>
-    <TreatWarningsAsErrors>false</TreatWarningsAsErrors>
-    <FileUpgradeFlags>
-    </FileUpgradeFlags>
-    <OldToolsVersion>3.5</OldToolsVersion>
-    <UpgradeBackupLocation>
-    </UpgradeBackupLocation>
-    <IsWebBootstrapper>false</IsWebBootstrapper>
-    <TargetFrameworkVersion>v3.5</TargetFrameworkVersion>
-    <RootNamespace>MongoDB.Driver</RootNamespace>
-    <TargetFrameworkVersion>v3.5</TargetFrameworkVersion>
-    <RootNamespace>MongoDB.Driver</RootNamespace>
-    <SignAssembly>true</SignAssembly>
-    <AssemblyOriginatorKeyFile>..\StrongName.snk</AssemblyOriginatorKeyFile>
-    <PublishUrl>publish\</PublishUrl>
-    <Install>true</Install>
-    <InstallFrom>Disk</InstallFrom>
-    <UpdateEnabled>false</UpdateEnabled>
-    <UpdateMode>Foreground</UpdateMode>
-    <UpdateInterval>7</UpdateInterval>
-    <UpdateIntervalUnits>Days</UpdateIntervalUnits>
-    <UpdatePeriodically>false</UpdatePeriodically>
-    <UpdateRequired>false</UpdateRequired>
-    <MapFileExtensions>true</MapFileExtensions>
-    <ApplicationRevision>0</ApplicationRevision>
-    <ApplicationVersion>1.0.0.%2a</ApplicationVersion>
-    <UseApplicationTrust>false</UseApplicationTrust>
-    <BootstrapperEnabled>true</BootstrapperEnabled>
-  </PropertyGroup>
-  <PropertyGroup Condition=" '$(Configuration)|$(Platform)' == 'Debug|AnyCPU' ">
-    <DebugSymbols>true</DebugSymbols>
-    <DebugType>full</DebugType>
-    <Optimize>false</Optimize>
-    <OutputPath>bin\Debug</OutputPath>
-    <DefineConstants>DEBUG;CODE_ANALYSIS;TRACE</DefineConstants>
-    <ErrorReport>prompt</ErrorReport>
-    <WarningLevel>4</WarningLevel>
-    <ConsolePause>false</ConsolePause>
-    <DocumentationFile>bin\Debug\MongoDB.Driver.xml</DocumentationFile>
-    <GenerateSerializationAssemblies>Off</GenerateSerializationAssemblies>
-    <CodeAnalysisRuleSet>AllRules.ruleset</CodeAnalysisRuleSet>
-  </PropertyGroup>
-  <PropertyGroup Condition=" '$(Configuration)|$(Platform)' == 'Release|AnyCPU' ">
-    <DebugType>none</DebugType>
-    <Optimize>false</Optimize>
-    <OutputPath>..\Release</OutputPath>
-    <ErrorReport>prompt</ErrorReport>
-    <WarningLevel>4</WarningLevel>
-    <ConsolePause>false</ConsolePause>
-    <GenerateDocumentation>true</GenerateDocumentation>
-    <DocumentationFile>bin\Release\MongoDB.Driver.xml</DocumentationFile>
-    <CodeAnalysisRuleSet>AllRules.ruleset</CodeAnalysisRuleSet>
-  </PropertyGroup>
-  <PropertyGroup Condition=" '$(Configuration)|$(Platform)' == 'Release|AnyCPU' ">
-    <DebugType>none</DebugType>
-    <Optimize>false</Optimize>
-    <OutputPath>..\Release</OutputPath>
-    <ErrorReport>prompt</ErrorReport>
-    <WarningLevel>4</WarningLevel>
-    <ConsolePause>false</ConsolePause>
-    <CodeAnalysisRuleSet>AllRules.ruleset</CodeAnalysisRuleSet>
-    <GenerateDocumentation>true</GenerateDocumentation>
-  </PropertyGroup>
-  <PropertyGroup Condition=" '$(Configuration)' == 'Debug' ">
-    <CheckForOverflowUnderflow>False</CheckForOverflowUnderflow>
-  </PropertyGroup>
-  <PropertyGroup Condition=" '$(Platform)' == 'AnyCPU' ">
-    <RegisterForComInterop>False</RegisterForComInterop>
-    <GenerateSerializationAssemblies>Auto</GenerateSerializationAssemblies>
-    <BaseAddress>4194304</BaseAddress>
-    <PlatformTarget>AnyCPU</PlatformTarget>
-    <FileAlignment>4096</FileAlignment>
-  </PropertyGroup>
-  <ItemGroup>
-    <Reference Include="System" />
-    <Reference Include="System.Core">
-      <RequiredTargetFramework>3.5</RequiredTargetFramework>
-    </Reference>
-    <Reference Include="System.Data" />
-    <Reference Include="System.Xml" />
-    <Reference Include="System.Configuration" />
-  </ItemGroup>
-  <ItemGroup>
-    <Compile Include="Bson\BsonDataType.cs" />
-    <Compile Include="Bson\BsonInfo.cs" />
-    <Compile Include="Bson\BsonDocumentBuilder.cs" />
-    <Compile Include="Bson\BsonDocumentDescriptor.cs" />
-    <Compile Include="Bson\BsonProperty.cs" />
-    <Compile Include="Bson\BsonReaderSettings.cs" />
-    <Compile Include="Bson\BsonWriterSettings.cs" />
-    <Compile Include="Bson\IBsonObjectBuilder.cs" />
-    <Compile Include="Bson\IBsonObjectDescriptor.cs" />
-<<<<<<< HEAD
-    <Compile Include="IMongoFindExecutor.cs" />
-    <Compile Include="Linq\ExpressionVisitor.cs" />
-    <Compile Include="Linq\IMongoQuery.cs" />
-    <Compile Include="Linq\InvalidQueryException.cs" />
-    <Compile Include="Linq\LinqExtensions.cs" />
-    <Compile Include="Linq\MongoFieldProjector.cs" />
-    <Compile Include="Linq\MongoQuery.cs" />
-    <Compile Include="Linq\MongoQueryProvider.cs" />
-    <Compile Include="Linq\MongoQueryObject.cs" />
-    <Compile Include="Linq\MongoQueryTranslator.cs" />
-    <Compile Include="Linq\PartialEvaluator.cs" />
-    <Compile Include="Linq\TypeSystem.cs" />
-=======
-    <Compile Include="IMongoDatabase.cs" />
->>>>>>> b6d199fe
-    <Compile Include="Mo.cs" />
-    <Compile Include="Results\FindAndModifyResult.cs" />
-    <Compile Include="Serialization\Builders\ArrayBuilder.cs" />
-    <Compile Include="Serialization\Builders\ConcreteClassMapBuilder.cs" />
-    <Compile Include="Serialization\Builders\DocumentBuilder.cs" />
-    <Compile Include="Serialization\Builders\IObjectBuilder.cs" />
-    <Compile Include="Serialization\BsonClassMapBuilder.cs" />
-    <Compile Include="Serialization\Builders\PolymorphicClassMapBuilder.cs" />
-    <Compile Include="Serialization\ClassMapObjectDescriptorAdapter.cs" />
-    <Compile Include="Serialization\Descriptors\ArrayDescriptor.cs" />
-    <Compile Include="Serialization\Descriptors\BsonPropertyValue.cs" />
-    <Compile Include="Serialization\Descriptors\ClassMapPropertyDescriptor.cs" />
-    <Compile Include="Serialization\Descriptors\ClassMapPropertyDescriptorBase.cs" />
-    <Compile Include="Serialization\Descriptors\DocumentClassMapPropertyDescriptor.cs" />
-    <Compile Include="Serialization\Descriptors\DocumentPropertyDescriptor.cs" />
-    <Compile Include="Serialization\Descriptors\ExampleClassMapPropertyDescriptor.cs" />
-    <Compile Include="Serialization\Descriptors\IPropertyDescriptor.cs" />
-    <Compile Include="Serialization\BsonClassMapDescriptor.cs" />
-    <Compile Include="Serialization\DocumentObjectDescriptorAdapter.cs" />
-    <Compile Include="Serialization\IObjectDescriptor.cs" />
-    <Compile Include="Serialization\SerializationFactory.cs" />
-    <Compile Include="Exceptions\UnmappedMemberException.cs" />
-    <Compile Include="Results\CommandResultBase.cs" />
-    <Compile Include="Configuration\CollectionAdapters\ArrayListCollectionAdapter.cs" />
-    <Compile Include="Configuration\CollectionAdapters\GenericListCollectionAdapter.cs" />
-    <Compile Include="Configuration\CollectionAdapters\GenericSetCollectionAdapter.cs" />
-    <Compile Include="Configuration\CollectionAdapters\ICollectionAdapter.cs" />
-    <Compile Include="Configuration\IdGenerators\AssignedIdGenerator.cs" />
-    <Compile Include="Configuration\IdGenerators\GuidCombGenerator.cs" />
-    <Compile Include="Configuration\IdGenerators\IdGenerationException.cs" />
-    <Compile Include="Configuration\IdGenerators\IIdGenerator.cs" />
-    <Compile Include="Configuration\IdGenerators\OidGenerator.cs" />
-    <Compile Include="Configuration\Mapping\AutoMappingStore.cs" />
-    <Compile Include="Configuration\Mapping\Auto\AggregateAutoMapper.cs" />
-    <Compile Include="Configuration\Mapping\Auto\AutoMapper.cs" />
-    <Compile Include="Configuration\Mapping\Auto\AutoMappingProfile.cs" />
-    <Compile Include="Configuration\Mapping\Auto\ClassOverrides.cs" />
-    <Compile Include="Configuration\Mapping\Auto\IAutoMapper.cs" />
-    <Compile Include="Configuration\Mapping\Auto\IAutoMappingProfile.cs" />
-    <Compile Include="Configuration\Mapping\Auto\IMemberFinder.cs" />
-    <Compile Include="Configuration\Mapping\Auto\MemberOverrides.cs" />
-    <Compile Include="Configuration\Mapping\Auto\PublicMemberFinder.cs" />
-    <Compile Include="Configuration\Mapping\Conventions\ConventionProfile.cs" />
-    <Compile Include="Configuration\Mapping\Conventions\DefaultCollectionAdapterConvention.cs" />
-    <Compile Include="Configuration\Mapping\Conventions\DefaultDefaultValueConvention.cs" />
-    <Compile Include="Configuration\Mapping\Conventions\DefaultIdGeneratorConvention.cs" />
-    <Compile Include="Configuration\Mapping\Conventions\DefaultIdUnsavedValueConvention.cs" />
-    <Compile Include="Configuration\Mapping\Conventions\DelegateAliasConvention.cs" />
-    <Compile Include="Configuration\Mapping\Conventions\DelegateCollectionNameConvention.cs" />
-    <Compile Include="Configuration\Mapping\Conventions\DelegateDiscriminatorAliasConvention.cs" />
-    <Compile Include="Configuration\Mapping\Conventions\DelegateDiscriminatorConvention.cs" />
-    <Compile Include="Configuration\Mapping\Conventions\IAliasConvention.cs" />
-    <Compile Include="Configuration\Mapping\Conventions\ICollectionAdapterConvention.cs" />
-    <Compile Include="Configuration\Mapping\Conventions\ICollectionNameConvention.cs" />
-    <Compile Include="Configuration\Mapping\Conventions\IDefaultValueConvention.cs" />
-    <Compile Include="Configuration\Mapping\Conventions\IDiscriminatorAliasConvention.cs" />
-    <Compile Include="Configuration\Mapping\Conventions\IDiscriminatorConvention.cs" />
-    <Compile Include="Configuration\Mapping\Conventions\IExtendedPropertiesConvention.cs" />
-    <Compile Include="Configuration\Mapping\Conventions\IIdConvention.cs" />
-    <Compile Include="Configuration\Mapping\Conventions\IIdGeneratorConvention.cs" />
-    <Compile Include="Configuration\Mapping\Conventions\IIdUnsavedValueConvention.cs" />
-    <Compile Include="Configuration\Mapping\Conventions\NamedExtendedPropertiesConvention.cs" />
-    <Compile Include="Configuration\Mapping\Conventions\NamedIdConvention.cs" />
-    <Compile Include="Configuration\Mapping\IMappingStore.cs" />
-    <Compile Include="Configuration\Mapping\Model\ClassMap.cs" />
-    <Compile Include="Configuration\Mapping\Model\ClassMapBase.cs" />
-    <Compile Include="Configuration\Mapping\Model\CollectionMemberMap.cs" />
-    <Compile Include="Configuration\Mapping\Model\DocumentMemberMap.cs" />
-    <Compile Include="Configuration\Mapping\Model\ExtendedPropertiesMap.cs" />
-    <Compile Include="Configuration\Mapping\Model\IClassMap.cs" />
-    <Compile Include="Configuration\Mapping\Model\IdMap.cs" />
-    <Compile Include="Configuration\Mapping\Model\MemberMapBase.cs" />
-    <Compile Include="Configuration\Mapping\Model\MemberReflectionOptimizer.cs" />
-    <Compile Include="Configuration\Mapping\Model\PersistentMemberMap.cs" />
-    <Compile Include="Configuration\Mapping\Model\SubClassMap.cs" />
-    <Compile Include="Connections\RawConnection.cs" />
-    <Compile Include="CollectionMetadata.cs" />
-    <Compile Include="Connections\Connection.cs" />
-    <Compile Include="Connections\ConnectionFactory.cs" />
-    <Compile Include="Connections\ConnectionFactoryBase.cs" />
-    <Compile Include="Connections\ConnectionState.cs" />
-    <Compile Include="Connections\IConnectionFactory.cs" />
-    <Compile Include="Connections\PooledConnectionFactory.cs" />
-    <Compile Include="Connections\SimpleConnectionFactory.cs" />
-    <Compile Include="AssemblyInfo.cs" />
-    <Compile Include="Bson\BsonWriter.cs" />
-    <Compile Include="DatabaseMetadata.cs" />
-    <Compile Include="DBRef.cs" />
-    <Compile Include="Document.cs" />
-    <Compile Include="Exceptions\MongoCommandException.cs" />
-    <Compile Include="Exceptions\MongoConnectionException.cs" />
-    <Compile Include="Exceptions\MongoDuplicateKeyException.cs" />
-    <Compile Include="Exceptions\MongoDuplicateKeyUpdateException.cs" />
-    <Compile Include="Exceptions\MongoException.cs" />
-    <Compile Include="Exceptions\MongoMapReduceException.cs" />
-    <Compile Include="Exceptions\MongoOperationException.cs" />
-    <Compile Include="ICursor.cs" />
-    <Compile Include="IMongo.cs" />
-    <Compile Include="IMongoCollection.cs" />
-    <Compile Include="IndexOrder.cs" />
-    <Compile Include="Mongo.cs" />
-    <Compile Include="Bson\BsonReader.cs" />
-    <Compile Include="Cursor.cs" />
-    <Compile Include="MongoCollection.cs" />
-    <Compile Include="MongoCollection_1.cs" />
-    <Compile Include="MongoConnectionStringBuilder.cs" />
-    <Compile Include="MongoDatabase.cs" />
-    <Compile Include="MongoMaxKey.cs" />
-    <Compile Include="MongoMinKey.cs" />
-    <Compile Include="MongoServerEndPoint.cs" />
-    <Compile Include="Oid.cs" />
-    <Compile Include="MongoRegex.cs" />
-    <Compile Include="OidGenerator.cs" />
-    <Compile Include="Code.cs" />
-    <Compile Include="CodeWScope.cs" />
-    <Compile Include="Binary.cs" />
-    <Compile Include="DatabaseJavascript.cs" />
-    <Compile Include="MapReduce.cs" />
-    <Compile Include="MapReduceBuilder.cs" />
-    <Compile Include="Op.cs" />
-    <Compile Include="Protocol\DeleteMessage.cs" />
-    <Compile Include="Protocol\GetMoreMessage.cs" />
-    <Compile Include="Protocol\InsertMessage.cs" />
-    <Compile Include="Protocol\IRequestMessage.cs" />
-    <Compile Include="Protocol\KillCursorsMessage.cs" />
-    <Compile Include="Protocol\MessageBase.cs" />
-    <Compile Include="Protocol\MessageHeader.cs" />
-    <Compile Include="Protocol\MsgMessage.cs" />
-    <Compile Include="Protocol\OpCode.cs" />
-    <Compile Include="Protocol\QueryMessage.cs" />
-    <Compile Include="Protocol\ReplyMessage.cs" />
-    <Compile Include="Protocol\RequestMessageBase.cs" />
-    <Compile Include="Protocol\UpdateMessage.cs" />
-    <Compile Include="QueryOptions.cs" />
-    <Compile Include="Attributes\MongoDefaultAttribute.cs" />
-    <Compile Include="Attributes\MongoIgnoreAttribute.cs" />
-    <Compile Include="Attributes\MongoNameAttribute.cs" />
-    <Compile Include="Serialization\ISerializationFactory.cs" />
-    <Compile Include="UpdateFlags.cs" />
-    <Compile Include="Util\ErrorTranslator.cs" />
-    <Compile Include="Util\JsonFormatter.cs" />
-    <Compile Include="Configuration\MongoConfigurationSection.cs" />
-    <Compile Include="Configuration\ConnectionElement.cs" />
-    <Compile Include="Configuration\ConnectionCollection.cs" />
-    <Compile Include="Cursor_1.cs" />
-    <Compile Include="ICursor_1.cs" />
-    <Compile Include="IMongoCollection_1.cs" />
-    <Compile Include="Util\MongoHash.cs" />
-    <Compile Include="Util\ReflectionExtensions.cs" />
-    <Compile Include="MongoSymbol.cs" />
-  </ItemGroup>
-  <ItemGroup>
-    <BootstrapperPackage Include="Microsoft.Net.Client.3.5">
-      <Visible>False</Visible>
-      <ProductName>.NET Framework 3.5 SP1 Client Profile</ProductName>
-      <Install>false</Install>
-    </BootstrapperPackage>
-    <BootstrapperPackage Include="Microsoft.Net.Framework.2.0">
-      <Visible>False</Visible>
-      <ProductName>
-      </ProductName>
-      <Install>false</Install>
-    </BootstrapperPackage>
-    <BootstrapperPackage Include="Microsoft.Net.Framework.3.0">
-      <Visible>False</Visible>
-      <ProductName>
-      </ProductName>
-      <Install>false</Install>
-    </BootstrapperPackage>
-    <BootstrapperPackage Include="Microsoft.Net.Framework.3.5">
-      <Visible>False</Visible>
-      <ProductName>
-      </ProductName>
-      <Install>false</Install>
-    </BootstrapperPackage>
-    <BootstrapperPackage Include="Microsoft.Net.Framework.3.5.SP1">
-      <Visible>False</Visible>
-      <ProductName>.NET Framework 3.5 SP1</ProductName>
-      <Install>false</Install>
-    </BootstrapperPackage>
-  </ItemGroup>
-  <ItemGroup>
-    <None Include="..\StrongName.snk">
-      <Link>StrongName.snk</Link>
-    </None>
-  </ItemGroup>
-  <Import Project="$(MSBuildBinPath)\Microsoft.CSharp.targets" />
-  <ItemGroup />
-</Project>+﻿<?xml version="1.0" encoding="utf-8"?>
+<Project DefaultTargets="Build" xmlns="http://schemas.microsoft.com/developer/msbuild/2003" ToolsVersion="4.0">
+  <PropertyGroup>
+    <Configuration Condition=" '$(Configuration)' == '' ">Debug</Configuration>
+    <Platform Condition=" '$(Platform)' == '' ">AnyCPU</Platform>
+    <ProductVersion>9.0.30729</ProductVersion>
+    <SchemaVersion>2.0</SchemaVersion>
+    <ProjectGuid>{B125BBA6-BFFD-44FA-9254-9B1754CD8AF3}</ProjectGuid>
+    <OutputType>Library</OutputType>
+    <AssemblyName>MongoDB.Driver</AssemblyName>
+    <SourceAnalysisOverrideSettingsFile>C:\Documents and Settings\scorder\Application Data\ICSharpCode/SharpDevelop3.0\Settings.SourceAnalysis</SourceAnalysisOverrideSettingsFile>
+    <RunCodeAnalysis>True</RunCodeAnalysis>
+    <AllowUnsafeBlocks>False</AllowUnsafeBlocks>
+    <NoStdLib>False</NoStdLib>
+    <TreatWarningsAsErrors>false</TreatWarningsAsErrors>
+    <FileUpgradeFlags>
+    </FileUpgradeFlags>
+    <OldToolsVersion>3.5</OldToolsVersion>
+    <UpgradeBackupLocation>
+    </UpgradeBackupLocation>
+    <IsWebBootstrapper>false</IsWebBootstrapper>
+    <TargetFrameworkVersion>v3.5</TargetFrameworkVersion>
+    <RootNamespace>MongoDB.Driver</RootNamespace>
+    <TargetFrameworkVersion>v3.5</TargetFrameworkVersion>
+    <RootNamespace>MongoDB.Driver</RootNamespace>
+    <SignAssembly>true</SignAssembly>
+    <AssemblyOriginatorKeyFile>..\StrongName.snk</AssemblyOriginatorKeyFile>
+    <PublishUrl>publish\</PublishUrl>
+    <Install>true</Install>
+    <InstallFrom>Disk</InstallFrom>
+    <UpdateEnabled>false</UpdateEnabled>
+    <UpdateMode>Foreground</UpdateMode>
+    <UpdateInterval>7</UpdateInterval>
+    <UpdateIntervalUnits>Days</UpdateIntervalUnits>
+    <UpdatePeriodically>false</UpdatePeriodically>
+    <UpdateRequired>false</UpdateRequired>
+    <MapFileExtensions>true</MapFileExtensions>
+    <ApplicationRevision>0</ApplicationRevision>
+    <ApplicationVersion>1.0.0.%2a</ApplicationVersion>
+    <UseApplicationTrust>false</UseApplicationTrust>
+    <BootstrapperEnabled>true</BootstrapperEnabled>
+  </PropertyGroup>
+  <PropertyGroup Condition=" '$(Configuration)|$(Platform)' == 'Debug|AnyCPU' ">
+    <DebugSymbols>true</DebugSymbols>
+    <DebugType>full</DebugType>
+    <Optimize>false</Optimize>
+    <OutputPath>bin\Debug</OutputPath>
+    <DefineConstants>DEBUG;CODE_ANALYSIS;TRACE</DefineConstants>
+    <ErrorReport>prompt</ErrorReport>
+    <WarningLevel>4</WarningLevel>
+    <ConsolePause>false</ConsolePause>
+    <DocumentationFile>bin\Debug\MongoDB.Driver.xml</DocumentationFile>
+    <GenerateSerializationAssemblies>Off</GenerateSerializationAssemblies>
+    <CodeAnalysisRuleSet>AllRules.ruleset</CodeAnalysisRuleSet>
+  </PropertyGroup>
+  <PropertyGroup Condition=" '$(Configuration)|$(Platform)' == 'Release|AnyCPU' ">
+    <DebugType>none</DebugType>
+    <Optimize>false</Optimize>
+    <OutputPath>..\Release</OutputPath>
+    <ErrorReport>prompt</ErrorReport>
+    <WarningLevel>4</WarningLevel>
+    <ConsolePause>false</ConsolePause>
+    <GenerateDocumentation>true</GenerateDocumentation>
+    <DocumentationFile>bin\Release\MongoDB.Driver.xml</DocumentationFile>
+    <CodeAnalysisRuleSet>AllRules.ruleset</CodeAnalysisRuleSet>
+  </PropertyGroup>
+  <PropertyGroup Condition=" '$(Configuration)|$(Platform)' == 'Release|AnyCPU' ">
+    <DebugType>none</DebugType>
+    <Optimize>false</Optimize>
+    <OutputPath>..\Release</OutputPath>
+    <ErrorReport>prompt</ErrorReport>
+    <WarningLevel>4</WarningLevel>
+    <ConsolePause>false</ConsolePause>
+    <CodeAnalysisRuleSet>AllRules.ruleset</CodeAnalysisRuleSet>
+    <GenerateDocumentation>true</GenerateDocumentation>
+  </PropertyGroup>
+  <PropertyGroup Condition=" '$(Configuration)' == 'Debug' ">
+    <CheckForOverflowUnderflow>False</CheckForOverflowUnderflow>
+  </PropertyGroup>
+  <PropertyGroup Condition=" '$(Platform)' == 'AnyCPU' ">
+    <RegisterForComInterop>False</RegisterForComInterop>
+    <GenerateSerializationAssemblies>Auto</GenerateSerializationAssemblies>
+    <BaseAddress>4194304</BaseAddress>
+    <PlatformTarget>AnyCPU</PlatformTarget>
+    <FileAlignment>4096</FileAlignment>
+  </PropertyGroup>
+  <ItemGroup>
+    <Reference Include="System" />
+    <Reference Include="System.Core">
+      <RequiredTargetFramework>3.5</RequiredTargetFramework>
+    </Reference>
+    <Reference Include="System.Data" />
+    <Reference Include="System.Xml" />
+    <Reference Include="System.Configuration" />
+  </ItemGroup>
+  <ItemGroup>
+    <Compile Include="Bson\BsonDataType.cs" />
+    <Compile Include="Bson\BsonInfo.cs" />
+    <Compile Include="Bson\BsonDocumentBuilder.cs" />
+    <Compile Include="Bson\BsonDocumentDescriptor.cs" />
+    <Compile Include="Bson\BsonProperty.cs" />
+    <Compile Include="Bson\BsonReaderSettings.cs" />
+    <Compile Include="Bson\BsonWriterSettings.cs" />
+    <Compile Include="Bson\IBsonObjectBuilder.cs" />
+    <Compile Include="Bson\IBsonObjectDescriptor.cs" />
+    <Compile Include="IMongoFindExecutor.cs" />
+    <Compile Include="Linq\ExpressionVisitor.cs" />
+    <Compile Include="Linq\IMongoQuery.cs" />
+    <Compile Include="Linq\InvalidQueryException.cs" />
+    <Compile Include="Linq\LinqExtensions.cs" />
+    <Compile Include="Linq\MongoFieldProjector.cs" />
+    <Compile Include="Linq\MongoQuery.cs" />
+    <Compile Include="Linq\MongoQueryProvider.cs" />
+    <Compile Include="Linq\MongoQueryObject.cs" />
+    <Compile Include="Linq\MongoQueryTranslator.cs" />
+    <Compile Include="Linq\PartialEvaluator.cs" />
+    <Compile Include="Linq\TypeSystem.cs" />
+    <Compile Include="Mo.cs" />
+    <Compile Include="Results\FindAndModifyResult.cs" />
+    <Compile Include="Serialization\Builders\ArrayBuilder.cs" />
+    <Compile Include="Serialization\Builders\ConcreteClassMapBuilder.cs" />
+    <Compile Include="Serialization\Builders\DocumentBuilder.cs" />
+    <Compile Include="Serialization\Builders\IObjectBuilder.cs" />
+    <Compile Include="Serialization\BsonClassMapBuilder.cs" />
+    <Compile Include="Serialization\Builders\PolymorphicClassMapBuilder.cs" />
+    <Compile Include="Serialization\ClassMapObjectDescriptorAdapter.cs" />
+    <Compile Include="Serialization\Descriptors\ArrayDescriptor.cs" />
+    <Compile Include="Serialization\Descriptors\BsonPropertyValue.cs" />
+    <Compile Include="Serialization\Descriptors\ClassMapPropertyDescriptor.cs" />
+    <Compile Include="Serialization\Descriptors\ClassMapPropertyDescriptorBase.cs" />
+    <Compile Include="Serialization\Descriptors\DocumentClassMapPropertyDescriptor.cs" />
+    <Compile Include="Serialization\Descriptors\DocumentPropertyDescriptor.cs" />
+    <Compile Include="Serialization\Descriptors\ExampleClassMapPropertyDescriptor.cs" />
+    <Compile Include="Serialization\Descriptors\IPropertyDescriptor.cs" />
+    <Compile Include="Serialization\BsonClassMapDescriptor.cs" />
+    <Compile Include="Serialization\DocumentObjectDescriptorAdapter.cs" />
+    <Compile Include="Serialization\IObjectDescriptor.cs" />
+    <Compile Include="Serialization\SerializationFactory.cs" />
+    <Compile Include="Exceptions\UnmappedMemberException.cs" />
+    <Compile Include="Results\CommandResultBase.cs" />
+    <Compile Include="Configuration\CollectionAdapters\ArrayListCollectionAdapter.cs" />
+    <Compile Include="Configuration\CollectionAdapters\GenericListCollectionAdapter.cs" />
+    <Compile Include="Configuration\CollectionAdapters\GenericSetCollectionAdapter.cs" />
+    <Compile Include="Configuration\CollectionAdapters\ICollectionAdapter.cs" />
+    <Compile Include="Configuration\IdGenerators\AssignedIdGenerator.cs" />
+    <Compile Include="Configuration\IdGenerators\GuidCombGenerator.cs" />
+    <Compile Include="Configuration\IdGenerators\IdGenerationException.cs" />
+    <Compile Include="Configuration\IdGenerators\IIdGenerator.cs" />
+    <Compile Include="Configuration\IdGenerators\OidGenerator.cs" />
+    <Compile Include="Configuration\Mapping\AutoMappingStore.cs" />
+    <Compile Include="Configuration\Mapping\Auto\AggregateAutoMapper.cs" />
+    <Compile Include="Configuration\Mapping\Auto\AutoMapper.cs" />
+    <Compile Include="Configuration\Mapping\Auto\AutoMappingProfile.cs" />
+    <Compile Include="Configuration\Mapping\Auto\ClassOverrides.cs" />
+    <Compile Include="Configuration\Mapping\Auto\IAutoMapper.cs" />
+    <Compile Include="Configuration\Mapping\Auto\IAutoMappingProfile.cs" />
+    <Compile Include="Configuration\Mapping\Auto\IMemberFinder.cs" />
+    <Compile Include="Configuration\Mapping\Auto\MemberOverrides.cs" />
+    <Compile Include="Configuration\Mapping\Auto\PublicMemberFinder.cs" />
+    <Compile Include="Configuration\Mapping\Conventions\ConventionProfile.cs" />
+    <Compile Include="Configuration\Mapping\Conventions\DefaultCollectionAdapterConvention.cs" />
+    <Compile Include="Configuration\Mapping\Conventions\DefaultDefaultValueConvention.cs" />
+    <Compile Include="Configuration\Mapping\Conventions\DefaultIdGeneratorConvention.cs" />
+    <Compile Include="Configuration\Mapping\Conventions\DefaultIdUnsavedValueConvention.cs" />
+    <Compile Include="Configuration\Mapping\Conventions\DelegateAliasConvention.cs" />
+    <Compile Include="Configuration\Mapping\Conventions\DelegateCollectionNameConvention.cs" />
+    <Compile Include="Configuration\Mapping\Conventions\DelegateDiscriminatorAliasConvention.cs" />
+    <Compile Include="Configuration\Mapping\Conventions\DelegateDiscriminatorConvention.cs" />
+    <Compile Include="Configuration\Mapping\Conventions\IAliasConvention.cs" />
+    <Compile Include="Configuration\Mapping\Conventions\ICollectionAdapterConvention.cs" />
+    <Compile Include="Configuration\Mapping\Conventions\ICollectionNameConvention.cs" />
+    <Compile Include="Configuration\Mapping\Conventions\IDefaultValueConvention.cs" />
+    <Compile Include="Configuration\Mapping\Conventions\IDiscriminatorAliasConvention.cs" />
+    <Compile Include="Configuration\Mapping\Conventions\IDiscriminatorConvention.cs" />
+    <Compile Include="Configuration\Mapping\Conventions\IExtendedPropertiesConvention.cs" />
+    <Compile Include="Configuration\Mapping\Conventions\IIdConvention.cs" />
+    <Compile Include="Configuration\Mapping\Conventions\IIdGeneratorConvention.cs" />
+    <Compile Include="Configuration\Mapping\Conventions\IIdUnsavedValueConvention.cs" />
+    <Compile Include="Configuration\Mapping\Conventions\NamedExtendedPropertiesConvention.cs" />
+    <Compile Include="Configuration\Mapping\Conventions\NamedIdConvention.cs" />
+    <Compile Include="Configuration\Mapping\IMappingStore.cs" />
+    <Compile Include="Configuration\Mapping\Model\ClassMap.cs" />
+    <Compile Include="Configuration\Mapping\Model\ClassMapBase.cs" />
+    <Compile Include="Configuration\Mapping\Model\CollectionMemberMap.cs" />
+    <Compile Include="Configuration\Mapping\Model\DocumentMemberMap.cs" />
+    <Compile Include="Configuration\Mapping\Model\ExtendedPropertiesMap.cs" />
+    <Compile Include="Configuration\Mapping\Model\IClassMap.cs" />
+    <Compile Include="Configuration\Mapping\Model\IdMap.cs" />
+    <Compile Include="Configuration\Mapping\Model\MemberMapBase.cs" />
+    <Compile Include="Configuration\Mapping\Model\MemberReflectionOptimizer.cs" />
+    <Compile Include="Configuration\Mapping\Model\PersistentMemberMap.cs" />
+    <Compile Include="Configuration\Mapping\Model\SubClassMap.cs" />
+    <Compile Include="Connections\RawConnection.cs" />
+    <Compile Include="IMongoDatabase.cs" />
+    <Compile Include="CollectionMetadata.cs" />
+    <Compile Include="Connections\Connection.cs" />
+    <Compile Include="Connections\ConnectionFactory.cs" />
+    <Compile Include="Connections\ConnectionFactoryBase.cs" />
+    <Compile Include="Connections\ConnectionState.cs" />
+    <Compile Include="Connections\IConnectionFactory.cs" />
+    <Compile Include="Connections\PooledConnectionFactory.cs" />
+    <Compile Include="Connections\SimpleConnectionFactory.cs" />
+    <Compile Include="AssemblyInfo.cs" />
+    <Compile Include="Bson\BsonWriter.cs" />
+    <Compile Include="DatabaseMetadata.cs" />
+    <Compile Include="DBRef.cs" />
+    <Compile Include="Document.cs" />
+    <Compile Include="Exceptions\MongoCommandException.cs" />
+    <Compile Include="Exceptions\MongoConnectionException.cs" />
+    <Compile Include="Exceptions\MongoDuplicateKeyException.cs" />
+    <Compile Include="Exceptions\MongoDuplicateKeyUpdateException.cs" />
+    <Compile Include="Exceptions\MongoException.cs" />
+    <Compile Include="Exceptions\MongoMapReduceException.cs" />
+    <Compile Include="Exceptions\MongoOperationException.cs" />
+    <Compile Include="ICursor.cs" />
+    <Compile Include="IMongo.cs" />
+    <Compile Include="IMongoCollection.cs" />
+    <Compile Include="IndexOrder.cs" />
+    <Compile Include="Mongo.cs" />
+    <Compile Include="Bson\BsonReader.cs" />
+    <Compile Include="Cursor.cs" />
+    <Compile Include="MongoCollection.cs" />
+    <Compile Include="MongoCollection_1.cs" />
+    <Compile Include="MongoConnectionStringBuilder.cs" />
+    <Compile Include="MongoDatabase.cs" />
+    <Compile Include="MongoMaxKey.cs" />
+    <Compile Include="MongoMinKey.cs" />
+    <Compile Include="MongoServerEndPoint.cs" />
+    <Compile Include="Oid.cs" />
+    <Compile Include="MongoRegex.cs" />
+    <Compile Include="OidGenerator.cs" />
+    <Compile Include="Code.cs" />
+    <Compile Include="CodeWScope.cs" />
+    <Compile Include="Binary.cs" />
+    <Compile Include="DatabaseJavascript.cs" />
+    <Compile Include="MapReduce.cs" />
+    <Compile Include="MapReduceBuilder.cs" />
+    <Compile Include="Op.cs" />
+    <Compile Include="Protocol\DeleteMessage.cs" />
+    <Compile Include="Protocol\GetMoreMessage.cs" />
+    <Compile Include="Protocol\InsertMessage.cs" />
+    <Compile Include="Protocol\IRequestMessage.cs" />
+    <Compile Include="Protocol\KillCursorsMessage.cs" />
+    <Compile Include="Protocol\MessageBase.cs" />
+    <Compile Include="Protocol\MessageHeader.cs" />
+    <Compile Include="Protocol\MsgMessage.cs" />
+    <Compile Include="Protocol\OpCode.cs" />
+    <Compile Include="Protocol\QueryMessage.cs" />
+    <Compile Include="Protocol\ReplyMessage.cs" />
+    <Compile Include="Protocol\RequestMessageBase.cs" />
+    <Compile Include="Protocol\UpdateMessage.cs" />
+    <Compile Include="QueryOptions.cs" />
+    <Compile Include="Attributes\MongoDefaultAttribute.cs" />
+    <Compile Include="Attributes\MongoIgnoreAttribute.cs" />
+    <Compile Include="Attributes\MongoNameAttribute.cs" />
+    <Compile Include="Serialization\ISerializationFactory.cs" />
+    <Compile Include="UpdateFlags.cs" />
+    <Compile Include="Util\ErrorTranslator.cs" />
+    <Compile Include="Util\JsonFormatter.cs" />
+    <Compile Include="Configuration\MongoConfigurationSection.cs" />
+    <Compile Include="Configuration\ConnectionElement.cs" />
+    <Compile Include="Configuration\ConnectionCollection.cs" />
+    <Compile Include="Cursor_1.cs" />
+    <Compile Include="ICursor_1.cs" />
+    <Compile Include="IMongoCollection_1.cs" />
+    <Compile Include="Util\MongoHash.cs" />
+    <Compile Include="Util\ReflectionExtensions.cs" />
+    <Compile Include="MongoSymbol.cs" />
+  </ItemGroup>
+  <ItemGroup>
+    <BootstrapperPackage Include="Microsoft.Net.Client.3.5">
+      <Visible>False</Visible>
+      <ProductName>.NET Framework 3.5 SP1 Client Profile</ProductName>
+      <Install>false</Install>
+    </BootstrapperPackage>
+    <BootstrapperPackage Include="Microsoft.Net.Framework.2.0">
+      <Visible>False</Visible>
+      <ProductName>
+      </ProductName>
+      <Install>false</Install>
+    </BootstrapperPackage>
+    <BootstrapperPackage Include="Microsoft.Net.Framework.3.0">
+      <Visible>False</Visible>
+      <ProductName>
+      </ProductName>
+      <Install>false</Install>
+    </BootstrapperPackage>
+    <BootstrapperPackage Include="Microsoft.Net.Framework.3.5">
+      <Visible>False</Visible>
+      <ProductName>
+      </ProductName>
+      <Install>false</Install>
+    </BootstrapperPackage>
+    <BootstrapperPackage Include="Microsoft.Net.Framework.3.5.SP1">
+      <Visible>False</Visible>
+      <ProductName>.NET Framework 3.5 SP1</ProductName>
+      <Install>false</Install>
+    </BootstrapperPackage>
+  </ItemGroup>
+  <ItemGroup>
+    <None Include="..\StrongName.snk">
+      <Link>StrongName.snk</Link>
+    </None>
+  </ItemGroup>
+  <Import Project="$(MSBuildBinPath)\Microsoft.CSharp.targets" />
+  <ItemGroup />
+</Project>