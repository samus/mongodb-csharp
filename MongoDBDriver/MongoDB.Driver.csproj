--- conflicted
+++ resolved
@@ -1,152 +1,149 @@
-﻿<?xml version="1.0" encoding="utf-8"?>
-<Project DefaultTargets="Build" xmlns="http://schemas.microsoft.com/developer/msbuild/2003" ToolsVersion="3.5">
-  <PropertyGroup>
-    <Configuration Condition=" '$(Configuration)' == '' ">Debug</Configuration>
-    <Platform Condition=" '$(Platform)' == '' ">AnyCPU</Platform>
-    <ProductVersion>9.0.30729</ProductVersion>
-    <SchemaVersion>2.0</SchemaVersion>
-    <ProjectGuid>{B125BBA6-BFFD-44FA-9254-9B1754CD8AF3}</ProjectGuid>
-    <OutputType>Library</OutputType>
-    <AssemblyName>MongoDB.Driver</AssemblyName>
-    <SourceAnalysisOverrideSettingsFile>C:\Documents and Settings\scorder\Application Data\ICSharpCode/SharpDevelop3.0\Settings.SourceAnalysis</SourceAnalysisOverrideSettingsFile>
-    <RunCodeAnalysis>True</RunCodeAnalysis>
-    <AllowUnsafeBlocks>False</AllowUnsafeBlocks>
-    <NoStdLib>False</NoStdLib>
-    <TreatWarningsAsErrors>false</TreatWarningsAsErrors>
-    <FileUpgradeFlags>
-    </FileUpgradeFlags>
-    <OldToolsVersion>2.0</OldToolsVersion>
-    <UpgradeBackupLocation>
-    </UpgradeBackupLocation>
-    <PublishUrl>publish\</PublishUrl>
-    <Install>true</Install>
-    <InstallFrom>Disk</InstallFrom>
-    <UpdateEnabled>false</UpdateEnabled>
-    <UpdateMode>Foreground</UpdateMode>
-    <UpdateInterval>7</UpdateInterval>
-    <UpdateIntervalUnits>Days</UpdateIntervalUnits>
-    <UpdatePeriodically>false</UpdatePeriodically>
-    <UpdateRequired>false</UpdateRequired>
-    <MapFileExtensions>true</MapFileExtensions>
-    <ApplicationRevision>0</ApplicationRevision>
-    <ApplicationVersion>1.0.0.%2a</ApplicationVersion>
-    <IsWebBootstrapper>false</IsWebBootstrapper>
-    <UseApplicationTrust>false</UseApplicationTrust>
-    <BootstrapperEnabled>true</BootstrapperEnabled>
-    <TargetFrameworkVersion>v2.0</TargetFrameworkVersion>
-    <RootNamespace>MongoDB.Driver</RootNamespace>
-  </PropertyGroup>
-  <PropertyGroup Condition=" '$(Configuration)|$(Platform)' == 'Debug|AnyCPU' ">
-    <DebugSymbols>true</DebugSymbols>
-    <DebugType>full</DebugType>
-    <Optimize>false</Optimize>
-    <OutputPath>bin\Debug</OutputPath>
-    <DefineConstants>DEBUG TRACE</DefineConstants>
-    <ErrorReport>prompt</ErrorReport>
-    <WarningLevel>4</WarningLevel>
-    <ConsolePause>false</ConsolePause>
-  </PropertyGroup>
-  <PropertyGroup Condition=" '$(Configuration)|$(Platform)' == 'Release|AnyCPU' ">
-    <DebugType>none</DebugType>
-    <Optimize>false</Optimize>
-    <OutputPath>bin\Release</OutputPath>
-    <ErrorReport>prompt</ErrorReport>
-    <WarningLevel>4</WarningLevel>
-    <ConsolePause>false</ConsolePause>
-  </PropertyGroup>
-  <PropertyGroup Condition=" '$(Configuration)' == 'Debug' ">
-    <CheckForOverflowUnderflow>False</CheckForOverflowUnderflow>
-  </PropertyGroup>
-  <PropertyGroup Condition=" '$(Platform)' == 'AnyCPU' ">
-    <RegisterForComInterop>False</RegisterForComInterop>
-    <GenerateSerializationAssemblies>Auto</GenerateSerializationAssemblies>
-    <BaseAddress>4194304</BaseAddress>
-    <PlatformTarget>AnyCPU</PlatformTarget>
-    <FileAlignment>4096</FileAlignment>
-  </PropertyGroup>
-  <ItemGroup>
-    <Reference Include="System" />
-    <Reference Include="System.Data" />
-    <Reference Include="System.Xml" />
-  </ItemGroup>
-  <ItemGroup>
-<<<<<<< HEAD
-    <Compile Include="Bson\BsonType.cs" />
-=======
-    <Compile Include="Bson\BsonDataType.cs" />
->>>>>>> 9ad77d9c
-    <Compile Include="Collection.cs" />
-    <Compile Include="CollectionMetaData.cs" />
-    <Compile Include="Connection.cs" />
-    <Compile Include="ConnectionState.cs" />
-    <Compile Include="Database.cs" />
-    <Compile Include="AssemblyInfo.cs" />
-    <Compile Include="Bson\BsonType.cs" />
-    <Compile Include="Bson\BsonWriter.cs" />
-    <Compile Include="DatabaseMetaData.cs" />
-    <Compile Include="DBRef.cs" />
-    <Compile Include="Document.cs" />
-    <Compile Include="ICursor.cs" />
-    <Compile Include="IMongoCollection.cs" />
-    <Compile Include="IndexOrder.cs" />
-    <Compile Include="IO\GetMoreMessage.cs" />
-    <Compile Include="IO\InsertMessage.cs" />
-    <Compile Include="IO\KillCursorsMessage.cs" />
-    <Compile Include="IO\Message.cs" />
-    <Compile Include="IO\MessageHeader.cs" />
-    <Compile Include="IO\OpCode.cs" />
-    <Compile Include="IO\QueryMessage.cs" />
-    <Compile Include="IO\RequestMessage.cs" />
-    <Compile Include="Mongo.cs" />
-    <Compile Include="IO\MsgMessage.cs" />
-    <Compile Include="IO\ReplyMessage.cs" />
-    <Compile Include="Bson\BsonReader.cs" />
-    <Compile Include="Cursor.cs" />
-    <Compile Include="MongoCommandException.cs" />
-    <Compile Include="MongoCommException.cs" />
-    <Compile Include="MongoConnectionFactory.cs" />
-    <Compile Include="MongoConnectionStringBuilder.cs" />
-    <Compile Include="MongoDBNull.cs" />
-    <Compile Include="MongoDuplicateKeyException.cs" />
-    <Compile Include="MongoDuplicateKeyUpdateException.cs" />
-    <Compile Include="MongoException.cs" />
-    <Compile Include="MongoMapReduceException.cs" />
-    <Compile Include="MongoMaxKey.cs" />
-    <Compile Include="MongoMinKey.cs" />
-    <Compile Include="MongoOperationException.cs" />
-    <Compile Include="MongoServerEndPoint.cs" />
-    <Compile Include="Oid.cs" />
-    <Compile Include="IO\DeleteMessage.cs" />
-    <Compile Include="IO\UpdateMessage.cs" />
-    <Compile Include="MongoRegex.cs" />
-    <Compile Include="OidGenerator.cs" />
-    <Compile Include="PairedConnection.cs" />
-    <Compile Include="Code.cs" />
-    <Compile Include="CodeWScope.cs" />
-    <Compile Include="Binary.cs" />
-    <Compile Include="DatabaseJS.cs" />
-    <Compile Include="MapReduce.cs" />
-    <Compile Include="MapReduceBuilder.cs" />
-    <Compile Include="QueryOptions.cs" />
-    <Compile Include="UpdateFlags.cs" />
-    <Compile Include="Util\ErrorTranslator.cs" />
-  </ItemGroup>
-  <ItemGroup>
-    <BootstrapperPackage Include="Microsoft.Net.Client.3.5">
-      <Visible>False</Visible>
-    </BootstrapperPackage>
-    <BootstrapperPackage Include="Microsoft.Net.Framework.2.0">
-      <Visible>False</Visible>
-    </BootstrapperPackage>
-    <BootstrapperPackage Include="Microsoft.Net.Framework.3.0">
-      <Visible>False</Visible>
-    </BootstrapperPackage>
-    <BootstrapperPackage Include="Microsoft.Net.Framework.3.5">
-      <Visible>False</Visible>
-    </BootstrapperPackage>
-    <BootstrapperPackage Include="Microsoft.Net.Framework.3.5.SP1">
-      <Visible>False</Visible>
-    </BootstrapperPackage>
-  </ItemGroup>
-  <Import Project="$(MSBuildBinPath)\Microsoft.CSharp.targets" />
+﻿<?xml version="1.0" encoding="utf-8"?>
+<Project DefaultTargets="Build" xmlns="http://schemas.microsoft.com/developer/msbuild/2003" ToolsVersion="3.5">
+  <PropertyGroup>
+    <Configuration Condition=" '$(Configuration)' == '' ">Debug</Configuration>
+    <Platform Condition=" '$(Platform)' == '' ">AnyCPU</Platform>
+    <ProductVersion>9.0.30729</ProductVersion>
+    <SchemaVersion>2.0</SchemaVersion>
+    <ProjectGuid>{B125BBA6-BFFD-44FA-9254-9B1754CD8AF3}</ProjectGuid>
+    <OutputType>Library</OutputType>
+    <AssemblyName>MongoDB.Driver</AssemblyName>
+    <SourceAnalysisOverrideSettingsFile>C:\Documents and Settings\scorder\Application Data\ICSharpCode/SharpDevelop3.0\Settings.SourceAnalysis</SourceAnalysisOverrideSettingsFile>
+    <RunCodeAnalysis>True</RunCodeAnalysis>
+    <AllowUnsafeBlocks>False</AllowUnsafeBlocks>
+    <NoStdLib>False</NoStdLib>
+    <TreatWarningsAsErrors>false</TreatWarningsAsErrors>
+    <FileUpgradeFlags>
+    </FileUpgradeFlags>
+    <OldToolsVersion>2.0</OldToolsVersion>
+    <UpgradeBackupLocation>
+    </UpgradeBackupLocation>
+    <PublishUrl>publish\</PublishUrl>
+    <Install>true</Install>
+    <InstallFrom>Disk</InstallFrom>
+    <UpdateEnabled>false</UpdateEnabled>
+    <UpdateMode>Foreground</UpdateMode>
+    <UpdateInterval>7</UpdateInterval>
+    <UpdateIntervalUnits>Days</UpdateIntervalUnits>
+    <UpdatePeriodically>false</UpdatePeriodically>
+    <UpdateRequired>false</UpdateRequired>
+    <MapFileExtensions>true</MapFileExtensions>
+    <ApplicationRevision>0</ApplicationRevision>
+    <ApplicationVersion>1.0.0.%2a</ApplicationVersion>
+    <IsWebBootstrapper>false</IsWebBootstrapper>
+    <UseApplicationTrust>false</UseApplicationTrust>
+    <BootstrapperEnabled>true</BootstrapperEnabled>
+    <TargetFrameworkVersion>v2.0</TargetFrameworkVersion>
+    <RootNamespace>MongoDB.Driver</RootNamespace>
+  </PropertyGroup>
+  <PropertyGroup Condition=" '$(Configuration)|$(Platform)' == 'Debug|AnyCPU' ">
+    <DebugSymbols>true</DebugSymbols>
+    <DebugType>full</DebugType>
+    <Optimize>false</Optimize>
+    <OutputPath>bin\Debug</OutputPath>
+    <DefineConstants>DEBUG TRACE</DefineConstants>
+    <ErrorReport>prompt</ErrorReport>
+    <WarningLevel>4</WarningLevel>
+    <ConsolePause>false</ConsolePause>
+  </PropertyGroup>
+  <PropertyGroup Condition=" '$(Configuration)|$(Platform)' == 'Release|AnyCPU' ">
+    <DebugType>none</DebugType>
+    <Optimize>false</Optimize>
+    <OutputPath>bin\Release</OutputPath>
+    <ErrorReport>prompt</ErrorReport>
+    <WarningLevel>4</WarningLevel>
+    <ConsolePause>false</ConsolePause>
+  </PropertyGroup>
+  <PropertyGroup Condition=" '$(Configuration)' == 'Debug' ">
+    <CheckForOverflowUnderflow>False</CheckForOverflowUnderflow>
+  </PropertyGroup>
+  <PropertyGroup Condition=" '$(Platform)' == 'AnyCPU' ">
+    <RegisterForComInterop>False</RegisterForComInterop>
+    <GenerateSerializationAssemblies>Auto</GenerateSerializationAssemblies>
+    <BaseAddress>4194304</BaseAddress>
+    <PlatformTarget>AnyCPU</PlatformTarget>
+    <FileAlignment>4096</FileAlignment>
+  </PropertyGroup>
+  <ItemGroup>
+    <Reference Include="System" />
+    <Reference Include="System.Data" />
+    <Reference Include="System.Xml" />
+  </ItemGroup>
+  <ItemGroup>
+    <Compile Include="Bson\BsonType.cs" />
+    <Compile Include="Bson\BsonDataType.cs" />
+    <Compile Include="Collection.cs" />
+    <Compile Include="CollectionMetaData.cs" />
+    <Compile Include="Connection.cs" />
+    <Compile Include="ConnectionState.cs" />
+    <Compile Include="Database.cs" />
+    <Compile Include="AssemblyInfo.cs" />
+    <Compile Include="Bson\BsonType.cs" />
+    <Compile Include="Bson\BsonWriter.cs" />
+    <Compile Include="DatabaseMetaData.cs" />
+    <Compile Include="DBRef.cs" />
+    <Compile Include="Document.cs" />
+    <Compile Include="ICursor.cs" />
+    <Compile Include="IMongoCollection.cs" />
+    <Compile Include="IndexOrder.cs" />
+    <Compile Include="IO\GetMoreMessage.cs" />
+    <Compile Include="IO\InsertMessage.cs" />
+    <Compile Include="IO\KillCursorsMessage.cs" />
+    <Compile Include="IO\Message.cs" />
+    <Compile Include="IO\MessageHeader.cs" />
+    <Compile Include="IO\OpCode.cs" />
+    <Compile Include="IO\QueryMessage.cs" />
+    <Compile Include="IO\RequestMessage.cs" />
+    <Compile Include="Mongo.cs" />
+    <Compile Include="IO\MsgMessage.cs" />
+    <Compile Include="IO\ReplyMessage.cs" />
+    <Compile Include="Bson\BsonReader.cs" />
+    <Compile Include="Cursor.cs" />
+    <Compile Include="MongoCommandException.cs" />
+    <Compile Include="MongoCommException.cs" />
+    <Compile Include="MongoConnectionFactory.cs" />
+    <Compile Include="MongoConnectionStringBuilder.cs" />
+    <Compile Include="MongoDBNull.cs" />
+    <Compile Include="MongoDuplicateKeyException.cs" />
+    <Compile Include="MongoDuplicateKeyUpdateException.cs" />
+    <Compile Include="MongoException.cs" />
+    <Compile Include="MongoMapReduceException.cs" />
+    <Compile Include="MongoMaxKey.cs" />
+    <Compile Include="MongoMinKey.cs" />
+    <Compile Include="MongoOperationException.cs" />
+    <Compile Include="MongoServerEndPoint.cs" />
+    <Compile Include="Oid.cs" />
+    <Compile Include="IO\DeleteMessage.cs" />
+    <Compile Include="IO\UpdateMessage.cs" />
+    <Compile Include="MongoRegex.cs" />
+    <Compile Include="OidGenerator.cs" />
+    <Compile Include="PairedConnection.cs" />
+    <Compile Include="Code.cs" />
+    <Compile Include="CodeWScope.cs" />
+    <Compile Include="Binary.cs" />
+    <Compile Include="DatabaseJS.cs" />
+    <Compile Include="MapReduce.cs" />
+    <Compile Include="MapReduceBuilder.cs" />
+    <Compile Include="QueryOptions.cs" />
+    <Compile Include="UpdateFlags.cs" />
+    <Compile Include="Util\ErrorTranslator.cs" />
+  </ItemGroup>
+  <ItemGroup>
+    <BootstrapperPackage Include="Microsoft.Net.Client.3.5">
+      <Visible>False</Visible>
+    </BootstrapperPackage>
+    <BootstrapperPackage Include="Microsoft.Net.Framework.2.0">
+      <Visible>False</Visible>
+    </BootstrapperPackage>
+    <BootstrapperPackage Include="Microsoft.Net.Framework.3.0">
+      <Visible>False</Visible>
+    </BootstrapperPackage>
+    <BootstrapperPackage Include="Microsoft.Net.Framework.3.5">
+      <Visible>False</Visible>
+    </BootstrapperPackage>
+    <BootstrapperPackage Include="Microsoft.Net.Framework.3.5.SP1">
+      <Visible>False</Visible>
+    </BootstrapperPackage>
+  </ItemGroup>
+  <Import Project="$(MSBuildBinPath)\Microsoft.CSharp.targets" />
 </Project>