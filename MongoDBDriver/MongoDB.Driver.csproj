<?xml version="1.0" encoding="utf-8"?>
<Project DefaultTargets="Build" xmlns="http://schemas.microsoft.com/developer/msbuild/2003" ToolsVersion="3.5">
  <PropertyGroup>
    <Configuration Condition=" '$(Configuration)' == '' ">Debug</Configuration>
    <Platform Condition=" '$(Platform)' == '' ">AnyCPU</Platform>
    <ProductVersion>9.0.30729</ProductVersion>
    <SchemaVersion>2.0</SchemaVersion>
    <ProjectGuid>{B125BBA6-BFFD-44FA-9254-9B1754CD8AF3}</ProjectGuid>
    <OutputType>Library</OutputType>
    <AssemblyName>MongoDB.Driver</AssemblyName>
    <SourceAnalysisOverrideSettingsFile>C:\Documents and Settings\scorder\Application Data\ICSharpCode/SharpDevelop3.0\Settings.SourceAnalysis</SourceAnalysisOverrideSettingsFile>
    <RunCodeAnalysis>True</RunCodeAnalysis>
    <AllowUnsafeBlocks>False</AllowUnsafeBlocks>
    <NoStdLib>False</NoStdLib>
    <TreatWarningsAsErrors>false</TreatWarningsAsErrors>
    <FileUpgradeFlags>
    </FileUpgradeFlags>
    <OldToolsVersion>2.0</OldToolsVersion>
    <UpgradeBackupLocation>
    </UpgradeBackupLocation>
    <PublishUrl>publish\</PublishUrl>
    <Install>true</Install>
    <InstallFrom>Disk</InstallFrom>
    <UpdateEnabled>false</UpdateEnabled>
    <UpdateMode>Foreground</UpdateMode>
    <UpdateInterval>7</UpdateInterval>
    <UpdateIntervalUnits>Days</UpdateIntervalUnits>
    <UpdatePeriodically>false</UpdatePeriodically>
    <UpdateRequired>false</UpdateRequired>
    <MapFileExtensions>true</MapFileExtensions>
    <ApplicationRevision>0</ApplicationRevision>
    <ApplicationVersion>1.0.0.%2a</ApplicationVersion>
    <IsWebBootstrapper>false</IsWebBootstrapper>
    <UseApplicationTrust>false</UseApplicationTrust>
    <BootstrapperEnabled>true</BootstrapperEnabled>
    <TargetFrameworkVersion>v2.0</TargetFrameworkVersion>
    <RootNamespace>MongoDB.Driver</RootNamespace>
  </PropertyGroup>
  <PropertyGroup Condition=" '$(Configuration)|$(Platform)' == 'Debug|AnyCPU' ">
    <DebugSymbols>true</DebugSymbols>
    <DebugType>full</DebugType>
    <Optimize>false</Optimize>
    <OutputPath>bin\Debug</OutputPath>
    <DefineConstants>DEBUG TRACE</DefineConstants>
    <ErrorReport>prompt</ErrorReport>
    <WarningLevel>4</WarningLevel>
    <ConsolePause>false</ConsolePause>
  </PropertyGroup>
  <PropertyGroup Condition=" '$(Configuration)|$(Platform)' == 'Release|AnyCPU' ">
    <DebugType>none</DebugType>
    <Optimize>false</Optimize>
    <OutputPath>bin\Release</OutputPath>
    <ErrorReport>prompt</ErrorReport>
    <WarningLevel>4</WarningLevel>
    <ConsolePause>false</ConsolePause>
  </PropertyGroup>
  <PropertyGroup Condition=" '$(Configuration)' == 'Debug' ">
    <CheckForOverflowUnderflow>False</CheckForOverflowUnderflow>
  </PropertyGroup>
  <PropertyGroup Condition=" '$(Platform)' == 'AnyCPU' ">
    <RegisterForComInterop>False</RegisterForComInterop>
    <GenerateSerializationAssemblies>Auto</GenerateSerializationAssemblies>
    <BaseAddress>4194304</BaseAddress>
    <PlatformTarget>AnyCPU</PlatformTarget>
    <FileAlignment>4096</FileAlignment>
  </PropertyGroup>
  <ItemGroup>
    <Reference Include="System" />
    <Reference Include="System.Data" />
    <Reference Include="System.Xml" />
    <Reference Include="System.Configuration" />
  </ItemGroup>
  <ItemGroup>
    <Compile Include="Bson\BsonDataType.cs" />
    <Compile Include="Bson\BsonInfo.cs" />
    <Compile Include="Bson\BsonObjectProperty.cs" />
    <Compile Include="Bson\DocumentBuilder.cs" />
    <Compile Include="Bson\DocumentDescriptor.cs" />
    <Compile Include="Bson\IBsonObjectBuilder.cs" />
    <Compile Include="Bson\IBsonObjectDescriptor.cs" />
    <Compile Include="IMongoDatabase.cs" />
    <Compile Include="MongoCollection.cs" />
    <Compile Include="CollectionMetaData.cs" />
    <Compile Include="Connections\Connection.cs" />
    <Compile Include="Connections\ConnectionFactory.cs" />
    <Compile Include="Connections\ConnectionFactoryBase.cs" />
    <Compile Include="Connections\ConnectionState.cs" />
    <Compile Include="Connections\IConnectionFactory.cs" />
    <Compile Include="Connections\PooledConnectionFactory.cs" />
    <Compile Include="Connections\RawConnection.cs" />
    <Compile Include="Connections\SimpleConnectionFactory.cs" />
    <Compile Include="MongoDatabase.cs" />
    <Compile Include="AssemblyInfo.cs" />
    <Compile Include="Bson\BsonWriter.cs" />
    <Compile Include="DatabaseMetaData.cs" />
    <Compile Include="DBRef.cs" />
    <Compile Include="Document.cs" />
    <Compile Include="Exceptions\MongoCommandException.cs" />
    <Compile Include="Exceptions\MongoCommException.cs" />
    <Compile Include="Exceptions\MongoDuplicateKeyException.cs" />
    <Compile Include="Exceptions\MongoDuplicateKeyUpdateException.cs" />
    <Compile Include="Exceptions\MongoException.cs" />
    <Compile Include="Exceptions\MongoMapReduceException.cs" />
    <Compile Include="Exceptions\MongoOperationException.cs" />
    <Compile Include="ICursor.cs" />
    <Compile Include="IMongoCollection.cs" />
    <Compile Include="IndexOrder.cs" />
    <Compile Include="Mongo.cs" />
    <Compile Include="Bson\BsonReader.cs" />
    <Compile Include="Cursor.cs" />
    <Compile Include="MongoConnectionStringBuilder.cs" />
    <Compile Include="MongoMaxKey.cs" />
    <Compile Include="MongoMinKey.cs" />
    <Compile Include="MongoServerEndPoint.cs" />
    <Compile Include="Oid.cs" />
    <Compile Include="MongoRegex.cs" />
    <Compile Include="OidGenerator.cs" />
    <Compile Include="Code.cs" />
    <Compile Include="CodeWScope.cs" />
    <Compile Include="Binary.cs" />
    <Compile Include="DatabaseJavascript.cs" />
    <Compile Include="MapReduce.cs" />
    <Compile Include="MapReduceBuilder.cs" />
    <Compile Include="Protocol\DeleteMessage.cs" />
    <Compile Include="Protocol\GetMoreMessage.cs" />
    <Compile Include="Protocol\InsertMessage.cs" />
    <Compile Include="Protocol\IRequestMessage.cs" />
    <Compile Include="Protocol\KillCursorsMessage.cs" />
    <Compile Include="Protocol\MessageBase.cs" />
    <Compile Include="Protocol\MessageHeader.cs" />
    <Compile Include="Protocol\MsgMessage.cs" />
    <Compile Include="Protocol\OpCode.cs" />
    <Compile Include="Protocol\QueryMessage.cs" />
    <Compile Include="Protocol\ReplyMessage.cs" />
    <Compile Include="Protocol\RequestMessageBase.cs" />
    <Compile Include="Protocol\UpdateMessage.cs" />
    <Compile Include="QueryOptions.cs" />
    <Compile Include="Connections\RawConnection.cs" />
    <Compile Include="Serialization\ArrayFactory.cs" />
    <Compile Include="Serialization\Handlers\DocumentArrayBuilderHandler.cs" />
    <Compile Include="Serialization\Handlers\DocumentBuilderHandler.cs" />
    <Compile Include="Serialization\Handlers\IBsonBuilderHandler.cs" />
    <Compile Include="Serialization\Attributes\MongoDefaultAttribute.cs" />
    <Compile Include="Serialization\Attributes\MongoIgnoreAttribute.cs" />
    <Compile Include="Serialization\Attributes\MongoNameAttribute.cs" />
    <Compile Include="Serialization\Handlers\ObjectArrayBuilderHandler.cs" />
    <Compile Include="Serialization\Handlers\ObjectBuilderHandler.cs" />
    <Compile Include="Serialization\ISerializationFactory.cs" />
    <Compile Include="Serialization\ObjectDescriptor.cs" />
<<<<<<< HEAD
    <Compile Include="Serialization\BsonReflectionBuilder.cs" />
    <Compile Include="Serialization\BsonReflectionDescriptor.cs" />
    <Compile Include="Serialization\SerializationFactory.cs" />
    <Compile Include="Serialization\TypeRegistry.cs" />
    <Compile Include="Serialization\TypeRegistryItem.cs" />
    <Compile Include="Serialization\TypeRegistryProperty.cs" />
=======
    <Compile Include="Serialization\ReflectionDescriptor.cs" />
>>>>>>> 616c80c9
    <Compile Include="UpdateFlags.cs" />
    <Compile Include="Util\ErrorTranslator.cs" />
    <Compile Include="Util\JsonFormatter.cs" />
    <Compile Include="Configuration\MongoConfiguration.cs" />
    <Compile Include="Configuration\ConnectionElement.cs" />
    <Compile Include="Configuration\ConnectionCollection.cs" />
    <Compile Include="Connections\RawConnection.cs" />
    <Compile Include="Serialization\ReflectionBuilder.cs" />
  </ItemGroup>
  <ItemGroup>
    <BootstrapperPackage Include="Microsoft.Net.Client.3.5">
      <Visible>False</Visible>
    </BootstrapperPackage>
    <BootstrapperPackage Include="Microsoft.Net.Framework.2.0">
      <Visible>False</Visible>
    </BootstrapperPackage>
    <BootstrapperPackage Include="Microsoft.Net.Framework.3.0">
      <Visible>False</Visible>
    </BootstrapperPackage>
    <BootstrapperPackage Include="Microsoft.Net.Framework.3.5">
      <Visible>False</Visible>
    </BootstrapperPackage>
    <BootstrapperPackage Include="Microsoft.Net.Framework.3.5.SP1">
      <Visible>False</Visible>
    </BootstrapperPackage>
  </ItemGroup>
  <Import Project="$(MSBuildBinPath)\Microsoft.CSharp.targets" />
  <ItemGroup>
    <Folder Include="Util\" />
    <Folder Include="Configuration\" />
  </ItemGroup>
</Project><|MERGE_RESOLUTION|>--- conflicted
+++ resolved
@@ -1,191 +1,181 @@
-<?xml version="1.0" encoding="utf-8"?>
-<Project DefaultTargets="Build" xmlns="http://schemas.microsoft.com/developer/msbuild/2003" ToolsVersion="3.5">
-  <PropertyGroup>
-    <Configuration Condition=" '$(Configuration)' == '' ">Debug</Configuration>
-    <Platform Condition=" '$(Platform)' == '' ">AnyCPU</Platform>
-    <ProductVersion>9.0.30729</ProductVersion>
-    <SchemaVersion>2.0</SchemaVersion>
-    <ProjectGuid>{B125BBA6-BFFD-44FA-9254-9B1754CD8AF3}</ProjectGuid>
-    <OutputType>Library</OutputType>
-    <AssemblyName>MongoDB.Driver</AssemblyName>
-    <SourceAnalysisOverrideSettingsFile>C:\Documents and Settings\scorder\Application Data\ICSharpCode/SharpDevelop3.0\Settings.SourceAnalysis</SourceAnalysisOverrideSettingsFile>
-    <RunCodeAnalysis>True</RunCodeAnalysis>
-    <AllowUnsafeBlocks>False</AllowUnsafeBlocks>
-    <NoStdLib>False</NoStdLib>
-    <TreatWarningsAsErrors>false</TreatWarningsAsErrors>
-    <FileUpgradeFlags>
-    </FileUpgradeFlags>
-    <OldToolsVersion>2.0</OldToolsVersion>
-    <UpgradeBackupLocation>
-    </UpgradeBackupLocation>
-    <PublishUrl>publish\</PublishUrl>
-    <Install>true</Install>
-    <InstallFrom>Disk</InstallFrom>
-    <UpdateEnabled>false</UpdateEnabled>
-    <UpdateMode>Foreground</UpdateMode>
-    <UpdateInterval>7</UpdateInterval>
-    <UpdateIntervalUnits>Days</UpdateIntervalUnits>
-    <UpdatePeriodically>false</UpdatePeriodically>
-    <UpdateRequired>false</UpdateRequired>
-    <MapFileExtensions>true</MapFileExtensions>
-    <ApplicationRevision>0</ApplicationRevision>
-    <ApplicationVersion>1.0.0.%2a</ApplicationVersion>
-    <IsWebBootstrapper>false</IsWebBootstrapper>
-    <UseApplicationTrust>false</UseApplicationTrust>
-    <BootstrapperEnabled>true</BootstrapperEnabled>
-    <TargetFrameworkVersion>v2.0</TargetFrameworkVersion>
-    <RootNamespace>MongoDB.Driver</RootNamespace>
-  </PropertyGroup>
-  <PropertyGroup Condition=" '$(Configuration)|$(Platform)' == 'Debug|AnyCPU' ">
-    <DebugSymbols>true</DebugSymbols>
-    <DebugType>full</DebugType>
-    <Optimize>false</Optimize>
-    <OutputPath>bin\Debug</OutputPath>
-    <DefineConstants>DEBUG TRACE</DefineConstants>
-    <ErrorReport>prompt</ErrorReport>
-    <WarningLevel>4</WarningLevel>
-    <ConsolePause>false</ConsolePause>
-  </PropertyGroup>
-  <PropertyGroup Condition=" '$(Configuration)|$(Platform)' == 'Release|AnyCPU' ">
-    <DebugType>none</DebugType>
-    <Optimize>false</Optimize>
-    <OutputPath>bin\Release</OutputPath>
-    <ErrorReport>prompt</ErrorReport>
-    <WarningLevel>4</WarningLevel>
-    <ConsolePause>false</ConsolePause>
-  </PropertyGroup>
-  <PropertyGroup Condition=" '$(Configuration)' == 'Debug' ">
-    <CheckForOverflowUnderflow>False</CheckForOverflowUnderflow>
-  </PropertyGroup>
-  <PropertyGroup Condition=" '$(Platform)' == 'AnyCPU' ">
-    <RegisterForComInterop>False</RegisterForComInterop>
-    <GenerateSerializationAssemblies>Auto</GenerateSerializationAssemblies>
-    <BaseAddress>4194304</BaseAddress>
-    <PlatformTarget>AnyCPU</PlatformTarget>
-    <FileAlignment>4096</FileAlignment>
-  </PropertyGroup>
-  <ItemGroup>
-    <Reference Include="System" />
-    <Reference Include="System.Data" />
-    <Reference Include="System.Xml" />
-    <Reference Include="System.Configuration" />
-  </ItemGroup>
-  <ItemGroup>
-    <Compile Include="Bson\BsonDataType.cs" />
-    <Compile Include="Bson\BsonInfo.cs" />
-    <Compile Include="Bson\BsonObjectProperty.cs" />
-    <Compile Include="Bson\DocumentBuilder.cs" />
-    <Compile Include="Bson\DocumentDescriptor.cs" />
-    <Compile Include="Bson\IBsonObjectBuilder.cs" />
-    <Compile Include="Bson\IBsonObjectDescriptor.cs" />
-    <Compile Include="IMongoDatabase.cs" />
-    <Compile Include="MongoCollection.cs" />
-    <Compile Include="CollectionMetaData.cs" />
-    <Compile Include="Connections\Connection.cs" />
-    <Compile Include="Connections\ConnectionFactory.cs" />
-    <Compile Include="Connections\ConnectionFactoryBase.cs" />
-    <Compile Include="Connections\ConnectionState.cs" />
-    <Compile Include="Connections\IConnectionFactory.cs" />
-    <Compile Include="Connections\PooledConnectionFactory.cs" />
-    <Compile Include="Connections\RawConnection.cs" />
-    <Compile Include="Connections\SimpleConnectionFactory.cs" />
-    <Compile Include="MongoDatabase.cs" />
-    <Compile Include="AssemblyInfo.cs" />
-    <Compile Include="Bson\BsonWriter.cs" />
-    <Compile Include="DatabaseMetaData.cs" />
-    <Compile Include="DBRef.cs" />
-    <Compile Include="Document.cs" />
-    <Compile Include="Exceptions\MongoCommandException.cs" />
-    <Compile Include="Exceptions\MongoCommException.cs" />
-    <Compile Include="Exceptions\MongoDuplicateKeyException.cs" />
-    <Compile Include="Exceptions\MongoDuplicateKeyUpdateException.cs" />
-    <Compile Include="Exceptions\MongoException.cs" />
-    <Compile Include="Exceptions\MongoMapReduceException.cs" />
-    <Compile Include="Exceptions\MongoOperationException.cs" />
-    <Compile Include="ICursor.cs" />
-    <Compile Include="IMongoCollection.cs" />
-    <Compile Include="IndexOrder.cs" />
-    <Compile Include="Mongo.cs" />
-    <Compile Include="Bson\BsonReader.cs" />
-    <Compile Include="Cursor.cs" />
-    <Compile Include="MongoConnectionStringBuilder.cs" />
-    <Compile Include="MongoMaxKey.cs" />
-    <Compile Include="MongoMinKey.cs" />
-    <Compile Include="MongoServerEndPoint.cs" />
-    <Compile Include="Oid.cs" />
-    <Compile Include="MongoRegex.cs" />
-    <Compile Include="OidGenerator.cs" />
-    <Compile Include="Code.cs" />
-    <Compile Include="CodeWScope.cs" />
-    <Compile Include="Binary.cs" />
-    <Compile Include="DatabaseJavascript.cs" />
-    <Compile Include="MapReduce.cs" />
-    <Compile Include="MapReduceBuilder.cs" />
-    <Compile Include="Protocol\DeleteMessage.cs" />
-    <Compile Include="Protocol\GetMoreMessage.cs" />
-    <Compile Include="Protocol\InsertMessage.cs" />
-    <Compile Include="Protocol\IRequestMessage.cs" />
-    <Compile Include="Protocol\KillCursorsMessage.cs" />
-    <Compile Include="Protocol\MessageBase.cs" />
-    <Compile Include="Protocol\MessageHeader.cs" />
-    <Compile Include="Protocol\MsgMessage.cs" />
-    <Compile Include="Protocol\OpCode.cs" />
-    <Compile Include="Protocol\QueryMessage.cs" />
-    <Compile Include="Protocol\ReplyMessage.cs" />
-    <Compile Include="Protocol\RequestMessageBase.cs" />
-    <Compile Include="Protocol\UpdateMessage.cs" />
-    <Compile Include="QueryOptions.cs" />
-    <Compile Include="Connections\RawConnection.cs" />
-    <Compile Include="Serialization\ArrayFactory.cs" />
-    <Compile Include="Serialization\Handlers\DocumentArrayBuilderHandler.cs" />
-    <Compile Include="Serialization\Handlers\DocumentBuilderHandler.cs" />
-    <Compile Include="Serialization\Handlers\IBsonBuilderHandler.cs" />
-    <Compile Include="Serialization\Attributes\MongoDefaultAttribute.cs" />
-    <Compile Include="Serialization\Attributes\MongoIgnoreAttribute.cs" />
-    <Compile Include="Serialization\Attributes\MongoNameAttribute.cs" />
-    <Compile Include="Serialization\Handlers\ObjectArrayBuilderHandler.cs" />
-    <Compile Include="Serialization\Handlers\ObjectBuilderHandler.cs" />
-    <Compile Include="Serialization\ISerializationFactory.cs" />
-    <Compile Include="Serialization\ObjectDescriptor.cs" />
-<<<<<<< HEAD
-    <Compile Include="Serialization\BsonReflectionBuilder.cs" />
-    <Compile Include="Serialization\BsonReflectionDescriptor.cs" />
-    <Compile Include="Serialization\SerializationFactory.cs" />
-    <Compile Include="Serialization\TypeRegistry.cs" />
-    <Compile Include="Serialization\TypeRegistryItem.cs" />
-    <Compile Include="Serialization\TypeRegistryProperty.cs" />
-=======
-    <Compile Include="Serialization\ReflectionDescriptor.cs" />
->>>>>>> 616c80c9
-    <Compile Include="UpdateFlags.cs" />
-    <Compile Include="Util\ErrorTranslator.cs" />
-    <Compile Include="Util\JsonFormatter.cs" />
-    <Compile Include="Configuration\MongoConfiguration.cs" />
-    <Compile Include="Configuration\ConnectionElement.cs" />
-    <Compile Include="Configuration\ConnectionCollection.cs" />
-    <Compile Include="Connections\RawConnection.cs" />
-    <Compile Include="Serialization\ReflectionBuilder.cs" />
-  </ItemGroup>
-  <ItemGroup>
-    <BootstrapperPackage Include="Microsoft.Net.Client.3.5">
-      <Visible>False</Visible>
-    </BootstrapperPackage>
-    <BootstrapperPackage Include="Microsoft.Net.Framework.2.0">
-      <Visible>False</Visible>
-    </BootstrapperPackage>
-    <BootstrapperPackage Include="Microsoft.Net.Framework.3.0">
-      <Visible>False</Visible>
-    </BootstrapperPackage>
-    <BootstrapperPackage Include="Microsoft.Net.Framework.3.5">
-      <Visible>False</Visible>
-    </BootstrapperPackage>
-    <BootstrapperPackage Include="Microsoft.Net.Framework.3.5.SP1">
-      <Visible>False</Visible>
-    </BootstrapperPackage>
-  </ItemGroup>
-  <Import Project="$(MSBuildBinPath)\Microsoft.CSharp.targets" />
-  <ItemGroup>
-    <Folder Include="Util\" />
-    <Folder Include="Configuration\" />
-  </ItemGroup>
+﻿<?xml version="1.0" encoding="utf-8"?>
+<Project DefaultTargets="Build" xmlns="http://schemas.microsoft.com/developer/msbuild/2003" ToolsVersion="3.5">
+  <PropertyGroup>
+    <Configuration Condition=" '$(Configuration)' == '' ">Debug</Configuration>
+    <Platform Condition=" '$(Platform)' == '' ">AnyCPU</Platform>
+    <ProductVersion>9.0.30729</ProductVersion>
+    <SchemaVersion>2.0</SchemaVersion>
+    <ProjectGuid>{B125BBA6-BFFD-44FA-9254-9B1754CD8AF3}</ProjectGuid>
+    <OutputType>Library</OutputType>
+    <AssemblyName>MongoDB.Driver</AssemblyName>
+    <SourceAnalysisOverrideSettingsFile>C:\Documents and Settings\scorder\Application Data\ICSharpCode/SharpDevelop3.0\Settings.SourceAnalysis</SourceAnalysisOverrideSettingsFile>
+    <RunCodeAnalysis>True</RunCodeAnalysis>
+    <AllowUnsafeBlocks>False</AllowUnsafeBlocks>
+    <NoStdLib>False</NoStdLib>
+    <TreatWarningsAsErrors>false</TreatWarningsAsErrors>
+    <FileUpgradeFlags>
+    </FileUpgradeFlags>
+    <OldToolsVersion>2.0</OldToolsVersion>
+    <UpgradeBackupLocation>
+    </UpgradeBackupLocation>
+    <PublishUrl>publish\</PublishUrl>
+    <Install>true</Install>
+    <InstallFrom>Disk</InstallFrom>
+    <UpdateEnabled>false</UpdateEnabled>
+    <UpdateMode>Foreground</UpdateMode>
+    <UpdateInterval>7</UpdateInterval>
+    <UpdateIntervalUnits>Days</UpdateIntervalUnits>
+    <UpdatePeriodically>false</UpdatePeriodically>
+    <UpdateRequired>false</UpdateRequired>
+    <MapFileExtensions>true</MapFileExtensions>
+    <ApplicationRevision>0</ApplicationRevision>
+    <ApplicationVersion>1.0.0.%2a</ApplicationVersion>
+    <IsWebBootstrapper>false</IsWebBootstrapper>
+    <UseApplicationTrust>false</UseApplicationTrust>
+    <BootstrapperEnabled>true</BootstrapperEnabled>
+    <TargetFrameworkVersion>v2.0</TargetFrameworkVersion>
+    <RootNamespace>MongoDB.Driver</RootNamespace>
+  </PropertyGroup>
+  <PropertyGroup Condition=" '$(Configuration)|$(Platform)' == 'Debug|AnyCPU' ">
+    <DebugSymbols>true</DebugSymbols>
+    <DebugType>full</DebugType>
+    <Optimize>false</Optimize>
+    <OutputPath>bin\Debug</OutputPath>
+    <DefineConstants>DEBUG TRACE</DefineConstants>
+    <ErrorReport>prompt</ErrorReport>
+    <WarningLevel>4</WarningLevel>
+    <ConsolePause>false</ConsolePause>
+  </PropertyGroup>
+  <PropertyGroup Condition=" '$(Configuration)|$(Platform)' == 'Release|AnyCPU' ">
+    <DebugType>none</DebugType>
+    <Optimize>false</Optimize>
+    <OutputPath>bin\Release</OutputPath>
+    <ErrorReport>prompt</ErrorReport>
+    <WarningLevel>4</WarningLevel>
+    <ConsolePause>false</ConsolePause>
+  </PropertyGroup>
+  <PropertyGroup Condition=" '$(Configuration)' == 'Debug' ">
+    <CheckForOverflowUnderflow>False</CheckForOverflowUnderflow>
+  </PropertyGroup>
+  <PropertyGroup Condition=" '$(Platform)' == 'AnyCPU' ">
+    <RegisterForComInterop>False</RegisterForComInterop>
+    <GenerateSerializationAssemblies>Auto</GenerateSerializationAssemblies>
+    <BaseAddress>4194304</BaseAddress>
+    <PlatformTarget>AnyCPU</PlatformTarget>
+    <FileAlignment>4096</FileAlignment>
+  </PropertyGroup>
+  <ItemGroup>
+    <Reference Include="System" />
+    <Reference Include="System.Data" />
+    <Reference Include="System.Xml" />
+    <Reference Include="System.Configuration" />
+  </ItemGroup>
+  <ItemGroup>
+    <Compile Include="Bson\BsonDataType.cs" />
+    <Compile Include="Bson\BsonInfo.cs" />
+    <Compile Include="Bson\BsonObjectProperty.cs" />
+    <Compile Include="Bson\DocumentBuilder.cs" />
+    <Compile Include="Bson\DocumentDescriptor.cs" />
+    <Compile Include="Bson\IBsonObjectBuilder.cs" />
+    <Compile Include="Bson\IBsonObjectDescriptor.cs" />
+    <Compile Include="IMongoDatabase.cs" />
+    <Compile Include="MongoCollection.cs" />
+    <Compile Include="CollectionMetaData.cs" />
+    <Compile Include="Connections\Connection.cs" />
+    <Compile Include="Connections\ConnectionFactory.cs" />
+    <Compile Include="Connections\ConnectionFactoryBase.cs" />
+    <Compile Include="Connections\ConnectionState.cs" />
+    <Compile Include="Connections\IConnectionFactory.cs" />
+    <Compile Include="Connections\PooledConnectionFactory.cs" />
+    <Compile Include="Connections\SimpleConnectionFactory.cs" />
+    <Compile Include="MongoDatabase.cs" />
+    <Compile Include="AssemblyInfo.cs" />
+    <Compile Include="Bson\BsonWriter.cs" />
+    <Compile Include="DatabaseMetaData.cs" />
+    <Compile Include="DBRef.cs" />
+    <Compile Include="Document.cs" />
+    <Compile Include="Exceptions\MongoCommandException.cs" />
+    <Compile Include="Exceptions\MongoCommException.cs" />
+    <Compile Include="Exceptions\MongoDuplicateKeyException.cs" />
+    <Compile Include="Exceptions\MongoDuplicateKeyUpdateException.cs" />
+    <Compile Include="Exceptions\MongoException.cs" />
+    <Compile Include="Exceptions\MongoMapReduceException.cs" />
+    <Compile Include="Exceptions\MongoOperationException.cs" />
+    <Compile Include="ICursor.cs" />
+    <Compile Include="IMongoCollection.cs" />
+    <Compile Include="IndexOrder.cs" />
+    <Compile Include="Mongo.cs" />
+    <Compile Include="Bson\BsonReader.cs" />
+    <Compile Include="Cursor.cs" />
+    <Compile Include="MongoConnectionStringBuilder.cs" />
+    <Compile Include="MongoMaxKey.cs" />
+    <Compile Include="MongoMinKey.cs" />
+    <Compile Include="MongoServerEndPoint.cs" />
+    <Compile Include="Oid.cs" />
+    <Compile Include="MongoRegex.cs" />
+    <Compile Include="OidGenerator.cs" />
+    <Compile Include="Code.cs" />
+    <Compile Include="CodeWScope.cs" />
+    <Compile Include="Binary.cs" />
+    <Compile Include="DatabaseJavascript.cs" />
+    <Compile Include="MapReduce.cs" />
+    <Compile Include="MapReduceBuilder.cs" />
+    <Compile Include="Protocol\DeleteMessage.cs" />
+    <Compile Include="Protocol\GetMoreMessage.cs" />
+    <Compile Include="Protocol\InsertMessage.cs" />
+    <Compile Include="Protocol\IRequestMessage.cs" />
+    <Compile Include="Protocol\KillCursorsMessage.cs" />
+    <Compile Include="Protocol\MessageBase.cs" />
+    <Compile Include="Protocol\MessageHeader.cs" />
+    <Compile Include="Protocol\MsgMessage.cs" />
+    <Compile Include="Protocol\OpCode.cs" />
+    <Compile Include="Protocol\QueryMessage.cs" />
+    <Compile Include="Protocol\ReplyMessage.cs" />
+    <Compile Include="Protocol\RequestMessageBase.cs" />
+    <Compile Include="Protocol\UpdateMessage.cs" />
+    <Compile Include="QueryOptions.cs" />
+    <Compile Include="Serialization\ArrayFactory.cs" />
+    <Compile Include="Serialization\Handlers\DocumentArrayBuilderHandler.cs" />
+    <Compile Include="Serialization\Handlers\DocumentBuilderHandler.cs" />
+    <Compile Include="Serialization\Handlers\IBsonBuilderHandler.cs" />
+    <Compile Include="Serialization\Attributes\MongoDefaultAttribute.cs" />
+    <Compile Include="Serialization\Attributes\MongoIgnoreAttribute.cs" />
+    <Compile Include="Serialization\Attributes\MongoNameAttribute.cs" />
+    <Compile Include="Serialization\Handlers\ObjectArrayBuilderHandler.cs" />
+    <Compile Include="Serialization\Handlers\ObjectBuilderHandler.cs" />
+    <Compile Include="Serialization\ISerializationFactory.cs" />
+    <Compile Include="Serialization\ObjectDescriptor.cs" />
+    <Compile Include="Serialization\BsonReflectionBuilder.cs" />
+    <Compile Include="Serialization\BsonReflectionDescriptor.cs" />
+    <Compile Include="Serialization\SerializationFactory.cs" />
+    <Compile Include="Serialization\TypeRegistry.cs" />
+    <Compile Include="Serialization\TypeRegistryItem.cs" />
+    <Compile Include="Serialization\TypeRegistryProperty.cs" />
+    <Compile Include="UpdateFlags.cs" />
+    <Compile Include="Util\ErrorTranslator.cs" />
+    <Compile Include="Util\JsonFormatter.cs" />
+    <Compile Include="Configuration\MongoConfiguration.cs" />
+    <Compile Include="Configuration\ConnectionElement.cs" />
+    <Compile Include="Configuration\ConnectionCollection.cs" />
+    <Compile Include="Connections\RawConnection.cs" />
+    <Compile Include="Serialization\ReflectionBuilder.cs" />
+  </ItemGroup>
+  <ItemGroup>
+    <BootstrapperPackage Include="Microsoft.Net.Client.3.5">
+      <Visible>False</Visible>
+    </BootstrapperPackage>
+    <BootstrapperPackage Include="Microsoft.Net.Framework.2.0">
+      <Visible>False</Visible>
+    </BootstrapperPackage>
+    <BootstrapperPackage Include="Microsoft.Net.Framework.3.0">
+      <Visible>False</Visible>
+    </BootstrapperPackage>
+    <BootstrapperPackage Include="Microsoft.Net.Framework.3.5">
+      <Visible>False</Visible>
+    </BootstrapperPackage>
+    <BootstrapperPackage Include="Microsoft.Net.Framework.3.5.SP1">
+      <Visible>False</Visible>
+    </BootstrapperPackage>
+  </ItemGroup>
+  <Import Project="$(MSBuildBinPath)\Microsoft.CSharp.targets" />
 </Project>