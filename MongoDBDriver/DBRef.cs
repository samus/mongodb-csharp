--- conflicted
+++ resolved
@@ -1,63 +1,3 @@
-<<<<<<< HEAD
-﻿
-using System;
-
-namespace MongoDB.Driver
-{
-	/// <summary>
-	/// Native type that maps to a database reference.
-	/// </summary>
-	public class DBRef
-	{
-		private string collectionName;		
-		public string CollectionName {
-			get { return collectionName; }
-			set { collectionName = value; }
-		}
-		
-		private string id;		
-		/// <summary>
-		/// String value of the id.  It isn't an Oid because document ids are not required to be oids.
-		/// </summary>
-		public string Id {
-			get { return id; }
-			set { id = value; }
-		}
-		
-		public DBRef(){}
-		
-		public DBRef(string collectionName, Oid id){
-			this.CollectionName = collectionName;
-			this.Id = id.Value;
-		}
-		
-		public DBRef(string collectionName, string id){
-			this.CollectionName = collectionName;
-			this.Id = id;
-		}
-		
-		public override bool Equals(object obj){
-			if(obj.GetType() is DBRef){
-				DBRef comp = (DBRef)obj;
-				return comp.Id.Equals(this.Id) && comp.CollectionName.Equals(this.CollectionName);
-			}
-			return base.Equals(obj);
-		}
-		
-		public static DBRef FromDocument(Document doc){
-			if(IsDocumentDBRef(doc) == false) throw new ArgumentException("Document is not a DBRef");
-			DBRef ret = new DBRef();
-			ret.CollectionName = (String)doc["$ref"];
-			ret.Id = (String)doc["$id"];
-			return ret;
-		}
-		
-		public static bool IsDocumentDBRef(Document doc){
-			return doc.Contains("$ref") && doc.Contains("$id");
-		}
-	}
-}
-=======
 ﻿
 using System;
 
@@ -113,5 +53,4 @@
             return doc != null && doc.Contains(DBRef.RefName) && doc.Contains(DBRef.IdName);
         }
     }
-}
->>>>>>> fcd14c9c
+}