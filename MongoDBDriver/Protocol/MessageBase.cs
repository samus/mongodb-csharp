--- conflicted
+++ resolved
@@ -1,16 +1,12 @@
-namespace MongoDB.Driver.Protocol
-{
-    /// <summary>
-    /// Base class for all raw messages
-    /// </summary>
-    public abstract class MessageBase
+namespace MongoDB.Driver.Protocol
+{
+    /// <summary>
+    /// Base class for all raw messages
+    /// </summary>
+    public abstract class MessageBase
     {
-<<<<<<< HEAD
-        public static int MaximumMessageSize = 1024 * 1024 * 4;
-        
-        public MessageHeader Header { get; set; }
-=======
-        public MessageHeader Header { get; protected set; }
->>>>>>> 1eeb478d
-    }
-}
+        public static int MaximumMessageSize = 1024 * 1024 * 4;
+        public MessageHeader Header { get; protected set; }
+
+    }
+}