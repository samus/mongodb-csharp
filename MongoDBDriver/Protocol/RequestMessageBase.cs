using System.IO;
using MongoDB.Driver.Bson;

namespace MongoDB.Driver.Protocol
{
    /// <summary>
    ///   Description of Message.
    /// </summary>
    public abstract class RequestMessageBase : MessageBase, IRequestMessage
    {
        public void Write (Stream stream){
            var header = Header;
            var bstream = new BufferedStream(stream);
            var writer = new BinaryWriter(bstream);
<<<<<<< HEAD
            var bwriter = new BsonWriter(bstream);

            Header.MessageLength += CalculateBodySize(bwriter);

=======
            var bwriter = new BsonWriter(bstream,new ReflectionDescriptor());
            
            Header.MessageLength += this.CalculateBodySize(bwriter);
            if(Header.MessageLength > MessageBase.MaximumMessageSize){
                throw new MongoException("Maximum message length exceeded");
            }
>>>>>>> 616c80c9
            writer.Write(header.MessageLength);
            writer.Write(header.RequestId);
            writer.Write(header.ResponseTo);
            writer.Write((int)header.OpCode);
            writer.Flush();
            WriteBody(bwriter);
            bwriter.Flush();
        }

        protected abstract void WriteBody(BsonWriter writer);

        protected abstract int CalculateBodySize(BsonWriter writer);
    }
}<|MERGE_RESOLUTION|>--- conflicted
+++ resolved
@@ -1,41 +1,34 @@
-using System.IO;
-using MongoDB.Driver.Bson;
-
-namespace MongoDB.Driver.Protocol
-{
-    /// <summary>
-    ///   Description of Message.
-    /// </summary>
-    public abstract class RequestMessageBase : MessageBase, IRequestMessage
-    {
-        public void Write (Stream stream){
-            var header = Header;
-            var bstream = new BufferedStream(stream);
-            var writer = new BinaryWriter(bstream);
-<<<<<<< HEAD
-            var bwriter = new BsonWriter(bstream);
-
-            Header.MessageLength += CalculateBodySize(bwriter);
-
-=======
-            var bwriter = new BsonWriter(bstream,new ReflectionDescriptor());
-            
-            Header.MessageLength += this.CalculateBodySize(bwriter);
-            if(Header.MessageLength > MessageBase.MaximumMessageSize){
-                throw new MongoException("Maximum message length exceeded");
-            }
->>>>>>> 616c80c9
-            writer.Write(header.MessageLength);
-            writer.Write(header.RequestId);
-            writer.Write(header.ResponseTo);
-            writer.Write((int)header.OpCode);
-            writer.Flush();
-            WriteBody(bwriter);
-            bwriter.Flush();
-        }
-
-        protected abstract void WriteBody(BsonWriter writer);
-
-        protected abstract int CalculateBodySize(BsonWriter writer);
-    }
+using System.IO;
+using MongoDB.Driver.Bson;
+
+namespace MongoDB.Driver.Protocol
+{
+    /// <summary>
+    ///   Description of Message.
+    /// </summary>
+    public abstract class RequestMessageBase : MessageBase, IRequestMessage
+    {
+        public void Write (Stream stream){
+            var header = Header;
+            var bstream = new BufferedStream(stream);
+            var writer = new BinaryWriter(bstream);
+            var bwriter = new BsonWriter(bstream);
+            
+            Header.MessageLength += this.CalculateBodySize(bwriter);
+            if(Header.MessageLength > MessageBase.MaximumMessageSize){
+                throw new MongoException("Maximum message length exceeded");
+            }
+            writer.Write(header.MessageLength);
+            writer.Write(header.RequestId);
+            writer.Write(header.ResponseTo);
+            writer.Write((int)header.OpCode);
+            writer.Flush();
+            WriteBody(bwriter);
+            bwriter.Flush();
+        }
+
+        protected abstract void WriteBody(BsonWriter writer);
+
+        protected abstract int CalculateBodySize(BsonWriter writer);
+    }
 }