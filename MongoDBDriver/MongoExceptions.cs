﻿using System;

namespace MongoDB.Driver 
{
    /// <summary>
    /// Base class for all Mongo Exceptions
    /// </summary>
    public class MongoException : Exception
    {
        public MongoException(string message, Exception inner):base(message,inner){}
    }
    
    public class MongoCommException : MongoException
    {
        private string host;
        public string Host {
            get { return host; }
        }
        
        private int port;       
        public int Port {
            get { return port; }
        }
        
        public MongoCommException(string message, Connection conn):this(message,conn,null){}
        public MongoCommException(string message, Connection conn, Exception inner):base(message,inner){
            this.host = conn.Host;
            this.port = conn.Port;          
        }       
    }
    
    public class MongoCommandException : MongoException
    {
        private Document error;
        public Document Error {
            get {return error;}
        }
        
        private Document command;
        public Document Command{
            get {return command;}
        }
        
        public MongoCommandException(string message, Document error, Document command):base(message,null){
            this.error = error;
            this.command = command;
        }
    }

    public class MongoGridFSException : Exception
    {
        private string filename;
        public string Filename{
            get { return filename; }
        }

        public MongoGridFSException(string message, string filename, Exception inner): base(message, inner){
            this.filename = filename;
        }

<<<<<<< HEAD
    }
=======
    }
>>>>>>> 65f32c6f
}
<|MERGE_RESOLUTION|>--- conflicted
+++ resolved
@@ -1,66 +1,65 @@
-﻿using System;
+﻿using System;
+
+namespace MongoDB.Driver 
+{
+    /// <summary>
+    /// Base class for all Mongo Exceptions
+    /// </summary>
+    public class MongoException : Exception
+    {
+        public MongoException(string message, Exception inner):base(message,inner){}
+    }
+    
+    public class MongoCommException : MongoException
+    {
+        private string host;
+        public string Host {
+            get { return host; }
+        }
+        
+        private int port;       
+        public int Port {
+            get { return port; }
+        }
+        
+        public MongoCommException(string message, Connection conn):this(message,conn,null){}
+        public MongoCommException(string message, Connection conn, Exception inner):base(message,inner){
+            this.host = conn.Host;
+            this.port = conn.Port;          
+        }       
+    }
+    
+    public class MongoCommandException : MongoException
+    {
+        private Document error;
+        public Document Error {
+            get {return error;}
+        }
+        
+        private Document command;
+        public Document Command{
+            get {return command;}
+        }
+        
+        public MongoCommandException(string message, Document error, Document command):base(message,null){
+            this.error = error;
+            this.command = command;
+        }
+    }
+
+    public class MongoGridFSException : Exception
+    {
+        private string filename;
+        public string Filename
+        {
+            get { return filename; }
+        }
+
+        public MongoGridFSException(string message, string filename, Exception inner)
+            : base(message, inner)
+        {
+            this.filename = filename;
+        }
+    }
 
-namespace MongoDB.Driver 
-{
-    /// <summary>
-    /// Base class for all Mongo Exceptions
-    /// </summary>
-    public class MongoException : Exception
-    {
-        public MongoException(string message, Exception inner):base(message,inner){}
-    }
-    
-    public class MongoCommException : MongoException
-    {
-        private string host;
-        public string Host {
-            get { return host; }
-        }
-        
-        private int port;       
-        public int Port {
-            get { return port; }
-        }
-        
-        public MongoCommException(string message, Connection conn):this(message,conn,null){}
-        public MongoCommException(string message, Connection conn, Exception inner):base(message,inner){
-            this.host = conn.Host;
-            this.port = conn.Port;          
-        }       
-    }
-    
-    public class MongoCommandException : MongoException
-    {
-        private Document error;
-        public Document Error {
-            get {return error;}
-        }
-        
-        private Document command;
-        public Document Command{
-            get {return command;}
-        }
-        
-        public MongoCommandException(string message, Document error, Document command):base(message,null){
-            this.error = error;
-            this.command = command;
-        }
-    }
-
-    public class MongoGridFSException : Exception
-    {
-        private string filename;
-        public string Filename{
-            get { return filename; }
-        }
-
-        public MongoGridFSException(string message, string filename, Exception inner): base(message, inner){
-            this.filename = filename;
-        }
-
-<<<<<<< HEAD
-    }
-=======
-    }
->>>>>>> 65f32c6f
-}
+}