--- conflicted
+++ resolved
@@ -1,60 +1,3 @@
-<<<<<<< HEAD
-
-using System;
-
-namespace MongoDB.Driver.Bson
-{
-	
-	
-	public class BsonElement
-	{
-		private string name;
-		public string Name {
-			get {return name;}
-			set {name = value;}
-		}
-		
-		private BsonType val;
-		public BsonType Val {
-			get {return val;}
-			set {val = value;}
-		}
-		
-		public BsonElement()
-		{}
-		
-		public BsonElement(String name, BsonType val){
-			this.Name = name;
-			this.Val = val;
-		}
-
-		public int Size{
-			get{
-				Int32 ret = 1; //TypeNum
-				ret += this.Name.Length + 1; //Name
-				ret += this.Val.Size; //Object data
-				return ret;
-			}
-		}
-		
-		public void Write(BsonWriter writer){
-			writer.Write(this.Val.TypeNum);	
-			writer.Write(this.Name);
-			this.Val.Write(writer);
-		}
-				
-		public int Read(BsonReader reader){
-			sbyte typeNum = (sbyte)reader.ReadByte();
-			int bytesRead;
-			this.Name = reader.ReadString();
-			this.Val = BsonConvert.Create((BsonDataType)typeNum);
-			bytesRead = this.Val.Read(reader);
-			bytesRead += (1 + this.Name.Length + 1); //type byte & name + term
-			return bytesRead;
-		}
-	}
-}
-=======
 
 using System;
 
@@ -109,5 +52,4 @@
             return bytesRead;
         }
     }
-}
->>>>>>> fcd14c9c
+}