<<<<<<< HEAD

using System;
using System.IO;
using System.Text;

namespace MongoDB.Driver.Bson
{
	
	/// <summary>
	/// Writes primitives to a stream.  Use Documents and Elements to write more complex items.
	/// </summary>
	public class BsonWriter :  IDisposable
	{
		private Stream stream;
		private BinaryWriter writer;
		private UTF8Encoding encoding = new UTF8Encoding();
		private int bytesWritten = 0;
		
		public BsonWriter(Stream stream){
			this.stream = stream;
			writer = new BinaryWriter(this.stream);
		}
		
		/// <summary>
		/// Writes a CString to the stream followed by a null terminator
		/// </summary>
		/// <param name="str">
		/// A <see cref="System.String"/>
		/// </param>
		public void Write(String str){
			Byte[] buf = new byte[encoding.GetByteCount(str) + 1];
			buf[buf.Length - 1] = (byte)0;
			encoding.GetBytes(str,0,str.Length,buf,0);
			writer.Write(buf);
			bytesWritten += buf.Length;
		}
		
		 public void Write(Boolean val){
			if(val){
				this.Write((Byte)1);
			}else{
				this.Write((Byte)0);
			}
			bytesWritten += 1;
		}
		
		public void Write(Byte val){
			writer.Write(val);
			bytesWritten += 1;
		}
		
		public void Write(Byte[] val){
			writer.Write(val);
			bytesWritten += val.Length;
		}
		
		public void Write(Int32 val){
			writer.Write(val);
			bytesWritten += 4;
		}
		
		public void Write(Int64 val){
			writer.Write(val);
			bytesWritten += 8;
		}
		
		public void Write(double val){
			writer.Write(val);
			bytesWritten += sizeof(double);
		}
		
		public void Flush(){
			writer.Flush();
		}
		
		public void Dispose(){
			return;
		}
		
	}
}
=======

using System;
using System.IO;
using System.Text;

namespace MongoDB.Driver.Bson
{
    
    /// <summary>
    /// Writes primitives to a stream.  Use Documents and Elements to write more complex items.
    /// </summary>
    public class BsonWriter :  IDisposable
    {
        private Stream stream;
        private BinaryWriter writer;
        private UTF8Encoding encoding = new UTF8Encoding();
        private int bytesWritten = 0;
        
        public BsonWriter(Stream stream){
            this.stream = stream;
            writer = new BinaryWriter(this.stream);
        }
        
        /// <summary>
        /// Writes a CString to the stream followed by a null terminator
        /// </summary>
        /// <param name="str">
        /// A <see cref="System.String"/>
        /// </param>
        public void Write(String str){
            Byte[] buf = new byte[encoding.GetByteCount(str) + 1];
            buf[buf.Length - 1] = (byte)0;
            encoding.GetBytes(str,0,str.Length,buf,0);
            writer.Write(buf);
            bytesWritten += buf.Length;
        }
        
         public void Write(Boolean val){
            if(val){
                this.Write((Byte)1);
            }else{
                this.Write((Byte)0);
            }
            bytesWritten += 1;
        }
        
        public void Write(Byte val){
            writer.Write(val);
            bytesWritten += 1;
        }
        
        public void Write(Byte[] val){
            writer.Write(val);
            bytesWritten += val.Length;
        }
        
        public void Write(Int32 val){
            writer.Write(val);
            bytesWritten += 4;
        }
        
        public void Write(Int64 val){
            writer.Write(val);
            bytesWritten += 8;
        }
        
        public void Write(double val){
            writer.Write(val);
            bytesWritten += sizeof(double);
        }
        
        public void Flush(){
            writer.Flush();
        }
        
        public void Dispose(){
            return;
        }
        
    }
}
>>>>>>> fcd14c9c
<|MERGE_RESOLUTION|>--- conflicted
+++ resolved
@@ -1,86 +1,3 @@
-<<<<<<< HEAD
-
-using System;
-using System.IO;
-using System.Text;
-
-namespace MongoDB.Driver.Bson
-{
-	
-	/// <summary>
-	/// Writes primitives to a stream.  Use Documents and Elements to write more complex items.
-	/// </summary>
-	public class BsonWriter :  IDisposable
-	{
-		private Stream stream;
-		private BinaryWriter writer;
-		private UTF8Encoding encoding = new UTF8Encoding();
-		private int bytesWritten = 0;
-		
-		public BsonWriter(Stream stream){
-			this.stream = stream;
-			writer = new BinaryWriter(this.stream);
-		}
-		
-		/// <summary>
-		/// Writes a CString to the stream followed by a null terminator
-		/// </summary>
-		/// <param name="str">
-		/// A <see cref="System.String"/>
-		/// </param>
-		public void Write(String str){
-			Byte[] buf = new byte[encoding.GetByteCount(str) + 1];
-			buf[buf.Length - 1] = (byte)0;
-			encoding.GetBytes(str,0,str.Length,buf,0);
-			writer.Write(buf);
-			bytesWritten += buf.Length;
-		}
-		
-		 public void Write(Boolean val){
-			if(val){
-				this.Write((Byte)1);
-			}else{
-				this.Write((Byte)0);
-			}
-			bytesWritten += 1;
-		}
-		
-		public void Write(Byte val){
-			writer.Write(val);
-			bytesWritten += 1;
-		}
-		
-		public void Write(Byte[] val){
-			writer.Write(val);
-			bytesWritten += val.Length;
-		}
-		
-		public void Write(Int32 val){
-			writer.Write(val);
-			bytesWritten += 4;
-		}
-		
-		public void Write(Int64 val){
-			writer.Write(val);
-			bytesWritten += 8;
-		}
-		
-		public void Write(double val){
-			writer.Write(val);
-			bytesWritten += sizeof(double);
-		}
-		
-		public void Flush(){
-			writer.Flush();
-		}
-		
-		public void Dispose(){
-			return;
-		}
-		
-	}
-}
-=======
 
 using System;
 using System.IO;
@@ -161,5 +78,4 @@
         }
         
     }
-}
->>>>>>> fcd14c9c
+}