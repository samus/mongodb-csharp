using System;
using System.Collections;
<<<<<<< HEAD
=======
using System.Collections.Generic;
>>>>>>> 1eeb478d
using System.IO;
using System.Text;
using MongoDB.Driver.Serialization;

namespace MongoDB.Driver.Bson
{
    /// <summary>
<<<<<<< HEAD
    /// Class that knows how to format a native object into bson bits.
    /// </summary>
    public class BsonWriter
    {
        private Stream stream;
        private BinaryWriter writer;
        private Encoding encoding = Encoding.UTF8;
        private int buffLength = 256;
        private byte[] buffer;
        int maxChars;
        
        public BsonWriter(Stream stream){
            this.stream = stream;
            writer = new BinaryWriter(this.stream);
            buffer = new byte[buffLength];
            maxChars = buffLength / encoding.GetMaxByteCount(1);    
        }
        
        public void Write(Document doc){
            int size = CalculateSize(doc);
            if(size >= BsonInfo.MaxDocumentSize) throw new ArgumentException("Maximum document size exceeded.");
            writer.Write(size);
            foreach(String key in doc.Keys){
                Object val = doc[key];
                BsonDataType t = TranslateToBsonType(val);
                writer.Write((byte)t);
                this.WriteString(key);
                this.WriteValue(t,val);
            }
            writer.Write((byte)0);
        }
        
        public void WriteArray(IEnumerable arr){
            int size = CalculateSize(arr);
            writer.Write(size);
            int keyname = 0;
            foreach(Object val in arr){
                BsonDataType t = TranslateToBsonType(val);
                writer.Write((byte)t);
                this.WriteString(keyname.ToString());
                this.WriteValue(t,val);
                keyname++;
            }
            writer.Write((byte)0);
        }        
        
        public void WriteValue(BsonDataType dt, Object obj){
            switch (dt){
=======
    ///   Class that knows how to format a native object into bson bits.
    /// </summary>
    public class BsonWriter
    {
        private const int BufferLength = 256;
        private readonly byte[] _buffer;
        private readonly int _maxChars;
        private readonly Stream _stream;
        private readonly IBsonObjectDescriptor _descriptor;
        private readonly BinaryWriter _writer;

        public BsonWriter(Stream stream)
            :this(stream,new ReflectionDescriptor()){
            
        }

        public BsonWriter(Stream stream, IBsonObjectDescriptor descriptor){
            _stream = stream;
            _descriptor = descriptor;
            _writer = new BinaryWriter(_stream);
            _buffer = new byte[BufferLength];
            _maxChars = BufferLength/Encoding.UTF8.GetMaxByteCount(1);
        }

        public void WriteValue(BsonDataType dateType, Object obj){
            switch(dateType){
>>>>>>> 1eeb478d
                case BsonDataType.MinKey:
                case BsonDataType.MaxKey:
                case BsonDataType.Null:
                    return;
                case BsonDataType.Boolean:
<<<<<<< HEAD
                    writer.Write((bool)obj);
                    return;
                case BsonDataType.Integer:
                    writer.Write((int)obj);
                    return;
                case BsonDataType.Long:
                    writer.Write((long)obj);
                    return;                    
                case BsonDataType.Date:
                    DateTime d = (DateTime)obj;
                    TimeSpan diff = d.ToUniversalTime() - BsonInfo.Epoch;
                    double time = Math.Floor(diff.TotalMilliseconds);
                    writer.Write((long)time);
                    return;
                case BsonDataType.Oid:
                    Oid id = (Oid) obj;
                    writer.Write(id.ToByteArray());
                    return;
                case BsonDataType.Number:
                    writer.Write((double)obj);
                    return;
                case BsonDataType.String:{
                    String str = (String)obj;
                    writer.Write(CalculateSize(str,false));
                    this.WriteString(str);
                    return;
                    }
                case BsonDataType.Obj:
                    if(obj is Document){
                        this.Write((Document)obj);
                    }else if(obj is DBRef){
                        this.Write((Document)((DBRef)obj));
                    }
                    return;
                case BsonDataType.Array:
                    this.WriteArray((IEnumerable)obj);
                    return;
                case BsonDataType.Regex:{
                    MongoRegex r = (MongoRegex)obj;
                    this.WriteString(r.Expression);
                    this.WriteString(r.Options);
                    return;
                }
                case BsonDataType.Code:{
                    Code c = (Code)obj;
                    this.WriteValue(BsonDataType.String,c.Value);
                    return;
                }
                case BsonDataType.CodeWScope:{
                    CodeWScope cw = (CodeWScope)obj;
                    writer.Write(CalculateSize(cw));
                    this.WriteValue(BsonDataType.String,cw.Value);
                    this.WriteValue(BsonDataType.Obj,cw.Scope);
                    return;
                }
                case BsonDataType.Binary:{
                    if (obj is Guid) {
                        writer.Write((int)16);
                        writer.Write((byte)3);
                        writer.Write(((Guid)obj).ToByteArray());
                    } else {
                        Binary b = (Binary)obj;
                        if(b.Subtype == Binary.TypeCode.General){
                            writer.Write(b.Bytes.Length + 4);
                            writer.Write((byte)b.Subtype);
                            writer.Write(b.Bytes.Length);
                        }else{
                            writer.Write(b.Bytes.Length);
                            writer.Write((byte)b.Subtype);
                        }
                        writer.Write(b.Bytes);
                    }
                    return;
                }
                default:
                    throw new NotImplementedException(String.Format("Writing {0} types not implemented.",obj.GetType().Name));                
            }
        }
        
        public void WriteString(String str){
            int byteCount = encoding.GetByteCount(str);
            if(byteCount < buffLength){
                encoding.GetBytes(str,0,str.Length,buffer,0);
                writer.Write(buffer,0,byteCount);
            }else{
                int charCount;
                int totalCharsWritten = 0;
                
                for (int i = str.Length; i > 0; i -= charCount){
                  charCount = (i > maxChars) ? maxChars : i;
                  int count = encoding.GetBytes(str, totalCharsWritten, charCount, buffer, 0);
                  writer.Write(buffer, 0, count);
                  totalCharsWritten += charCount;
                }
            }
            writer.Write((byte)0);
        }
        
        public int CalculateSize(Object val){
            if(val == null) return 0;
            switch (TranslateToBsonType(val)){
=======
                    _writer.Write((bool)obj);
                    return;
                case BsonDataType.Integer:
                    _writer.Write((int)obj);
                    return;
                case BsonDataType.Long:
                    _writer.Write((long)obj);
                    return;
                case BsonDataType.Date:
                    Write((DateTime)obj);
                    return;
                case BsonDataType.Oid:
                    Write((Oid)obj);
                    return;
                case BsonDataType.Number:
                    _writer.Write((double)obj);
                    return;
                case BsonDataType.String:{
                    Write((String)obj);
                    return;
                }
                case BsonDataType.Obj:
                    if(obj is DBRef)
                        Write((DBRef)obj);
                    else
                        WriteObject(obj);
                    return;
                case BsonDataType.Array:
                    Write((IEnumerable)obj);
                    return;
                case BsonDataType.Regex:{
                    Write((MongoRegex)obj);
                    return;
                }
                case BsonDataType.Code:{
                    Write((Code)obj);
                    return;
                }
                case BsonDataType.CodeWScope:{
                    Write((CodeWScope)obj);
                    return;
                }
                case BsonDataType.Binary:{
                    if(obj is Guid)
                        Write((Guid)obj);
                    else
                        Write((Binary)obj);
                    return;
                }
                default:
                    throw new NotImplementedException(String.Format("Writing {0} types not implemented.", obj.GetType().Name));
            }
        }

        private void Write(Oid id){
            _writer.Write(id.Value);
        }

        private void Write(Binary binary){
            if(binary.Subtype == Binary.TypeCode.General){
                _writer.Write(binary.Bytes.Length + 4);
                _writer.Write((byte)binary.Subtype);
                _writer.Write(binary.Bytes.Length);
            }
            else{
                _writer.Write(binary.Bytes.Length);
                _writer.Write((byte)binary.Subtype);
            }
            _writer.Write(binary.Bytes);
        }

        private void Write(Guid guid){
            _writer.Write(16);
            _writer.Write((byte)3);
            _writer.Write(guid.ToByteArray());
        }

        private void Write(CodeWScope codeScope){
            _writer.Write(CalculateSize(codeScope));
            WriteValue(BsonDataType.String, codeScope.Value);
            WriteValue(BsonDataType.Obj, codeScope.Scope);
        }

        private void Write(Code code){
            WriteValue(BsonDataType.String, code.Value);
        }

        private void Write(MongoRegex regex){
            Write(regex.Expression,false);
            Write(regex.Options,false);
        }

        public void Write(DBRef reference){
            WriteObject((Document)reference);
        }

        private void Write(DateTime dataTime){
            var diff = dataTime.ToUniversalTime() - BsonInfo.Epoch;
            var time = Math.Floor(diff.TotalMilliseconds);
            _writer.Write((long)time);
        }

        public void WriteObject(object obj){
            var propertys = _descriptor.GetPropertys(obj);
            var size = CalculateSizeObject(propertys);
            _writer.Write(size);
            foreach(var property in propertys){
                var type = TranslateToBsonType(property.Value);
                _writer.Write((byte)type);
                Write(property.Name,false);
                WriteValue(type, property.Value);
            }
            _writer.Write((byte)0);
        }

        public void Write(IEnumerable enumerable){
            var size = CalculateSize(enumerable);
            _writer.Write(size);
            var keyname = 0;
            foreach(var val in enumerable){
                var bsonType = TranslateToBsonType(val);
                _writer.Write((byte)bsonType);
                Write(keyname.ToString(),false);
                WriteValue(bsonType, val);
                keyname++;
            }
            _writer.Write((byte)0);
        }

        private void Write(string value)
        {
            Write(value,true);
        }

        public void Write(string value, bool includeLength){
            if(includeLength)
                _writer.Write(CalculateSize(value, false));
            var byteCount = Encoding.UTF8.GetByteCount(value);
            if(byteCount < BufferLength){
                Encoding.UTF8.GetBytes(value, 0, value.Length, _buffer, 0);
                _writer.Write(_buffer, 0, byteCount);
            }
            else{
                int charCount;
                var totalCharsWritten = 0;

                for(var i = value.Length; i > 0; i -= charCount){
                    charCount = (i > _maxChars) ? _maxChars : i;
                    var count = Encoding.UTF8.GetBytes(value, totalCharsWritten, charCount, _buffer, 0);
                    _writer.Write(_buffer, 0, count);
                    totalCharsWritten += charCount;
                }
            }
            _writer.Write((byte)0);
        }

        public int CalculateSize(Object obj){
            if(obj == null)
                return 0;

            switch(TranslateToBsonType(obj)){
>>>>>>> 1eeb478d
                case BsonDataType.MinKey:
                case BsonDataType.MaxKey:
                case BsonDataType.Null:
                    return 0;
                case BsonDataType.Boolean:
                    return 1;
                case BsonDataType.Integer:
                    return 4;
                case BsonDataType.Long:
                case BsonDataType.Date:
                    return 8;
                case BsonDataType.Oid:
                    return 12;
                case BsonDataType.Number:
                    return sizeof(Double);
                case BsonDataType.String:
<<<<<<< HEAD
                    return CalculateSize((string)val);
                case BsonDataType.Obj:{
                    Type t = val.GetType();
                    if(t == typeof(Document)){
                        return CalculateSize((Document)val);
                    }
                    if(t == typeof(DBRef)){
                        return CalculateSize((Document)((DBRef)val));
                    }
                    throw new NotImplementedException(String.Format("Calculating size of {0} is not implemented yet.",t.Name));
                }
                case BsonDataType.Array:
                    return CalculateSize((IEnumerable)val);                    
                case BsonDataType.Regex:{
                    MongoRegex r = (MongoRegex)val;
                    int size = CalculateSize(r.Expression,false);
                    size += CalculateSize(r.Options,false);
                    return size;
                    }
                case BsonDataType.Code:
                    Code c = (Code)val;
                    return CalculateSize(c.Value,true);
                case BsonDataType.CodeWScope:{
                    CodeWScope cw = (CodeWScope)val;
                    int size = 4;
                    size += CalculateSize(cw.Value,true);
                    size += CalculateSize(cw.Scope);
                    return size;
                    }
                case BsonDataType.Binary:{
                    if (val is Guid)
                        return 21;
                    Binary b = (Binary)val;
                    int size = 4; //size int
                    size += 1; //subtype
                    if (b.Subtype == Binary.TypeCode.General)
                    {
                        size += 4; //embedded size int
                    }
                    size += b.Bytes.Length;
                    return size;
                }
                default:
                    throw new NotImplementedException(String.Format("Calculating size of {0} is not implemented.",val.GetType().Name));
            }
        }
        
        public int CalculateSize(Document doc){
            int size = 4;
            foreach(String key in doc.Keys){
                int elsize = 1; //type
                elsize += CalculateSize(key,false);
                elsize += CalculateSize(doc[key]);
                size += elsize;
            }            
            size += 1; //terminator
            return size;
        }
        
        public int CalculateSize(IEnumerable arr){
            int size = 4;//base size for the object
            int keyname = 0;
            foreach(Object o in arr){
                int elsize = 1; //type
                size += CalculateSize(keyname.ToString(),false); //element name
                size += CalculateSize(o);
                size += elsize;
                keyname++;    
            }            
            size += 1; //terminator
            return size;
        }
        
        public int CalculateSize(String val){
            return CalculateSize(val, true);
        }
        
        public int CalculateSize(String val, bool includeLen){
            int size = 1; //terminator
            if(includeLen) size += 4;
            if(val != null) size += encoding.GetByteCount(val);
            return size;
        }        
        
        public void Flush(){
            writer.Flush();
        }
        
        protected BsonDataType TranslateToBsonType(Object val){
            if(val == null)return BsonDataType.Null;
            Type t = val.GetType();
            //special case enums
            if(val is Enum){
                t = Enum.GetUnderlyingType(t);
            }        
            BsonDataType ret;
            if(t == typeof(Double)){
                ret = BsonDataType.Number;
            }else if(t == typeof(Single)){
                ret = BsonDataType.Number;
            }else if(t == typeof(String)){
                ret = BsonDataType.String;
            }else if(t == typeof(Document)){
                ret = BsonDataType.Obj;
            }else if(t == typeof(int)){
                ret = BsonDataType.Integer;
            }else if(t == typeof(long)){
                ret = BsonDataType.Long;
            }else if(t == typeof(bool)){
                ret = BsonDataType.Boolean;
            }else if(t == typeof(Oid)){
                ret = BsonDataType.Oid;
            }else if(t == typeof(DateTime)){
                ret = BsonDataType.Date;
            }else if(t == typeof(MongoRegex)){
                ret = BsonDataType.Regex;
            }else if(t == typeof(DBRef)){
                ret = BsonDataType.Obj;
            }else if(t == typeof(Code)){
                ret = BsonDataType.Code;
            }else if(t == typeof(CodeWScope)){
                ret = BsonDataType.CodeWScope;
            }else if(t == typeof(DBNull)){ 
                ret = BsonDataType.Null;
            }else if(t == typeof(Binary)){
                ret = BsonDataType.Binary;
            }else if(t == typeof(Guid)){
                ret = BsonDataType.Binary;
            }else if(t == typeof(MongoMinKey)){
                ret = BsonDataType.MinKey;
            }else if(t == typeof(MongoMaxKey)){
                ret = BsonDataType.MaxKey;
            }else if(val is IEnumerable){
                ret = BsonDataType.Array;
            }else{
                throw new ArgumentOutOfRangeException(String.Format("Type: {0} not recognized",t.FullName));
            }
            return ret;
        }
    }
}
=======
                    return CalculateSize((string)obj);
                case BsonDataType.Obj:{
                    if(obj.GetType() == typeof(DBRef))
                        return CalculateSize((DBRef)obj);
                    return CalculateSizeObject(obj);
                }
                case BsonDataType.Array:
                    return CalculateSize((IEnumerable)obj);
                case BsonDataType.Regex:{
                    return CalculateSize((MongoRegex)obj);
                }
                case BsonDataType.Code:
                    return CalculateSize((Code)obj);
                case BsonDataType.CodeWScope:{
                    return CalculateSize((CodeWScope)obj);
                }
                case BsonDataType.Binary:{
                    if(obj is Guid)
                        return CalculateSize((Guid)obj);
                    return CalculateSize((Binary)obj);
                }
            }

            throw new NotImplementedException(String.Format("Calculating size of {0} is not implemented.", obj.GetType().Name));
        }

        private int CalculateSize(Code code){
            return CalculateSize(code.Value, true);
        }

        public int CalculateSize(MongoRegex regex){
            var size = CalculateSize(regex.Expression, false);
            size += CalculateSize(regex.Options, false);
            return size;
        }

        public int CalculateSize(CodeWScope codeScope){
            var size = 4;
            size += CalculateSize(codeScope.Value, true);
            size += CalculateSizeObject(codeScope.Scope);
            return size;
        }

        public int CalculateSize(Binary binary){
            var size = 4; //size int
            size += 1; //subtype
            if(binary.Subtype == Binary.TypeCode.General)
                size += 4; //embedded size int
            size += binary.Bytes.Length;
            return size;
        }

        public int CalculateSize(Guid guid){
            return 21;
        }

        public int CalculateSize(DBRef reference){
            return CalculateSizeObject((Document)reference);
        }

        public int CalculateSizeObject(object obj){
            var propertys = _descriptor.GetPropertys(obj);
            return CalculateSizeObject(propertys);
        }

        private int CalculateSizeObject(IEnumerable<BsonObjectProperty> propertys){
            var size = 4;
            foreach(var property in propertys){
                var elsize = 1; //type
                elsize += CalculateSize(property.Name, false);
                elsize += CalculateSize(property.Value);
                size += elsize;
            }
            size += 1; //terminator
            return size;
        }

        public int CalculateSize(IEnumerable enumerable){
            var size = 4; //base size for the object
            var keyname = 0;
            foreach(var o in enumerable){
                size += CalculateSize(keyname.ToString(), false); //element name
                size += CalculateSize(o);
                size += 1; // elsize
                keyname++;
            }
            size += 1; //terminator
            return size;
        }

        public int CalculateSize(String value){
            return CalculateSize(value, true);
        }

        public int CalculateSize(String value, bool includeLength){
            var size = 1; //terminator
            if(includeLength)
                size += 4;
            if(value != null)
                size += Encoding.UTF8.GetByteCount(value);
            return size;
        }

        public void Flush(){
            _writer.Flush();
        }

        protected BsonDataType TranslateToBsonType(object obj){
            if(obj == null)
                return BsonDataType.Null;

            var type = obj.GetType();

            if(obj is Enum) //special case enums               
                type = Enum.GetUnderlyingType(type);

            if(type == typeof(Double))
                return BsonDataType.Number;
            if(type == typeof(Single))
                return BsonDataType.Number;
            if(type == typeof(String))
                return BsonDataType.String;
            if(type == typeof(int))
                return BsonDataType.Integer;
            if(type == typeof(long))
                return BsonDataType.Long;
            if(type == typeof(bool))
                return BsonDataType.Boolean;
            if(type == typeof(Oid))
                return BsonDataType.Oid;
            if(type == typeof(DateTime))
                return BsonDataType.Date;
            if(type == typeof(MongoRegex))
                return BsonDataType.Regex;
            if(type == typeof(DBRef))
                return BsonDataType.Obj;
            if(type == typeof(Code))
                return BsonDataType.Code;
            if(type == typeof(CodeWScope))
                return BsonDataType.CodeWScope;
            if(type == typeof(DBNull))
                return BsonDataType.Null;
            if(type == typeof(Binary))
                return BsonDataType.Binary;
            if(type == typeof(Guid))
                return BsonDataType.Binary;
            if(type == typeof(MongoMinKey))
                return BsonDataType.MinKey;
            if(type == typeof(MongoMaxKey))
                return BsonDataType.MaxKey;

            if(_descriptor.IsArray(obj))
                return BsonDataType.Array;
            if(_descriptor.IsObject(obj))
                return BsonDataType.Obj;

            throw new ArgumentOutOfRangeException(String.Format("Type: {0} not recognized", type.FullName));
        }
    }
}
>>>>>>> 1eeb478d
<|MERGE_RESOLUTION|>--- conflicted
+++ resolved
@@ -1,680 +1,381 @@
-using System;
-using System.Collections;
-<<<<<<< HEAD
-=======
-using System.Collections.Generic;
->>>>>>> 1eeb478d
-using System.IO;
-using System.Text;
-using MongoDB.Driver.Serialization;
-
-namespace MongoDB.Driver.Bson
-{
-    /// <summary>
-<<<<<<< HEAD
-    /// Class that knows how to format a native object into bson bits.
-    /// </summary>
-    public class BsonWriter
-    {
-        private Stream stream;
-        private BinaryWriter writer;
-        private Encoding encoding = Encoding.UTF8;
-        private int buffLength = 256;
-        private byte[] buffer;
-        int maxChars;
-        
-        public BsonWriter(Stream stream){
-            this.stream = stream;
-            writer = new BinaryWriter(this.stream);
-            buffer = new byte[buffLength];
-            maxChars = buffLength / encoding.GetMaxByteCount(1);    
-        }
-        
-        public void Write(Document doc){
-            int size = CalculateSize(doc);
-            if(size >= BsonInfo.MaxDocumentSize) throw new ArgumentException("Maximum document size exceeded.");
-            writer.Write(size);
-            foreach(String key in doc.Keys){
-                Object val = doc[key];
-                BsonDataType t = TranslateToBsonType(val);
-                writer.Write((byte)t);
-                this.WriteString(key);
-                this.WriteValue(t,val);
-            }
-            writer.Write((byte)0);
-        }
-        
-        public void WriteArray(IEnumerable arr){
-            int size = CalculateSize(arr);
-            writer.Write(size);
-            int keyname = 0;
-            foreach(Object val in arr){
-                BsonDataType t = TranslateToBsonType(val);
-                writer.Write((byte)t);
-                this.WriteString(keyname.ToString());
-                this.WriteValue(t,val);
-                keyname++;
-            }
-            writer.Write((byte)0);
-        }        
-        
-        public void WriteValue(BsonDataType dt, Object obj){
-            switch (dt){
-=======
-    ///   Class that knows how to format a native object into bson bits.
-    /// </summary>
-    public class BsonWriter
-    {
-        private const int BufferLength = 256;
-        private readonly byte[] _buffer;
-        private readonly int _maxChars;
-        private readonly Stream _stream;
-        private readonly IBsonObjectDescriptor _descriptor;
-        private readonly BinaryWriter _writer;
-
-        public BsonWriter(Stream stream)
-            :this(stream,new ReflectionDescriptor()){
-            
-        }
-
-        public BsonWriter(Stream stream, IBsonObjectDescriptor descriptor){
-            _stream = stream;
-            _descriptor = descriptor;
-            _writer = new BinaryWriter(_stream);
-            _buffer = new byte[BufferLength];
-            _maxChars = BufferLength/Encoding.UTF8.GetMaxByteCount(1);
-        }
-
-        public void WriteValue(BsonDataType dateType, Object obj){
-            switch(dateType){
->>>>>>> 1eeb478d
-                case BsonDataType.MinKey:
-                case BsonDataType.MaxKey:
-                case BsonDataType.Null:
-                    return;
-                case BsonDataType.Boolean:
-<<<<<<< HEAD
-                    writer.Write((bool)obj);
-                    return;
-                case BsonDataType.Integer:
-                    writer.Write((int)obj);
-                    return;
-                case BsonDataType.Long:
-                    writer.Write((long)obj);
-                    return;                    
-                case BsonDataType.Date:
-                    DateTime d = (DateTime)obj;
-                    TimeSpan diff = d.ToUniversalTime() - BsonInfo.Epoch;
-                    double time = Math.Floor(diff.TotalMilliseconds);
-                    writer.Write((long)time);
-                    return;
-                case BsonDataType.Oid:
-                    Oid id = (Oid) obj;
-                    writer.Write(id.ToByteArray());
-                    return;
-                case BsonDataType.Number:
-                    writer.Write((double)obj);
-                    return;
-                case BsonDataType.String:{
-                    String str = (String)obj;
-                    writer.Write(CalculateSize(str,false));
-                    this.WriteString(str);
-                    return;
-                    }
-                case BsonDataType.Obj:
-                    if(obj is Document){
-                        this.Write((Document)obj);
-                    }else if(obj is DBRef){
-                        this.Write((Document)((DBRef)obj));
-                    }
-                    return;
-                case BsonDataType.Array:
-                    this.WriteArray((IEnumerable)obj);
-                    return;
-                case BsonDataType.Regex:{
-                    MongoRegex r = (MongoRegex)obj;
-                    this.WriteString(r.Expression);
-                    this.WriteString(r.Options);
-                    return;
-                }
-                case BsonDataType.Code:{
-                    Code c = (Code)obj;
-                    this.WriteValue(BsonDataType.String,c.Value);
-                    return;
-                }
-                case BsonDataType.CodeWScope:{
-                    CodeWScope cw = (CodeWScope)obj;
-                    writer.Write(CalculateSize(cw));
-                    this.WriteValue(BsonDataType.String,cw.Value);
-                    this.WriteValue(BsonDataType.Obj,cw.Scope);
-                    return;
-                }
-                case BsonDataType.Binary:{
-                    if (obj is Guid) {
-                        writer.Write((int)16);
-                        writer.Write((byte)3);
-                        writer.Write(((Guid)obj).ToByteArray());
-                    } else {
-                        Binary b = (Binary)obj;
-                        if(b.Subtype == Binary.TypeCode.General){
-                            writer.Write(b.Bytes.Length + 4);
-                            writer.Write((byte)b.Subtype);
-                            writer.Write(b.Bytes.Length);
-                        }else{
-                            writer.Write(b.Bytes.Length);
-                            writer.Write((byte)b.Subtype);
-                        }
-                        writer.Write(b.Bytes);
-                    }
-                    return;
-                }
-                default:
-                    throw new NotImplementedException(String.Format("Writing {0} types not implemented.",obj.GetType().Name));                
-            }
-        }
-        
-        public void WriteString(String str){
-            int byteCount = encoding.GetByteCount(str);
-            if(byteCount < buffLength){
-                encoding.GetBytes(str,0,str.Length,buffer,0);
-                writer.Write(buffer,0,byteCount);
-            }else{
-                int charCount;
-                int totalCharsWritten = 0;
-                
-                for (int i = str.Length; i > 0; i -= charCount){
-                  charCount = (i > maxChars) ? maxChars : i;
-                  int count = encoding.GetBytes(str, totalCharsWritten, charCount, buffer, 0);
-                  writer.Write(buffer, 0, count);
-                  totalCharsWritten += charCount;
-                }
-            }
-            writer.Write((byte)0);
-        }
-        
-        public int CalculateSize(Object val){
-            if(val == null) return 0;
-            switch (TranslateToBsonType(val)){
-=======
-                    _writer.Write((bool)obj);
-                    return;
-                case BsonDataType.Integer:
-                    _writer.Write((int)obj);
-                    return;
-                case BsonDataType.Long:
-                    _writer.Write((long)obj);
-                    return;
-                case BsonDataType.Date:
-                    Write((DateTime)obj);
-                    return;
-                case BsonDataType.Oid:
-                    Write((Oid)obj);
-                    return;
-                case BsonDataType.Number:
-                    _writer.Write((double)obj);
-                    return;
-                case BsonDataType.String:{
-                    Write((String)obj);
-                    return;
-                }
-                case BsonDataType.Obj:
-                    if(obj is DBRef)
-                        Write((DBRef)obj);
-                    else
-                        WriteObject(obj);
-                    return;
-                case BsonDataType.Array:
-                    Write((IEnumerable)obj);
-                    return;
-                case BsonDataType.Regex:{
-                    Write((MongoRegex)obj);
-                    return;
-                }
-                case BsonDataType.Code:{
-                    Write((Code)obj);
-                    return;
-                }
-                case BsonDataType.CodeWScope:{
-                    Write((CodeWScope)obj);
-                    return;
-                }
-                case BsonDataType.Binary:{
-                    if(obj is Guid)
-                        Write((Guid)obj);
-                    else
-                        Write((Binary)obj);
-                    return;
-                }
-                default:
-                    throw new NotImplementedException(String.Format("Writing {0} types not implemented.", obj.GetType().Name));
-            }
-        }
-
-        private void Write(Oid id){
-            _writer.Write(id.Value);
-        }
-
-        private void Write(Binary binary){
-            if(binary.Subtype == Binary.TypeCode.General){
-                _writer.Write(binary.Bytes.Length + 4);
-                _writer.Write((byte)binary.Subtype);
-                _writer.Write(binary.Bytes.Length);
-            }
-            else{
-                _writer.Write(binary.Bytes.Length);
-                _writer.Write((byte)binary.Subtype);
-            }
-            _writer.Write(binary.Bytes);
-        }
-
-        private void Write(Guid guid){
-            _writer.Write(16);
-            _writer.Write((byte)3);
-            _writer.Write(guid.ToByteArray());
-        }
-
-        private void Write(CodeWScope codeScope){
-            _writer.Write(CalculateSize(codeScope));
-            WriteValue(BsonDataType.String, codeScope.Value);
-            WriteValue(BsonDataType.Obj, codeScope.Scope);
-        }
-
-        private void Write(Code code){
-            WriteValue(BsonDataType.String, code.Value);
-        }
-
-        private void Write(MongoRegex regex){
-            Write(regex.Expression,false);
-            Write(regex.Options,false);
-        }
-
-        public void Write(DBRef reference){
-            WriteObject((Document)reference);
-        }
-
-        private void Write(DateTime dataTime){
-            var diff = dataTime.ToUniversalTime() - BsonInfo.Epoch;
-            var time = Math.Floor(diff.TotalMilliseconds);
-            _writer.Write((long)time);
-        }
-
-        public void WriteObject(object obj){
-            var propertys = _descriptor.GetPropertys(obj);
-            var size = CalculateSizeObject(propertys);
-            _writer.Write(size);
-            foreach(var property in propertys){
-                var type = TranslateToBsonType(property.Value);
-                _writer.Write((byte)type);
-                Write(property.Name,false);
-                WriteValue(type, property.Value);
-            }
-            _writer.Write((byte)0);
-        }
-
-        public void Write(IEnumerable enumerable){
-            var size = CalculateSize(enumerable);
-            _writer.Write(size);
-            var keyname = 0;
-            foreach(var val in enumerable){
-                var bsonType = TranslateToBsonType(val);
-                _writer.Write((byte)bsonType);
-                Write(keyname.ToString(),false);
-                WriteValue(bsonType, val);
-                keyname++;
-            }
-            _writer.Write((byte)0);
-        }
-
-        private void Write(string value)
-        {
-            Write(value,true);
-        }
-
-        public void Write(string value, bool includeLength){
-            if(includeLength)
-                _writer.Write(CalculateSize(value, false));
-            var byteCount = Encoding.UTF8.GetByteCount(value);
-            if(byteCount < BufferLength){
-                Encoding.UTF8.GetBytes(value, 0, value.Length, _buffer, 0);
-                _writer.Write(_buffer, 0, byteCount);
-            }
-            else{
-                int charCount;
-                var totalCharsWritten = 0;
-
-                for(var i = value.Length; i > 0; i -= charCount){
-                    charCount = (i > _maxChars) ? _maxChars : i;
-                    var count = Encoding.UTF8.GetBytes(value, totalCharsWritten, charCount, _buffer, 0);
-                    _writer.Write(_buffer, 0, count);
-                    totalCharsWritten += charCount;
-                }
-            }
-            _writer.Write((byte)0);
-        }
-
-        public int CalculateSize(Object obj){
-            if(obj == null)
-                return 0;
-
-            switch(TranslateToBsonType(obj)){
->>>>>>> 1eeb478d
-                case BsonDataType.MinKey:
-                case BsonDataType.MaxKey:
-                case BsonDataType.Null:
-                    return 0;
-                case BsonDataType.Boolean:
-                    return 1;
-                case BsonDataType.Integer:
-                    return 4;
-                case BsonDataType.Long:
-                case BsonDataType.Date:
-                    return 8;
-                case BsonDataType.Oid:
-                    return 12;
-                case BsonDataType.Number:
-                    return sizeof(Double);
+using System;
+using System.Collections;
+using System.Collections.Generic;
+using System.IO;
+using System.Text;
+using MongoDB.Driver.Serialization;
+
+namespace MongoDB.Driver.Bson
+{
+    /// <summary>
+    /// Class that knows how to format a native object into bson bits.
+    /// </summary>
+    public class BsonWriter
+    {
+        private const int BufferLength = 256;
+        private readonly byte[] _buffer;
+        private readonly int _maxChars;
+        private readonly Stream _stream;
+        private readonly IBsonObjectDescriptor _descriptor;
+        private readonly BinaryWriter _writer;
+        
+        public BsonWriter(Stream stream)
+            :this(stream,new ReflectionDescriptor()){
+            
+        }
+
+        public BsonWriter(Stream stream, IBsonObjectDescriptor descriptor){
+            _stream = stream;
+            _descriptor = descriptor;
+            _writer = new BinaryWriter(_stream);
+            _buffer = new byte[BufferLength];
+            _maxChars = BufferLength/Encoding.UTF8.GetMaxByteCount(1);
+        }
+       
+        public void WriteValue(BsonDataType dataType, Object obj){
+            switch(dataType){
+                case BsonDataType.MinKey:
+                case BsonDataType.MaxKey:
+                case BsonDataType.Null:
+                    return;
+                case BsonDataType.Boolean:
+                    _writer.Write((bool)obj);
+                    return;
+                case BsonDataType.Integer:
+                    _writer.Write((int)obj);
+                    return;
+                case BsonDataType.Long:
+                    _writer.Write((long)obj);
+                    return;
+                case BsonDataType.Date:
+                    Write((DateTime)obj);
+                    return;
+                case BsonDataType.Oid:
+                    Write((Oid)obj);
+                    return;
+                case BsonDataType.Number:
+                    _writer.Write((double)obj);
+                    return;
+                case BsonDataType.String:{
+                    Write((String)obj);
+                    return;
+                }
+                case BsonDataType.Obj:
+                    if(obj is DBRef)
+                        Write((DBRef)obj);
+                    else
+                        WriteObject(obj);
+                    return;
+                case BsonDataType.Array:
+                    Write((IEnumerable)obj);
+                    return;
+                case BsonDataType.Regex:{
+                    Write((MongoRegex)obj);
+                    return;
+                }
+                case BsonDataType.Code:{
+                    Write((Code)obj);
+                    return;
+                }
+                case BsonDataType.CodeWScope:{
+                    Write((CodeWScope)obj);
+                    return;
+                }
+                case BsonDataType.Binary:{
+                    if(obj is Guid)
+                        Write((Guid)obj);
+                    else
+                        Write((Binary)obj);
+                    return;
+                }
+                default:
+                    throw new NotImplementedException(String.Format("Writing {0} types not implemented.", obj.GetType().Name));
+            }
+        }
+        
+        private void Write(Oid id){
+            _writer.Write(id.ToByteArray());
+        }
+
+        private void Write(Binary binary){
+            if(binary.Subtype == Binary.TypeCode.General){
+                _writer.Write(binary.Bytes.Length + 4);
+                _writer.Write((byte)binary.Subtype);
+                _writer.Write(binary.Bytes.Length);
+            }
+            else{
+                _writer.Write(binary.Bytes.Length);
+                _writer.Write((byte)binary.Subtype);
+            }
+            _writer.Write(binary.Bytes);
+        }
+
+        private void Write(Guid guid){
+            _writer.Write(16);
+            _writer.Write((byte)3);
+            _writer.Write(guid.ToByteArray());
+        }
+
+        private void Write(CodeWScope codeScope){
+            _writer.Write(CalculateSize(codeScope));
+            WriteValue(BsonDataType.String, codeScope.Value);
+            WriteValue(BsonDataType.Obj, codeScope.Scope);
+        }
+
+        private void Write(Code code){
+            WriteValue(BsonDataType.String, code.Value);
+        }
+
+        private void Write(MongoRegex regex){
+            Write(regex.Expression,false);
+            Write(regex.Options,false);
+        }
+
+        public void Write(DBRef reference){
+            WriteObject((Document)reference);
+        }
+
+        private void Write(DateTime dataTime){
+            var diff = dataTime.ToUniversalTime() - BsonInfo.Epoch;
+            var time = Math.Floor(diff.TotalMilliseconds);
+            _writer.Write((long)time);
+        }
+
+        public void WriteObject(object obj){
+            var propertys = _descriptor.GetPropertys(obj);
+            var size = CalculateSizeObject(propertys);
+            if(size >= BsonInfo.MaxDocumentSize) 
+                throw new ArgumentException("Maximum document size exceeded.");
+            _writer.Write(size);
+            foreach(var property in propertys){
+                var type = TranslateToBsonType(property.Value);
+                _writer.Write((byte)type);
+                Write(property.Name,false);
+                WriteValue(type, property.Value);
+            }
+            _writer.Write((byte)0);
+        }
+
+        public void Write(IEnumerable enumerable){
+            var size = CalculateSize(enumerable);
+            _writer.Write(size);
+            var keyname = 0;
+            foreach(var val in enumerable){
+                var bsonType = TranslateToBsonType(val);
+                _writer.Write((byte)bsonType);
+                Write(keyname.ToString(),false);
+                WriteValue(bsonType, val);
+                keyname++;
+            }
+            _writer.Write((byte)0);
+        }
+
+        private void Write(string value)
+        {
+            Write(value,true);
+        }
+
+        public void Write(string value, bool includeLength){
+            if(includeLength)
+                _writer.Write(CalculateSize(value, false));
+            var byteCount = Encoding.UTF8.GetByteCount(value);
+            if(byteCount < BufferLength){
+                Encoding.UTF8.GetBytes(value, 0, value.Length, _buffer, 0);
+                _writer.Write(_buffer, 0, byteCount);
+            }
+            else{
+                int charCount;
+                var totalCharsWritten = 0;
+
+                for(var i = value.Length; i > 0; i -= charCount){
+                    charCount = (i > _maxChars) ? _maxChars : i;
+                    var count = Encoding.UTF8.GetBytes(value, totalCharsWritten, charCount, _buffer, 0);
+                    _writer.Write(_buffer, 0, count);
+                    totalCharsWritten += charCount;
+                }
+            }
+            _writer.Write((byte)0);
+        }
+      
+        public int CalculateSize(Object obj){
+            if(obj == null)
+                return 0;
+
+            switch(TranslateToBsonType(obj)){
+                case BsonDataType.MinKey:
+                case BsonDataType.MaxKey:
+                case BsonDataType.Null:
+                    return 0;
+                case BsonDataType.Boolean:
+                    return 1;
+                case BsonDataType.Integer:
+                    return 4;
+                case BsonDataType.Long:
+                case BsonDataType.Date:
+                    return 8;
+                case BsonDataType.Oid:
+                    return 12;
+                case BsonDataType.Number:
+                    return sizeof(Double);
                 case BsonDataType.String:
-<<<<<<< HEAD
-                    return CalculateSize((string)val);
-                case BsonDataType.Obj:{
-                    Type t = val.GetType();
-                    if(t == typeof(Document)){
-                        return CalculateSize((Document)val);
-                    }
-                    if(t == typeof(DBRef)){
-                        return CalculateSize((Document)((DBRef)val));
-                    }
-                    throw new NotImplementedException(String.Format("Calculating size of {0} is not implemented yet.",t.Name));
-                }
-                case BsonDataType.Array:
-                    return CalculateSize((IEnumerable)val);                    
-                case BsonDataType.Regex:{
-                    MongoRegex r = (MongoRegex)val;
-                    int size = CalculateSize(r.Expression,false);
-                    size += CalculateSize(r.Options,false);
-                    return size;
-                    }
-                case BsonDataType.Code:
-                    Code c = (Code)val;
-                    return CalculateSize(c.Value,true);
-                case BsonDataType.CodeWScope:{
-                    CodeWScope cw = (CodeWScope)val;
-                    int size = 4;
-                    size += CalculateSize(cw.Value,true);
-                    size += CalculateSize(cw.Scope);
-                    return size;
-                    }
-                case BsonDataType.Binary:{
-                    if (val is Guid)
-                        return 21;
-                    Binary b = (Binary)val;
-                    int size = 4; //size int
-                    size += 1; //subtype
-                    if (b.Subtype == Binary.TypeCode.General)
-                    {
-                        size += 4; //embedded size int
-                    }
-                    size += b.Bytes.Length;
-                    return size;
-                }
-                default:
-                    throw new NotImplementedException(String.Format("Calculating size of {0} is not implemented.",val.GetType().Name));
-            }
-        }
-        
-        public int CalculateSize(Document doc){
-            int size = 4;
-            foreach(String key in doc.Keys){
-                int elsize = 1; //type
-                elsize += CalculateSize(key,false);
-                elsize += CalculateSize(doc[key]);
-                size += elsize;
-            }            
-            size += 1; //terminator
-            return size;
-        }
-        
-        public int CalculateSize(IEnumerable arr){
-            int size = 4;//base size for the object
-            int keyname = 0;
-            foreach(Object o in arr){
-                int elsize = 1; //type
-                size += CalculateSize(keyname.ToString(),false); //element name
-                size += CalculateSize(o);
-                size += elsize;
-                keyname++;    
-            }            
-            size += 1; //terminator
-            return size;
-        }
-        
-        public int CalculateSize(String val){
-            return CalculateSize(val, true);
-        }
-        
-        public int CalculateSize(String val, bool includeLen){
-            int size = 1; //terminator
-            if(includeLen) size += 4;
-            if(val != null) size += encoding.GetByteCount(val);
-            return size;
-        }        
-        
-        public void Flush(){
-            writer.Flush();
-        }
-        
-        protected BsonDataType TranslateToBsonType(Object val){
-            if(val == null)return BsonDataType.Null;
-            Type t = val.GetType();
-            //special case enums
-            if(val is Enum){
-                t = Enum.GetUnderlyingType(t);
-            }        
-            BsonDataType ret;
-            if(t == typeof(Double)){
-                ret = BsonDataType.Number;
-            }else if(t == typeof(Single)){
-                ret = BsonDataType.Number;
-            }else if(t == typeof(String)){
-                ret = BsonDataType.String;
-            }else if(t == typeof(Document)){
-                ret = BsonDataType.Obj;
-            }else if(t == typeof(int)){
-                ret = BsonDataType.Integer;
-            }else if(t == typeof(long)){
-                ret = BsonDataType.Long;
-            }else if(t == typeof(bool)){
-                ret = BsonDataType.Boolean;
-            }else if(t == typeof(Oid)){
-                ret = BsonDataType.Oid;
-            }else if(t == typeof(DateTime)){
-                ret = BsonDataType.Date;
-            }else if(t == typeof(MongoRegex)){
-                ret = BsonDataType.Regex;
-            }else if(t == typeof(DBRef)){
-                ret = BsonDataType.Obj;
-            }else if(t == typeof(Code)){
-                ret = BsonDataType.Code;
-            }else if(t == typeof(CodeWScope)){
-                ret = BsonDataType.CodeWScope;
-            }else if(t == typeof(DBNull)){ 
-                ret = BsonDataType.Null;
-            }else if(t == typeof(Binary)){
-                ret = BsonDataType.Binary;
-            }else if(t == typeof(Guid)){
-                ret = BsonDataType.Binary;
-            }else if(t == typeof(MongoMinKey)){
-                ret = BsonDataType.MinKey;
-            }else if(t == typeof(MongoMaxKey)){
-                ret = BsonDataType.MaxKey;
-            }else if(val is IEnumerable){
-                ret = BsonDataType.Array;
-            }else{
-                throw new ArgumentOutOfRangeException(String.Format("Type: {0} not recognized",t.FullName));
-            }
-            return ret;
-        }
-    }
-}
-=======
-                    return CalculateSize((string)obj);
-                case BsonDataType.Obj:{
-                    if(obj.GetType() == typeof(DBRef))
-                        return CalculateSize((DBRef)obj);
-                    return CalculateSizeObject(obj);
-                }
-                case BsonDataType.Array:
-                    return CalculateSize((IEnumerable)obj);
-                case BsonDataType.Regex:{
-                    return CalculateSize((MongoRegex)obj);
-                }
-                case BsonDataType.Code:
-                    return CalculateSize((Code)obj);
-                case BsonDataType.CodeWScope:{
-                    return CalculateSize((CodeWScope)obj);
-                }
-                case BsonDataType.Binary:{
-                    if(obj is Guid)
-                        return CalculateSize((Guid)obj);
-                    return CalculateSize((Binary)obj);
-                }
-            }
-
-            throw new NotImplementedException(String.Format("Calculating size of {0} is not implemented.", obj.GetType().Name));
-        }
-
-        private int CalculateSize(Code code){
-            return CalculateSize(code.Value, true);
-        }
-
-        public int CalculateSize(MongoRegex regex){
-            var size = CalculateSize(regex.Expression, false);
-            size += CalculateSize(regex.Options, false);
-            return size;
-        }
-
-        public int CalculateSize(CodeWScope codeScope){
-            var size = 4;
-            size += CalculateSize(codeScope.Value, true);
-            size += CalculateSizeObject(codeScope.Scope);
-            return size;
-        }
-
-        public int CalculateSize(Binary binary){
-            var size = 4; //size int
-            size += 1; //subtype
-            if(binary.Subtype == Binary.TypeCode.General)
-                size += 4; //embedded size int
-            size += binary.Bytes.Length;
-            return size;
-        }
-
-        public int CalculateSize(Guid guid){
-            return 21;
-        }
-
-        public int CalculateSize(DBRef reference){
-            return CalculateSizeObject((Document)reference);
-        }
-
-        public int CalculateSizeObject(object obj){
-            var propertys = _descriptor.GetPropertys(obj);
-            return CalculateSizeObject(propertys);
-        }
-
-        private int CalculateSizeObject(IEnumerable<BsonObjectProperty> propertys){
-            var size = 4;
-            foreach(var property in propertys){
-                var elsize = 1; //type
-                elsize += CalculateSize(property.Name, false);
-                elsize += CalculateSize(property.Value);
-                size += elsize;
-            }
-            size += 1; //terminator
-            return size;
-        }
-
-        public int CalculateSize(IEnumerable enumerable){
-            var size = 4; //base size for the object
-            var keyname = 0;
-            foreach(var o in enumerable){
-                size += CalculateSize(keyname.ToString(), false); //element name
-                size += CalculateSize(o);
-                size += 1; // elsize
-                keyname++;
-            }
-            size += 1; //terminator
-            return size;
-        }
-
-        public int CalculateSize(String value){
-            return CalculateSize(value, true);
-        }
-
-        public int CalculateSize(String value, bool includeLength){
-            var size = 1; //terminator
-            if(includeLength)
-                size += 4;
-            if(value != null)
-                size += Encoding.UTF8.GetByteCount(value);
-            return size;
-        }
-
-        public void Flush(){
-            _writer.Flush();
-        }
-
-        protected BsonDataType TranslateToBsonType(object obj){
-            if(obj == null)
-                return BsonDataType.Null;
-
-            var type = obj.GetType();
-
-            if(obj is Enum) //special case enums               
-                type = Enum.GetUnderlyingType(type);
-
-            if(type == typeof(Double))
-                return BsonDataType.Number;
-            if(type == typeof(Single))
-                return BsonDataType.Number;
-            if(type == typeof(String))
-                return BsonDataType.String;
-            if(type == typeof(int))
-                return BsonDataType.Integer;
-            if(type == typeof(long))
-                return BsonDataType.Long;
-            if(type == typeof(bool))
-                return BsonDataType.Boolean;
-            if(type == typeof(Oid))
-                return BsonDataType.Oid;
-            if(type == typeof(DateTime))
-                return BsonDataType.Date;
-            if(type == typeof(MongoRegex))
-                return BsonDataType.Regex;
-            if(type == typeof(DBRef))
-                return BsonDataType.Obj;
-            if(type == typeof(Code))
-                return BsonDataType.Code;
-            if(type == typeof(CodeWScope))
-                return BsonDataType.CodeWScope;
-            if(type == typeof(DBNull))
-                return BsonDataType.Null;
-            if(type == typeof(Binary))
-                return BsonDataType.Binary;
-            if(type == typeof(Guid))
-                return BsonDataType.Binary;
-            if(type == typeof(MongoMinKey))
-                return BsonDataType.MinKey;
-            if(type == typeof(MongoMaxKey))
-                return BsonDataType.MaxKey;
-
-            if(_descriptor.IsArray(obj))
-                return BsonDataType.Array;
-            if(_descriptor.IsObject(obj))
-                return BsonDataType.Obj;
-
-            throw new ArgumentOutOfRangeException(String.Format("Type: {0} not recognized", type.FullName));
-        }
-    }
-}
->>>>>>> 1eeb478d
+                    return CalculateSize((string)obj);
+                case BsonDataType.Obj:{
+                    if(obj.GetType() == typeof(DBRef))
+                        return CalculateSize((DBRef)obj);
+                    return CalculateSizeObject(obj);
+                }
+                case BsonDataType.Array:
+                    return CalculateSize((IEnumerable)obj);
+                case BsonDataType.Regex:{
+                    return CalculateSize((MongoRegex)obj);
+                }
+                case BsonDataType.Code:
+                    return CalculateSize((Code)obj);
+                case BsonDataType.CodeWScope:{
+                    return CalculateSize((CodeWScope)obj);
+                }
+                case BsonDataType.Binary:{
+                    if(obj is Guid)
+                        return CalculateSize((Guid)obj);
+                    return CalculateSize((Binary)obj);
+                }
+            }
+
+            throw new NotImplementedException(String.Format("Calculating size of {0} is not implemented.", obj.GetType().Name));
+        }
+        
+        private int CalculateSize(Code code){
+            return CalculateSize(code.Value, true);
+        }
+
+        public int CalculateSize(MongoRegex regex){
+            var size = CalculateSize(regex.Expression, false);
+            size += CalculateSize(regex.Options, false);
+            return size;
+        }
+
+        public int CalculateSize(CodeWScope codeScope){
+            var size = 4;
+            size += CalculateSize(codeScope.Value, true);
+            size += CalculateSizeObject(codeScope.Scope);
+            return size;
+        }
+
+        public int CalculateSize(Binary binary){
+            var size = 4; //size int
+            size += 1; //subtype
+            if(binary.Subtype == Binary.TypeCode.General)
+                size += 4; //embedded size int
+            size += binary.Bytes.Length;
+            return size;
+        }
+
+        public int CalculateSize(Guid guid){
+            return 21;
+        }
+
+        public int CalculateSize(DBRef reference){
+            return CalculateSizeObject((Document)reference);
+        }
+        
+
+        public int CalculateSizeObject(object obj){
+            var propertys = _descriptor.GetPropertys(obj);
+            return CalculateSizeObject(propertys);
+        }
+
+        private int CalculateSizeObject(IEnumerable<BsonObjectProperty> propertys){
+            var size = 4;
+            foreach(var property in propertys){
+                var elsize = 1; //type
+                elsize += CalculateSize(property.Name, false);
+                elsize += CalculateSize(property.Value);
+                size += elsize;
+            }
+            size += 1; //terminator
+            return size;
+        }
+        
+        public int CalculateSize(IEnumerable enumerable){
+            var size = 4; //base size for the object
+            var keyname = 0;
+            foreach(var o in enumerable){
+                size += CalculateSize(keyname.ToString(), false); //element name
+                size += CalculateSize(o);
+                size += 1; // elsize
+                keyname++;
+            }
+            size += 1; //terminator
+            return size;
+        }
+        
+        public int CalculateSize(String value){
+            return CalculateSize(value, true);
+        }
+
+        public int CalculateSize(String value, bool includeLength){
+            var size = 1; //terminator
+            if(includeLength)
+                size += 4;
+            if(value != null)
+                size += Encoding.UTF8.GetByteCount(value);
+            return size;
+        }
+
+        public void Flush(){
+            _writer.Flush();
+        }
+        
+        protected BsonDataType TranslateToBsonType(object obj){
+            if(obj == null)
+                return BsonDataType.Null;
+
+            var type = obj.GetType();
+
+            if(obj is Enum) //special case enums               
+                type = Enum.GetUnderlyingType(type);
+
+            if(type == typeof(Double))
+                return BsonDataType.Number;
+            if(type == typeof(Single))
+                return BsonDataType.Number;
+            if(type == typeof(String))
+                return BsonDataType.String;
+            if(type == typeof(int))
+                return BsonDataType.Integer;
+            if(type == typeof(long))
+                return BsonDataType.Long;
+            if(type == typeof(bool))
+                return BsonDataType.Boolean;
+            if(type == typeof(Oid))
+                return BsonDataType.Oid;
+            if(type == typeof(DateTime))
+                return BsonDataType.Date;
+            if(type == typeof(MongoRegex))
+                return BsonDataType.Regex;
+            if(type == typeof(DBRef))
+                return BsonDataType.Obj;
+            if(type == typeof(Code))
+                return BsonDataType.Code;
+            if(type == typeof(CodeWScope))
+                return BsonDataType.CodeWScope;
+            if(type == typeof(DBNull))
+                return BsonDataType.Null;
+            if(type == typeof(Binary))
+                return BsonDataType.Binary;
+            if(type == typeof(Guid))
+                return BsonDataType.Binary;
+            if(type == typeof(MongoMinKey))
+                return BsonDataType.MinKey;
+            if(type == typeof(MongoMaxKey))
+                return BsonDataType.MaxKey;
+
+            if(_descriptor.IsArray(obj))
+                return BsonDataType.Array;
+            if(_descriptor.IsObject(obj))
+                return BsonDataType.Obj;
+
+            throw new ArgumentOutOfRangeException(String.Format("Type: {0} not recognized", type.FullName));
+        }
+    }
+}