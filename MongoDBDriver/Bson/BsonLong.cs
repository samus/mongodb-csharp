<<<<<<< HEAD
﻿using System;
using System.Collections.Generic;
using System.Text;

namespace MongoDB.Driver.Bson
{
	public class BsonLong :BsonType
	{

        long val;
        public long Val {
			get { return val; }
			set { val = value; }
		}
		public int Size {
			get {return 8;}
		}		
		
		public byte TypeNum {
			get {return (byte)BsonDataType.Long;}
		}

		public BsonLong(){}
		
		public BsonLong(long val){
			this.Val = val;
		}
		
		public void Write(BsonWriter writer){
			writer.Write(this.Val);
		}
		
		public int Read(BsonReader reader){
			this.val = reader.ReadInt64();
			return this.Size;
		}
		
		public override string ToString ()
		{
			return string.Format("[BsonLong: Val={0}, Size={1}, TypeNum={2}]", Val, Size, TypeNum);
		}
		
		public object ToNative(){
			return this.Val;
		}
	}
	
}
=======
﻿/*
 * User: scorder
 */
using System;

namespace MongoDB.Driver.Bson
{
    /// <summary>
    /// Description of BsonLong.
    /// </summary>
    public class BsonLong: BsonType
    {
        long val;   
        public long Val {
            get { return val; }
            set { val = value; }
        }
        public int Size {
            get {return 8;}
        }       
        
        public byte TypeNum {
            get {return (byte)BsonDataType.Long;}
        }

        public BsonLong(){}
        
        public BsonLong(long val){
            this.Val = val;
        }
        
        public void Write(BsonWriter writer){
            writer.Write(this.Val);
        }
        
        public int Read(BsonReader reader){
            this.val = reader.ReadInt64();
            return this.Size;
        }
        
        public override string ToString ()
        {
            return string.Format("[BsonLong: Val={0}, Size={1}, TypeNum={2}]", Val, Size, TypeNum);
        }
        
        public object ToNative(){
            return this.Val;
        }       
    }
}
>>>>>>> fcd14c9c
<|MERGE_RESOLUTION|>--- conflicted
+++ resolved
@@ -1,53 +1,3 @@
-<<<<<<< HEAD
-﻿using System;
-using System.Collections.Generic;
-using System.Text;
-
-namespace MongoDB.Driver.Bson
-{
-	public class BsonLong :BsonType
-	{
-
-        long val;
-        public long Val {
-			get { return val; }
-			set { val = value; }
-		}
-		public int Size {
-			get {return 8;}
-		}		
-		
-		public byte TypeNum {
-			get {return (byte)BsonDataType.Long;}
-		}
-
-		public BsonLong(){}
-		
-		public BsonLong(long val){
-			this.Val = val;
-		}
-		
-		public void Write(BsonWriter writer){
-			writer.Write(this.Val);
-		}
-		
-		public int Read(BsonReader reader){
-			this.val = reader.ReadInt64();
-			return this.Size;
-		}
-		
-		public override string ToString ()
-		{
-			return string.Format("[BsonLong: Val={0}, Size={1}, TypeNum={2}]", Val, Size, TypeNum);
-		}
-		
-		public object ToNative(){
-			return this.Val;
-		}
-	}
-	
-}
-=======
 ﻿/*
  * User: scorder
  */
@@ -97,5 +47,4 @@
             return this.Val;
         }       
     }
-}
->>>>>>> fcd14c9c
+}