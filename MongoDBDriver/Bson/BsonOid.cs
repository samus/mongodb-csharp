--- conflicted
+++ resolved
@@ -1,74 +1,3 @@
-<<<<<<< HEAD
-﻿/*
- * User: scorder
- */
-using System;
-using System.IO;
-using System.Text;
-
-using MongoDB.Driver;
-
-namespace MongoDB.Driver.Bson
-{
-	/// <summary>
-	/// Description of BsonOid.
-	/// </summary>
-	public class BsonOid:BsonType{
-		private byte[] val;
-
-		public byte[] Val {
-			get {return val;}
-			set {val = value;}
-		}
-		
-		public BsonOid(){}
-		
-		public BsonOid(Oid oid){
-			//have to do some conversion here.
-			string oidstr = oid.Value;
-			if(oidstr.Length % 2 == 1){
-				oidstr = "0" + oidstr;
-			}
-			int numberChars = oidstr.Length;
-
-			byte[] bytes = new byte[numberChars / 2];
-			for (int i = 0; i < numberChars; i += 2){
-				try{
-					bytes[i / 2] = Convert.ToByte(oidstr.Substring(i, 2), 16);
-				}
-				catch{
-					//failed to convert these 2 chars, they may contain illegal charracters
-					bytes[i / 2] = 0;
-				}
-			}
-			this.Val = bytes;
-				
-		}
-		
-		public int Size {
-			get {return val.Length;}
-		}
-		
-		public byte TypeNum {
-			get {return (byte)BsonDataType.Oid;}
-		}
-		
-		public int Read(BsonReader reader){
-			this.Val = reader.ReadBytes(12);
-			return this.Size;
-		}
-		
-		public void Write(BsonWriter writer){
-			writer.Write(this.val);
-		}
-		
-		public object ToNative(){
-			string val = BitConverter.ToString(this.Val).Replace("-","");
-			return new Oid(val);
-		}
-	}
-}
-=======
 ﻿/*
  * User: scorder
  */
@@ -137,5 +66,4 @@
             return new Oid(val);
         }
     }
-}
->>>>>>> fcd14c9c
+}