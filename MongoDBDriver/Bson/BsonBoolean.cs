--- conflicted
+++ resolved
@@ -1,58 +1,3 @@
-<<<<<<< HEAD
-/*
- * User: scorder
- * Date: 7/15/2009
- */
-using System;
-
-namespace MongoDB.Driver.Bson
-{
-	/// <summary>
-	/// Description of BsonBoolean.
-	/// </summary>
-	public class BsonBoolean : BsonType
-	{
-		bool val;	
-		public bool Val {
-			get { return val; }
-			set { val = value; }
-		}
-		
-		public BsonBoolean(){}
-		
-		public BsonBoolean(bool val){
-			this.Val = val;
-		}
-		
-		public byte TypeNum {
-			get {return (byte)BsonDataType.Boolean;}
-		}
-		
-		public int Size{
-			get {return 1;}
-		}
-		
-		public void Write(BsonWriter writer){
-			writer.Write(this.Val);
-		}		
-		
-		public int Read(BsonReader reader){
-			this.val = reader.ReadBoolean();
-			return 1;
-		}
-		
-		public override string ToString ()
-		{
-			return string.Format("[BsonBoolean: Val={0}, TypeNum={1}, Size={2}]", Val, TypeNum, Size);
-		}
-		
-
-		public object ToNative(){
-			return this.Val;
-		}
-	}
-}
-=======
 /*
  * User: scorder
  * Date: 7/15/2009
@@ -98,12 +43,11 @@
         public override string ToString ()
         {
             return string.Format("[BsonBoolean: Val={0}, TypeNum={1}, Size={2}]", Val, TypeNum, Size);
-        }
+        }         
 
         public object ToNative(){
             return this.Val;
         }
     }
-}
->>>>>>> fcd14c9c
+}