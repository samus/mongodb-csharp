using System;
using System.IO;
using System.Text;

namespace MongoDB.Driver.Bson
{
    /// <summary>
    ///   Reads binary streams containing BSON data and converts them to native types.
    /// </summary>
    public class BsonReader
    {
        private const int MaxCharBytesSize = 128;
        private readonly IBsonObjectBuilder _builder;
        private readonly BinaryReader _reader;
        private readonly byte[] _seqRange1 = new byte[]{0, 127}; //Range of 1-byte sequence
        private readonly byte[] _seqRange2 = new byte[]{194, 223}; //Range of 2-byte sequence
        private readonly byte[] _seqRange3 = new byte[]{224, 239}; //Range of 3-byte sequence
        private readonly byte[] _seqRange4 = new byte[]{240, 244}; //Range of 4-byte sequence
        private readonly Stream _stream;
        private readonly bool _convertToLocalTime;
        private readonly bool _readAsLocalTime;

        private byte[] _byteBuffer;
        private char[] _charBuffer;

        /// <summary>
        /// Initializes a new instance of the <see cref="BsonReader"/> class.
        /// </summary>
        /// <param name="stream">The stream.</param>
        /// <param name="settings">The settings.</param>
        public BsonReader(Stream stream, BsonReaderSettings settings)
        {
            if(settings == null)
                throw new ArgumentNullException("settings");
            
            _builder = settings.Builder;
            _convertToLocalTime = settings.ConvertToLocalTime;
            _readAsLocalTime = settings.ReadAsLocalTime;
            Position = 0;
            _stream = stream;
            _reader = new BinaryReader(_stream);
        }

        /// <summary>
        /// Initializes a new instance of the <see cref="BsonReader"/> class.
        /// </summary>
        /// <param name="stream">The stream.</param>
        /// <param name="builder">The builder.</param>
        public BsonReader(Stream stream, IBsonObjectBuilder builder){
            _builder = builder;
            Position = 0;
            _stream = stream;
            _reader = new BinaryReader(_stream);
        }

        /// <summary>
        /// Gets or sets the position.
        /// </summary>
        /// <value>The position.</value>
        public int Position { get; private set; }

        /// <summary>
        /// Reads this instance.
        /// </summary>
        /// <returns></returns>
        public Document Read(){
            Position = 0;
            var doc = (Document)ReadObject();
            return doc;
        }

        /// <summary>
        /// Reads the object.
        /// </summary>
        /// <returns></returns>
        public object ReadObject(){
            var instance = _builder.BeginObject();
            ReadElements(instance);
            return _builder.EndObject(instance);
        }

        /// <summary>
        /// Reads the array.
        /// </summary>
        /// <returns></returns>
        public object ReadArray(){
            var instance = _builder.BeginArray();
            ReadElements(instance);
            return _builder.EndArray(instance);
        }

<<<<<<< HEAD
        /// <summary>
        /// Reads the elements.
        /// </summary>
        /// <param name="instance">The instance.</param>
        private void ReadElements(object instance){
            var startPosition = Position;
            var size = _reader.ReadInt32();
            Position += 4;
            while((Position - startPosition) + 1 < size)
                ReadElement(instance);
            Position++;
            if(_reader.ReadByte() != 0)
                throw new InvalidDataException("Document not null terminated");
            if(size != Position - startPosition)
                throw new InvalidDataException(string.Format("Should have read {0} bytes from stream but only read {1}",
                    size,
                    (Position - startPosition)));
        }

        /// <summary>
        /// Reads the element.
        /// </summary>
        /// <param name="instance">The instance.</param>
        private void ReadElement(object instance){
            Position++;
            var typeNumber = (sbyte)_reader.ReadByte();
            var key = ReadString();
            _builder.BeginProperty(instance, key);
            var element = ReadElementType(typeNumber);
            _builder.EndProperty(instance, key, element);
        }
=======
        public Object ReadElementType (sbyte typeNum){
            switch ((BsonDataType)typeNum) {
            case BsonDataType.Null:
            case BsonDataType.Undefined:
                return DBNull.Value;
            case BsonDataType.MinKey:
                return MongoMinKey.Value;
            case BsonDataType.MaxKey:
                return MongoMaxKey.Value;
            case BsonDataType.Boolean:
                position++;
                return reader.ReadBoolean ();
            case BsonDataType.Integer:
                position += 4;
                return reader.ReadInt32 ();
            case BsonDataType.Long:
                position += 8;
                return reader.ReadInt64 ();
            case BsonDataType.Date:
                position += 8;
                long millis = reader.ReadInt64 ();
                return BsonInfo.Epoch.AddMilliseconds(millis);
            case BsonDataType.Oid:
                position += 12;
                return new Oid (reader.ReadBytes (12));
            case BsonDataType.Number:
                position += 8;
                return reader.ReadDouble ();
            case BsonDataType.String:{
                return ReadLenString ();
            }
            case BsonDataType.Symbol:{
                return new MongoSymbol(ReadLenString());
            }
            case BsonDataType.Obj:{
                Document doc = this.ReadDocument();
                if(DBRef.IsDocumentDBRef(doc)){
                    return DBRef.FromDocument(doc);
                }
                return doc;
            }
            case BsonDataType.Array:{
                Document doc = this.ReadDocument();
                return ConvertToArray (doc);
            }
            case BsonDataType.Regex:{
                MongoRegex r = new MongoRegex ();
                r.Expression = this.ReadString ();
                r.Options = this.ReadString ();
                return r;
            }
            case BsonDataType.Code:{
                Code c = new Code ();
                c.Value = ReadLenString();
                return c;
            }
            case BsonDataType.CodeWScope:{
                int startpos = position;
                int size = reader.ReadInt32 ();
                position += 4;

                String val = this.ReadLenString();
                Document scope = this.ReadDocument();
                if (size != position - startpos) {
                    throw new System.IO.InvalidDataException (string.Format ("Should have read {0} bytes from stream but read {1} in CodeWScope", size, position - startpos));
                }
                return new CodeWScope (val, scope);
            }
            case BsonDataType.Binary:{
                int size = reader.ReadInt32 ();
                position += 4;
                byte subtype = reader.ReadByte ();
                position ++;
                if (subtype == (byte)Binary.TypeCode.General) {
                    size = reader.ReadInt32 ();
                    position += 4;
                }
                byte[] bytes = reader.ReadBytes (size);
                position += size;

                // From http://en.wikipedia.org/wiki/Universally_Unique_Identifier
                // The most widespread use of this standard is in Microsoft's Globally Unique Identifiers (GUIDs).
                if (subtype == 3 && 16 == size)
                {
                    return new Guid(bytes);
                }
>>>>>>> 619db08d

        /// <summary>
        /// Reads the type of the element.
        /// </summary>
        /// <param name="typeNumber">The type number.</param>
        /// <returns></returns>
        public Object ReadElementType(int typeNumber){
            switch((BsonDataType)typeNumber){
                case BsonDataType.Null:
                case BsonDataType.Undefined:
                    return null;
                case BsonDataType.MinKey:
                    return MongoMinKey.Value;
                case BsonDataType.MaxKey:
                    return MongoMaxKey.Value;
                case BsonDataType.Boolean:
                    Position++;
                    return _reader.ReadBoolean();
                case BsonDataType.Integer:
                    Position += 4;
                    return _reader.ReadInt32();
                case BsonDataType.Long:
                    Position += 8;
                    return _reader.ReadInt64();
                case BsonDataType.Date:
                    return ReadDateTime();
                case BsonDataType.Oid:
                    Position += 12;
                    return new Oid(_reader.ReadBytes(12));
                case BsonDataType.Number:
                    Position += 8;
                    return _reader.ReadDouble();
                case BsonDataType.String:
                    return ReadLengthString();
                case BsonDataType.Obj:
                    return ReadObject();
                case BsonDataType.Array:
                    return ReadArray();
                case BsonDataType.Regex:
                    return ReadRegex();
                case BsonDataType.Code:
                    return ReadCode();
                case BsonDataType.CodeWScope:
                    return ReadScope();
                case BsonDataType.Binary:
                    return ReadBinary();
                default:
                    throw new ArgumentOutOfRangeException(String.Format("Type Number: {0} not recognized", typeNumber));
            }
        }

        /// <summary>
        /// Reads the date time.
        /// </summary>
        /// <returns></returns>
        private object ReadDateTime(){
            Position += 8;
            var milliseconds = _reader.ReadInt64();
            var time = BsonInfo.Epoch.AddMilliseconds(milliseconds);
            if(_convertToLocalTime)
                time = time.ToLocalTime();
            else if(_readAsLocalTime)
                time = new DateTime(time.Year,time.Month,time.Day, time.Hour,time.Minute,time.Second,time.Millisecond,DateTimeKind.Local);
            return time;
        }

        /// <summary>
        /// Reads the string.
        /// </summary>
        /// <returns></returns>
        public string ReadString(){
            EnsureBuffers();

            var builder = new StringBuilder();
            var offset = 0;
            do{
                var count = offset;
                byte readByte = 0;

                while(count < MaxCharBytesSize && (readByte = _reader.ReadByte()) > 0)
                    _byteBuffer[count++] = readByte;
                
                var byteCount = count - offset;
                Position += byteCount;

                if(count == 0)
                    break; //first byte read was the terminator.
                
                var lastFullCharStop = GetLastFullCharStop(count - 1);

                var charCount = Encoding.UTF8.GetChars(_byteBuffer, 0, lastFullCharStop + 1, _charBuffer, 0);
                builder.Append(_charBuffer, 0, charCount);

                if(lastFullCharStop < byteCount - 1){
                    offset = byteCount - lastFullCharStop - 1;
                    //Copy end bytes to begining
                    Array.Copy(_byteBuffer, lastFullCharStop + 1, _byteBuffer, 0, offset);
                }
                else
                    offset = 0;

                if(readByte == 0)
                    break;
            }
            while(true);
            Position++;
            return builder.ToString();
        }

        /// <summary>
        /// Reads the length string.
        /// </summary>
        /// <returns></returns>
        public string ReadLengthString(){
            var length = _reader.ReadInt32();
            var str = GetString(length - 1);
            _reader.ReadByte();

            Position += (4 + 1);
            return str;
        }

        /// <summary>
        /// Gets the string.
        /// </summary>
        /// <param name="length">The length.</param>
        /// <returns></returns>
        private string GetString(int length){
            if(length == 0)
                return string.Empty;

            EnsureBuffers();

            var builder = new StringBuilder(length);
            
            var totalBytesRead = 0;
            var offset = 0;
            do{
                var count = ((length - totalBytesRead) > MaxCharBytesSize - offset)
                                ? (MaxCharBytesSize - offset)
                                :
                                    (length - totalBytesRead);

                var byteCount = _reader.BaseStream.Read(_byteBuffer, offset, count);
                totalBytesRead += byteCount;
                byteCount += offset;

                var lastFullCharStop = GetLastFullCharStop(byteCount - 1);

                if(byteCount == 0)
                    throw new EndOfStreamException("Unable to read beyond the end of the stream.");

                var charCount = Encoding.UTF8.GetChars(_byteBuffer, 0, lastFullCharStop + 1, _charBuffer, 0);
                builder.Append(_charBuffer, 0, charCount);

                if(lastFullCharStop < byteCount - 1){
                    offset = byteCount - lastFullCharStop - 1;
                    //Copy end bytes to begining
                    Array.Copy(_byteBuffer, lastFullCharStop + 1, _byteBuffer, 0, offset);
                }
                else
                    offset = 0;
            }
            while(totalBytesRead < length);

            Position += totalBytesRead;
            return builder.ToString();
        }

        /// <summary>
        /// Reads the scope.
        /// </summary>
        /// <returns></returns>
        private object ReadScope(){
            var startpos = Position;
            var size = _reader.ReadInt32();
            Position += 4;

            var val = ReadLengthString();
            var scope = (Document)ReadObject();
            if(size != Position - startpos)
                throw new InvalidDataException(string.Format("Should have read {0} bytes from stream but read {1} in CodeWScope",
                    size,
                    Position - startpos));

            return new CodeWScope(val, scope);
        }

        /// <summary>
        /// Reads the code.
        /// </summary>
        /// <returns></returns>
        private object ReadCode(){
            return new Code{Value = ReadLengthString()};
        }

        /// <summary>
        /// Reads the regex.
        /// </summary>
        /// <returns></returns>
        private object ReadRegex(){
            return new MongoRegex{
                Expression = ReadString(),
                Options = ReadString()
            };
        }

        /// <summary>
        /// Reads the binary.
        /// </summary>
        /// <returns></returns>
        private object ReadBinary(){
            var size = _reader.ReadInt32();
            Position += 4;
            var subtype = _reader.ReadByte();
            Position ++;
            if(subtype == (byte)Binary.TypeCode.General){
                size = _reader.ReadInt32();
                Position += 4;
            }
            var bytes = _reader.ReadBytes(size);
            Position += size;

            // From http://en.wikipedia.org/wiki/Universally_Unique_Identifier
            // The most widespread use of this standard is in Microsoft's Globally Unique Identifiers (GUIDs).
            if(subtype == 3 && 16 == size)
                return new Guid(bytes);

            return new Binary{
                Bytes = bytes,
                Subtype = (Binary.TypeCode)subtype
            };
        }

        /// <summary>
        /// Gets the last full char stop.
        /// </summary>
        /// <param name="start">The start.</param>
        /// <returns></returns>
        private int GetLastFullCharStop(int start){
            var lookbackPos = start;
            var bis = 0;

            while(lookbackPos >= 0){
                bis = BytesInSequence(_byteBuffer[lookbackPos]);
                if(bis == 0){
                    lookbackPos--;
                    continue;
                }
                
                if(bis == 1)
                    break;
                
                lookbackPos--;
                break;
            }
            
            return bis == start - lookbackPos ? start : lookbackPos;
        }

        /// <summary>
        /// Byteses the in sequence.
        /// </summary>
        /// <param name="b">The b.</param>
        /// <returns></returns>
        private int BytesInSequence(byte b){
            if(b <= _seqRange1[1])
                return 1;
            if(b >= _seqRange2[0] && b <= _seqRange2[1])
                return 2;
            if(b >= _seqRange3[0] && b <= _seqRange3[1])
                return 3;
            if(b >= _seqRange4[0] && b <= _seqRange4[1])
                return 4;
            return 0;
        }

        /// <summary>
        /// Ensures the buffers.
        /// </summary>
        private void EnsureBuffers(){
            if(_byteBuffer == null)
                _byteBuffer = new byte[MaxCharBytesSize];
            if(_charBuffer != null)
                return;
            
            var charBufferSize = Encoding.UTF8.GetMaxCharCount(MaxCharBytesSize);
            
            _charBuffer = new char[charBufferSize];
        }
   }
}<|MERGE_RESOLUTION|>--- conflicted
+++ resolved
@@ -1,503 +1,416 @@
-using System;
-using System.IO;
-using System.Text;
+using System;
+using System.IO;
+using System.Text;
+
+namespace MongoDB.Driver.Bson
+{
+    /// <summary>
+    ///   Reads binary streams containing BSON data and converts them to native types.
+    /// </summary>
+    public class BsonReader
+    {
+        private const int MaxCharBytesSize = 128;
+        private readonly IBsonObjectBuilder _builder;
+        private readonly BinaryReader _reader;
+        private readonly byte[] _seqRange1 = new byte[]{0, 127}; //Range of 1-byte sequence
+        private readonly byte[] _seqRange2 = new byte[]{194, 223}; //Range of 2-byte sequence
+        private readonly byte[] _seqRange3 = new byte[]{224, 239}; //Range of 3-byte sequence
+        private readonly byte[] _seqRange4 = new byte[]{240, 244}; //Range of 4-byte sequence
+        private readonly Stream _stream;
+        private readonly bool _convertToLocalTime;
+        private readonly bool _readAsLocalTime;
+
+        private byte[] _byteBuffer;
+        private char[] _charBuffer;
+
+        /// <summary>
+        /// Initializes a new instance of the <see cref="BsonReader"/> class.
+        /// </summary>
+        /// <param name="stream">The stream.</param>
+        /// <param name="settings">The settings.</param>
+        public BsonReader(Stream stream, BsonReaderSettings settings)
+        {
+            if(settings == null)
+                throw new ArgumentNullException("settings");
+            
+            _builder = settings.Builder;
+            _convertToLocalTime = settings.ConvertToLocalTime;
+            _readAsLocalTime = settings.ReadAsLocalTime;
+            Position = 0;
+            _stream = stream;
+            _reader = new BinaryReader(_stream);
+        }
+
+        /// <summary>
+        /// Initializes a new instance of the <see cref="BsonReader"/> class.
+        /// </summary>
+        /// <param name="stream">The stream.</param>
+        /// <param name="builder">The builder.</param>
+        public BsonReader(Stream stream, IBsonObjectBuilder builder){
+            _builder = builder;
+            Position = 0;
+            _stream = stream;
+            _reader = new BinaryReader(_stream);
+        }
+
+        /// <summary>
+        /// Gets or sets the position.
+        /// </summary>
+        /// <value>The position.</value>
+        public int Position { get; private set; }
+
+        /// <summary>
+        /// Reads this instance.
+        /// </summary>
+        /// <returns></returns>
+        public Document Read(){
+            Position = 0;
+            var doc = (Document)ReadObject();
+            return doc;
+        }
+
+        /// <summary>
+        /// Reads the object.
+        /// </summary>
+        /// <returns></returns>
+        public object ReadObject(){
+            var instance = _builder.BeginObject();
+            ReadElements(instance);
+            return _builder.EndObject(instance);
+        }
+
+        /// <summary>
+        /// Reads the array.
+        /// </summary>
+        /// <returns></returns>
+        public object ReadArray(){
+            var instance = _builder.BeginArray();
+            ReadElements(instance);
+            return _builder.EndArray(instance);
+        }
 
-namespace MongoDB.Driver.Bson
-{
-    /// <summary>
-    ///   Reads binary streams containing BSON data and converts them to native types.
-    /// </summary>
-    public class BsonReader
-    {
-        private const int MaxCharBytesSize = 128;
-        private readonly IBsonObjectBuilder _builder;
-        private readonly BinaryReader _reader;
-        private readonly byte[] _seqRange1 = new byte[]{0, 127}; //Range of 1-byte sequence
-        private readonly byte[] _seqRange2 = new byte[]{194, 223}; //Range of 2-byte sequence
-        private readonly byte[] _seqRange3 = new byte[]{224, 239}; //Range of 3-byte sequence
-        private readonly byte[] _seqRange4 = new byte[]{240, 244}; //Range of 4-byte sequence
-        private readonly Stream _stream;
-        private readonly bool _convertToLocalTime;
-        private readonly bool _readAsLocalTime;
-
-        private byte[] _byteBuffer;
-        private char[] _charBuffer;
-
-        /// <summary>
-        /// Initializes a new instance of the <see cref="BsonReader"/> class.
-        /// </summary>
-        /// <param name="stream">The stream.</param>
-        /// <param name="settings">The settings.</param>
-        public BsonReader(Stream stream, BsonReaderSettings settings)
-        {
-            if(settings == null)
-                throw new ArgumentNullException("settings");
-            
-            _builder = settings.Builder;
-            _convertToLocalTime = settings.ConvertToLocalTime;
-            _readAsLocalTime = settings.ReadAsLocalTime;
-            Position = 0;
-            _stream = stream;
-            _reader = new BinaryReader(_stream);
-        }
-
-        /// <summary>
-        /// Initializes a new instance of the <see cref="BsonReader"/> class.
-        /// </summary>
-        /// <param name="stream">The stream.</param>
-        /// <param name="builder">The builder.</param>
-        public BsonReader(Stream stream, IBsonObjectBuilder builder){
-            _builder = builder;
-            Position = 0;
-            _stream = stream;
-            _reader = new BinaryReader(_stream);
-        }
-
-        /// <summary>
-        /// Gets or sets the position.
-        /// </summary>
-        /// <value>The position.</value>
-        public int Position { get; private set; }
-
-        /// <summary>
-        /// Reads this instance.
-        /// </summary>
-        /// <returns></returns>
-        public Document Read(){
-            Position = 0;
-            var doc = (Document)ReadObject();
-            return doc;
-        }
-
-        /// <summary>
-        /// Reads the object.
-        /// </summary>
-        /// <returns></returns>
-        public object ReadObject(){
-            var instance = _builder.BeginObject();
-            ReadElements(instance);
-            return _builder.EndObject(instance);
-        }
-
-        /// <summary>
-        /// Reads the array.
-        /// </summary>
-        /// <returns></returns>
-        public object ReadArray(){
-            var instance = _builder.BeginArray();
-            ReadElements(instance);
-            return _builder.EndArray(instance);
-        }
-
-<<<<<<< HEAD
-        /// <summary>
-        /// Reads the elements.
-        /// </summary>
-        /// <param name="instance">The instance.</param>
-        private void ReadElements(object instance){
-            var startPosition = Position;
-            var size = _reader.ReadInt32();
-            Position += 4;
-            while((Position - startPosition) + 1 < size)
-                ReadElement(instance);
-            Position++;
-            if(_reader.ReadByte() != 0)
-                throw new InvalidDataException("Document not null terminated");
-            if(size != Position - startPosition)
-                throw new InvalidDataException(string.Format("Should have read {0} bytes from stream but only read {1}",
-                    size,
-                    (Position - startPosition)));
-        }
-
-        /// <summary>
-        /// Reads the element.
-        /// </summary>
-        /// <param name="instance">The instance.</param>
-        private void ReadElement(object instance){
-            Position++;
-            var typeNumber = (sbyte)_reader.ReadByte();
-            var key = ReadString();
-            _builder.BeginProperty(instance, key);
-            var element = ReadElementType(typeNumber);
-            _builder.EndProperty(instance, key, element);
-        }
-=======
-        public Object ReadElementType (sbyte typeNum){
-            switch ((BsonDataType)typeNum) {
-            case BsonDataType.Null:
-            case BsonDataType.Undefined:
-                return DBNull.Value;
-            case BsonDataType.MinKey:
-                return MongoMinKey.Value;
-            case BsonDataType.MaxKey:
-                return MongoMaxKey.Value;
-            case BsonDataType.Boolean:
-                position++;
-                return reader.ReadBoolean ();
-            case BsonDataType.Integer:
-                position += 4;
-                return reader.ReadInt32 ();
-            case BsonDataType.Long:
-                position += 8;
-                return reader.ReadInt64 ();
-            case BsonDataType.Date:
-                position += 8;
-                long millis = reader.ReadInt64 ();
-                return BsonInfo.Epoch.AddMilliseconds(millis);
-            case BsonDataType.Oid:
-                position += 12;
-                return new Oid (reader.ReadBytes (12));
-            case BsonDataType.Number:
-                position += 8;
-                return reader.ReadDouble ();
-            case BsonDataType.String:{
-                return ReadLenString ();
-            }
-            case BsonDataType.Symbol:{
-                return new MongoSymbol(ReadLenString());
-            }
-            case BsonDataType.Obj:{
-                Document doc = this.ReadDocument();
-                if(DBRef.IsDocumentDBRef(doc)){
-                    return DBRef.FromDocument(doc);
-                }
-                return doc;
-            }
-            case BsonDataType.Array:{
-                Document doc = this.ReadDocument();
-                return ConvertToArray (doc);
-            }
-            case BsonDataType.Regex:{
-                MongoRegex r = new MongoRegex ();
-                r.Expression = this.ReadString ();
-                r.Options = this.ReadString ();
-                return r;
-            }
-            case BsonDataType.Code:{
-                Code c = new Code ();
-                c.Value = ReadLenString();
-                return c;
-            }
-            case BsonDataType.CodeWScope:{
-                int startpos = position;
-                int size = reader.ReadInt32 ();
-                position += 4;
-
-                String val = this.ReadLenString();
-                Document scope = this.ReadDocument();
-                if (size != position - startpos) {
-                    throw new System.IO.InvalidDataException (string.Format ("Should have read {0} bytes from stream but read {1} in CodeWScope", size, position - startpos));
-                }
-                return new CodeWScope (val, scope);
-            }
-            case BsonDataType.Binary:{
-                int size = reader.ReadInt32 ();
-                position += 4;
-                byte subtype = reader.ReadByte ();
-                position ++;
-                if (subtype == (byte)Binary.TypeCode.General) {
-                    size = reader.ReadInt32 ();
-                    position += 4;
-                }
-                byte[] bytes = reader.ReadBytes (size);
-                position += size;
-
-                // From http://en.wikipedia.org/wiki/Universally_Unique_Identifier
-                // The most widespread use of this standard is in Microsoft's Globally Unique Identifiers (GUIDs).
-                if (subtype == 3 && 16 == size)
-                {
-                    return new Guid(bytes);
-                }
->>>>>>> 619db08d
-
-        /// <summary>
-        /// Reads the type of the element.
-        /// </summary>
-        /// <param name="typeNumber">The type number.</param>
-        /// <returns></returns>
-        public Object ReadElementType(int typeNumber){
-            switch((BsonDataType)typeNumber){
-                case BsonDataType.Null:
-                case BsonDataType.Undefined:
-                    return null;
-                case BsonDataType.MinKey:
-                    return MongoMinKey.Value;
-                case BsonDataType.MaxKey:
-                    return MongoMaxKey.Value;
-                case BsonDataType.Boolean:
-                    Position++;
-                    return _reader.ReadBoolean();
-                case BsonDataType.Integer:
-                    Position += 4;
-                    return _reader.ReadInt32();
-                case BsonDataType.Long:
-                    Position += 8;
-                    return _reader.ReadInt64();
-                case BsonDataType.Date:
-                    return ReadDateTime();
-                case BsonDataType.Oid:
-                    Position += 12;
-                    return new Oid(_reader.ReadBytes(12));
-                case BsonDataType.Number:
-                    Position += 8;
-                    return _reader.ReadDouble();
-                case BsonDataType.String:
-                    return ReadLengthString();
-                case BsonDataType.Obj:
-                    return ReadObject();
-                case BsonDataType.Array:
-                    return ReadArray();
-                case BsonDataType.Regex:
-                    return ReadRegex();
-                case BsonDataType.Code:
-                    return ReadCode();
-                case BsonDataType.CodeWScope:
-                    return ReadScope();
-                case BsonDataType.Binary:
-                    return ReadBinary();
-                default:
-                    throw new ArgumentOutOfRangeException(String.Format("Type Number: {0} not recognized", typeNumber));
-            }
-        }
-
-        /// <summary>
-        /// Reads the date time.
-        /// </summary>
-        /// <returns></returns>
-        private object ReadDateTime(){
-            Position += 8;
-            var milliseconds = _reader.ReadInt64();
-            var time = BsonInfo.Epoch.AddMilliseconds(milliseconds);
-            if(_convertToLocalTime)
-                time = time.ToLocalTime();
-            else if(_readAsLocalTime)
-                time = new DateTime(time.Year,time.Month,time.Day, time.Hour,time.Minute,time.Second,time.Millisecond,DateTimeKind.Local);
-            return time;
-        }
-
-        /// <summary>
-        /// Reads the string.
-        /// </summary>
-        /// <returns></returns>
-        public string ReadString(){
-            EnsureBuffers();
-
-            var builder = new StringBuilder();
-            var offset = 0;
-            do{
-                var count = offset;
-                byte readByte = 0;
-
-                while(count < MaxCharBytesSize && (readByte = _reader.ReadByte()) > 0)
-                    _byteBuffer[count++] = readByte;
-                
-                var byteCount = count - offset;
-                Position += byteCount;
-
-                if(count == 0)
-                    break; //first byte read was the terminator.
-                
-                var lastFullCharStop = GetLastFullCharStop(count - 1);
-
-                var charCount = Encoding.UTF8.GetChars(_byteBuffer, 0, lastFullCharStop + 1, _charBuffer, 0);
-                builder.Append(_charBuffer, 0, charCount);
-
-                if(lastFullCharStop < byteCount - 1){
-                    offset = byteCount - lastFullCharStop - 1;
-                    //Copy end bytes to begining
-                    Array.Copy(_byteBuffer, lastFullCharStop + 1, _byteBuffer, 0, offset);
-                }
-                else
-                    offset = 0;
-
-                if(readByte == 0)
-                    break;
-            }
-            while(true);
-            Position++;
-            return builder.ToString();
-        }
-
-        /// <summary>
-        /// Reads the length string.
-        /// </summary>
-        /// <returns></returns>
-        public string ReadLengthString(){
-            var length = _reader.ReadInt32();
-            var str = GetString(length - 1);
-            _reader.ReadByte();
-
-            Position += (4 + 1);
-            return str;
-        }
-
-        /// <summary>
-        /// Gets the string.
-        /// </summary>
-        /// <param name="length">The length.</param>
-        /// <returns></returns>
-        private string GetString(int length){
-            if(length == 0)
-                return string.Empty;
-
-            EnsureBuffers();
-
-            var builder = new StringBuilder(length);
-            
-            var totalBytesRead = 0;
-            var offset = 0;
-            do{
-                var count = ((length - totalBytesRead) > MaxCharBytesSize - offset)
-                                ? (MaxCharBytesSize - offset)
-                                :
-                                    (length - totalBytesRead);
-
-                var byteCount = _reader.BaseStream.Read(_byteBuffer, offset, count);
-                totalBytesRead += byteCount;
-                byteCount += offset;
-
-                var lastFullCharStop = GetLastFullCharStop(byteCount - 1);
-
-                if(byteCount == 0)
-                    throw new EndOfStreamException("Unable to read beyond the end of the stream.");
-
-                var charCount = Encoding.UTF8.GetChars(_byteBuffer, 0, lastFullCharStop + 1, _charBuffer, 0);
-                builder.Append(_charBuffer, 0, charCount);
-
-                if(lastFullCharStop < byteCount - 1){
-                    offset = byteCount - lastFullCharStop - 1;
-                    //Copy end bytes to begining
-                    Array.Copy(_byteBuffer, lastFullCharStop + 1, _byteBuffer, 0, offset);
-                }
-                else
-                    offset = 0;
-            }
-            while(totalBytesRead < length);
-
-            Position += totalBytesRead;
-            return builder.ToString();
-        }
-
-        /// <summary>
-        /// Reads the scope.
-        /// </summary>
-        /// <returns></returns>
-        private object ReadScope(){
-            var startpos = Position;
-            var size = _reader.ReadInt32();
-            Position += 4;
-
-            var val = ReadLengthString();
-            var scope = (Document)ReadObject();
-            if(size != Position - startpos)
-                throw new InvalidDataException(string.Format("Should have read {0} bytes from stream but read {1} in CodeWScope",
-                    size,
-                    Position - startpos));
-
-            return new CodeWScope(val, scope);
-        }
-
-        /// <summary>
-        /// Reads the code.
-        /// </summary>
-        /// <returns></returns>
-        private object ReadCode(){
-            return new Code{Value = ReadLengthString()};
-        }
-
-        /// <summary>
-        /// Reads the regex.
-        /// </summary>
-        /// <returns></returns>
-        private object ReadRegex(){
-            return new MongoRegex{
-                Expression = ReadString(),
-                Options = ReadString()
-            };
-        }
-
-        /// <summary>
-        /// Reads the binary.
-        /// </summary>
-        /// <returns></returns>
-        private object ReadBinary(){
-            var size = _reader.ReadInt32();
-            Position += 4;
-            var subtype = _reader.ReadByte();
-            Position ++;
-            if(subtype == (byte)Binary.TypeCode.General){
-                size = _reader.ReadInt32();
-                Position += 4;
-            }
-            var bytes = _reader.ReadBytes(size);
-            Position += size;
-
-            // From http://en.wikipedia.org/wiki/Universally_Unique_Identifier
-            // The most widespread use of this standard is in Microsoft's Globally Unique Identifiers (GUIDs).
-            if(subtype == 3 && 16 == size)
-                return new Guid(bytes);
-
-            return new Binary{
-                Bytes = bytes,
-                Subtype = (Binary.TypeCode)subtype
-            };
-        }
-
-        /// <summary>
-        /// Gets the last full char stop.
-        /// </summary>
-        /// <param name="start">The start.</param>
-        /// <returns></returns>
-        private int GetLastFullCharStop(int start){
-            var lookbackPos = start;
-            var bis = 0;
-
-            while(lookbackPos >= 0){
-                bis = BytesInSequence(_byteBuffer[lookbackPos]);
-                if(bis == 0){
-                    lookbackPos--;
-                    continue;
-                }
-                
-                if(bis == 1)
-                    break;
-                
-                lookbackPos--;
-                break;
-            }
-            
-            return bis == start - lookbackPos ? start : lookbackPos;
-        }
-
-        /// <summary>
-        /// Byteses the in sequence.
-        /// </summary>
-        /// <param name="b">The b.</param>
-        /// <returns></returns>
-        private int BytesInSequence(byte b){
-            if(b <= _seqRange1[1])
-                return 1;
-            if(b >= _seqRange2[0] && b <= _seqRange2[1])
-                return 2;
-            if(b >= _seqRange3[0] && b <= _seqRange3[1])
-                return 3;
-            if(b >= _seqRange4[0] && b <= _seqRange4[1])
-                return 4;
-            return 0;
-        }
-
-        /// <summary>
-        /// Ensures the buffers.
-        /// </summary>
-        private void EnsureBuffers(){
-            if(_byteBuffer == null)
-                _byteBuffer = new byte[MaxCharBytesSize];
-            if(_charBuffer != null)
-                return;
-            
-            var charBufferSize = Encoding.UTF8.GetMaxCharCount(MaxCharBytesSize);
-            
-            _charBuffer = new char[charBufferSize];
-        }
-   }
+        /// <summary>
+        /// Reads the elements.
+        /// </summary>
+        /// <param name="instance">The instance.</param>
+        private void ReadElements(object instance){
+            var startPosition = Position;
+            var size = _reader.ReadInt32();
+            Position += 4;
+            while((Position - startPosition) + 1 < size)
+                ReadElement(instance);
+            Position++;
+            if(_reader.ReadByte() != 0)
+                throw new InvalidDataException("Document not null terminated");
+            if(size != Position - startPosition)
+                throw new InvalidDataException(string.Format("Should have read {0} bytes from stream but only read {1}",
+                    size,
+                    (Position - startPosition)));
+        }
+
+        /// <summary>
+        /// Reads the element.
+        /// </summary>
+        /// <param name="instance">The instance.</param>
+        private void ReadElement(object instance){
+            Position++;
+            var typeNumber = (sbyte)_reader.ReadByte();
+            var key = ReadString();
+            _builder.BeginProperty(instance, key);
+            var element = ReadElementType(typeNumber);
+            _builder.EndProperty(instance, key, element);
+        }
+
+        /// <summary>
+        /// Reads the type of the element.
+        /// </summary>
+        /// <param name="typeNumber">The type number.</param>
+        /// <returns></returns>
+        public Object ReadElementType(int typeNumber){
+            switch((BsonDataType)typeNumber){
+                case BsonDataType.Null:
+                case BsonDataType.Undefined:
+                    return null;
+                case BsonDataType.MinKey:
+                    return MongoMinKey.Value;
+                case BsonDataType.MaxKey:
+                    return MongoMaxKey.Value;
+                case BsonDataType.Boolean:
+                    Position++;
+                    return _reader.ReadBoolean();
+                case BsonDataType.Integer:
+                    Position += 4;
+                    return _reader.ReadInt32();
+                case BsonDataType.Long:
+                    Position += 8;
+                    return _reader.ReadInt64();
+                case BsonDataType.Date:
+                    return ReadDateTime();
+                case BsonDataType.Oid:
+                    Position += 12;
+                    return new Oid(_reader.ReadBytes(12));
+                case BsonDataType.Number:
+                    Position += 8;
+                    return _reader.ReadDouble();
+                case BsonDataType.String:
+                    return ReadLengthString();
+                case BsonDataType.Symbol:
+                    return new MongoSymbol(ReadLengthString());
+                case BsonDataType.Obj:
+                    return ReadObject();
+                case BsonDataType.Array:
+                    return ReadArray();
+                case BsonDataType.Regex:
+                    return ReadRegex();
+                case BsonDataType.Code:
+                    return ReadCode();
+                case BsonDataType.CodeWScope:
+                    return ReadScope();
+                case BsonDataType.Binary:
+                    return ReadBinary();
+                default:
+                    throw new ArgumentOutOfRangeException(String.Format("Type Number: {0} not recognized", typeNumber));
+            }
+        }
+
+        /// <summary>
+        /// Reads the date time.
+        /// </summary>
+        /// <returns></returns>
+        private object ReadDateTime(){
+            Position += 8;
+            var milliseconds = _reader.ReadInt64();
+            var time = BsonInfo.Epoch.AddMilliseconds(milliseconds);
+            if(_convertToLocalTime)
+                time = time.ToLocalTime();
+            else if(_readAsLocalTime)
+                time = new DateTime(time.Year,time.Month,time.Day, time.Hour,time.Minute,time.Second,time.Millisecond,DateTimeKind.Local);
+            return time;
+        }
+
+        /// <summary>
+        /// Reads the string.
+        /// </summary>
+        /// <returns></returns>
+        public string ReadString(){
+            EnsureBuffers();
+
+            var builder = new StringBuilder();
+            var offset = 0;
+            do{
+                var count = offset;
+                byte readByte = 0;
+
+                while(count < MaxCharBytesSize && (readByte = _reader.ReadByte()) > 0)
+                    _byteBuffer[count++] = readByte;
+                
+                var byteCount = count - offset;
+                Position += byteCount;
+
+                if(count == 0)
+                    break; //first byte read was the terminator.
+                
+                var lastFullCharStop = GetLastFullCharStop(count - 1);
+
+                var charCount = Encoding.UTF8.GetChars(_byteBuffer, 0, lastFullCharStop + 1, _charBuffer, 0);
+                builder.Append(_charBuffer, 0, charCount);
+
+                if(lastFullCharStop < byteCount - 1){
+                    offset = byteCount - lastFullCharStop - 1;
+                    //Copy end bytes to begining
+                    Array.Copy(_byteBuffer, lastFullCharStop + 1, _byteBuffer, 0, offset);
+                }
+                else
+                    offset = 0;
+
+                if(readByte == 0)
+                    break;
+            }
+            while(true);
+            Position++;
+            return builder.ToString();
+        }
+
+        /// <summary>
+        /// Reads the length string.
+        /// </summary>
+        /// <returns></returns>
+        public string ReadLengthString(){
+            var length = _reader.ReadInt32();
+            var str = GetString(length - 1);
+            _reader.ReadByte();
+
+            Position += (4 + 1);
+            return str;
+        }
+
+        /// <summary>
+        /// Gets the string.
+        /// </summary>
+        /// <param name="length">The length.</param>
+        /// <returns></returns>
+        private string GetString(int length){
+            if(length == 0)
+                return string.Empty;
+
+            EnsureBuffers();
+
+            var builder = new StringBuilder(length);
+            
+            var totalBytesRead = 0;
+            var offset = 0;
+            do{
+                var count = ((length - totalBytesRead) > MaxCharBytesSize - offset)
+                                ? (MaxCharBytesSize - offset)
+                                :
+                                    (length - totalBytesRead);
+
+                var byteCount = _reader.BaseStream.Read(_byteBuffer, offset, count);
+                totalBytesRead += byteCount;
+                byteCount += offset;
+
+                var lastFullCharStop = GetLastFullCharStop(byteCount - 1);
+
+                if(byteCount == 0)
+                    throw new EndOfStreamException("Unable to read beyond the end of the stream.");
+
+                var charCount = Encoding.UTF8.GetChars(_byteBuffer, 0, lastFullCharStop + 1, _charBuffer, 0);
+                builder.Append(_charBuffer, 0, charCount);
+
+                if(lastFullCharStop < byteCount - 1){
+                    offset = byteCount - lastFullCharStop - 1;
+                    //Copy end bytes to begining
+                    Array.Copy(_byteBuffer, lastFullCharStop + 1, _byteBuffer, 0, offset);
+                }
+                else
+                    offset = 0;
+            }
+            while(totalBytesRead < length);
+
+            Position += totalBytesRead;
+            return builder.ToString();
+        }
+
+        /// <summary>
+        /// Reads the scope.
+        /// </summary>
+        /// <returns></returns>
+        private object ReadScope(){
+            var startpos = Position;
+            var size = _reader.ReadInt32();
+            Position += 4;
+
+            var val = ReadLengthString();
+            var scope = (Document)ReadObject();
+            if(size != Position - startpos)
+                throw new InvalidDataException(string.Format("Should have read {0} bytes from stream but read {1} in CodeWScope",
+                    size,
+                    Position - startpos));
+
+            return new CodeWScope(val, scope);
+        }
+
+        /// <summary>
+        /// Reads the code.
+        /// </summary>
+        /// <returns></returns>
+        private object ReadCode(){
+            return new Code{Value = ReadLengthString()};
+        }
+
+        /// <summary>
+        /// Reads the regex.
+        /// </summary>
+        /// <returns></returns>
+        private object ReadRegex(){
+            return new MongoRegex{
+                Expression = ReadString(),
+                Options = ReadString()
+            };
+        }
+
+        /// <summary>
+        /// Reads the binary.
+        /// </summary>
+        /// <returns></returns>
+        private object ReadBinary(){
+            var size = _reader.ReadInt32();
+            Position += 4;
+            var subtype = _reader.ReadByte();
+            Position ++;
+            if(subtype == (byte)Binary.TypeCode.General){
+                size = _reader.ReadInt32();
+                Position += 4;
+            }
+            var bytes = _reader.ReadBytes(size);
+            Position += size;
+
+            // From http://en.wikipedia.org/wiki/Universally_Unique_Identifier
+            // The most widespread use of this standard is in Microsoft's Globally Unique Identifiers (GUIDs).
+            if(subtype == 3 && 16 == size)
+                return new Guid(bytes);
+
+            return new Binary{
+                Bytes = bytes,
+                Subtype = (Binary.TypeCode)subtype
+            };
+        }
+
+        /// <summary>
+        /// Gets the last full char stop.
+        /// </summary>
+        /// <param name="start">The start.</param>
+        /// <returns></returns>
+        private int GetLastFullCharStop(int start){
+            var lookbackPos = start;
+            var bis = 0;
+
+            while(lookbackPos >= 0){
+                bis = BytesInSequence(_byteBuffer[lookbackPos]);
+                if(bis == 0){
+                    lookbackPos--;
+                    continue;
+                }
+                
+                if(bis == 1)
+                    break;
+                
+                lookbackPos--;
+                break;
+            }
+            
+            return bis == start - lookbackPos ? start : lookbackPos;
+        }
+
+        /// <summary>
+        /// Byteses the in sequence.
+        /// </summary>
+        /// <param name="b">The b.</param>
+        /// <returns></returns>
+        private int BytesInSequence(byte b){
+            if(b <= _seqRange1[1])
+                return 1;
+            if(b >= _seqRange2[0] && b <= _seqRange2[1])
+                return 2;
+            if(b >= _seqRange3[0] && b <= _seqRange3[1])
+                return 3;
+            if(b >= _seqRange4[0] && b <= _seqRange4[1])
+                return 4;
+            return 0;
+        }
+
+        /// <summary>
+        /// Ensures the buffers.
+        /// </summary>
+        private void EnsureBuffers(){
+            if(_byteBuffer == null)
+                _byteBuffer = new byte[MaxCharBytesSize];
+            if(_charBuffer != null)
+                return;
+            
+            var charBufferSize = Encoding.UTF8.GetMaxCharCount(MaxCharBytesSize);
+            
+            _charBuffer = new char[charBufferSize];
+        }
+   }
 }