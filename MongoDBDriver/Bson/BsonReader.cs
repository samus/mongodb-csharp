<<<<<<< HEAD

using System;
using System.Collections.Generic;
using System.IO;
using System.Text;

namespace MongoDB.Driver.Bson
{
	
	
	public class BsonReader
	{
		private Stream stream;
		private BinaryReader reader;
		private UTF8Encoding encoding = new UTF8Encoding();
		
		
		public BsonReader(Stream stream){
			this.stream = stream;
			reader = new BinaryReader(this.stream);
		}
		
		/// <summary>
		/// Reads a string from the stream.  The length should include the null terminator in the size.
		/// </summary>
		/// <param name="length">How much to read including null terminator</param>
		/// <returns></returns>
		public String ReadString(int length){
			byte[] buff = reader.ReadBytes(length -1);
			reader.ReadByte(); //ignore the terminator.
			string ret = encoding.GetString(buff);
			return ret;
		}
		
		/// <summary>
		/// Reads from the stream one byte at a time until an ascii null (0) is found and builds a string from the bytes.
		/// Use ReadString(length) when the length is known ahead of time as it is more efficient.
		/// </summary>
		/// <returns></returns>
		public String ReadString(){
			List<byte> buff = new List<byte>();
			byte b = reader.ReadByte();
			while(b != 0){
				buff.Add(b);
				b = reader.ReadByte();
			}
			string ret = encoding.GetString(buff.ToArray());
			return ret;			
		}
		
		public bool ReadBoolean(){
			byte val = reader.ReadByte();
			if(val == 0){
				return false;
			}else{
				return true;
			}
		}

		public byte ReadByte(){
			return reader.ReadByte();
		}
		public byte[] ReadBytes(int len){
			return reader.ReadBytes(len);
		}		
		
		public Int32 ReadInt32(){
			return reader.ReadInt32();
		}
		
		public Int64 ReadInt64(){
			return reader.ReadInt64();
		}
		
		public double ReadDouble(){
			return reader.ReadDouble();
		}		
	}
}
=======

using System;
using System.Collections.Generic;
using System.IO;
using System.Text;

namespace MongoDB.Driver.Bson
{
    
    
    public class BsonReader
    {
        private Stream stream;
        private BinaryReader reader;
        private UTF8Encoding encoding = new UTF8Encoding();
        
        
        public BsonReader(Stream stream){
            this.stream = stream;
            reader = new BinaryReader(this.stream);
        }
        
        /// <summary>
        /// Reads a string from the stream.  The length should include the null terminator in the size.
        /// </summary>
        /// <param name="length">How much to read including null terminator</param>
        /// <returns></returns>
        public String ReadString(int length){
            byte[] buff = reader.ReadBytes(length -1);
            reader.ReadByte(); //ignore the terminator.
            string ret = encoding.GetString(buff);
            return ret;
        }
        
        /// <summary>
        /// Reads from the stream one byte at a time until an ascii null (0) is found and builds a string from the bytes.
        /// Use ReadString(length) when the length is known ahead of time as it is more efficient.
        /// </summary>
        /// <returns></returns>
        public String ReadString(){
            List<byte> buff = new List<byte>();
            byte b = reader.ReadByte();
            while(b != 0){
                buff.Add(b);
                b = reader.ReadByte();
            }
            string ret = encoding.GetString(buff.ToArray());
            return ret;         
        }
        
        public bool ReadBoolean(){
            byte val = reader.ReadByte();
            if(val == 0){
                return false;
            }else{
                return true;
            }
        }

        public byte ReadByte(){
            return reader.ReadByte();
        }
        public byte[] ReadBytes(int len){
            return reader.ReadBytes(len);
        }       
        
        public Int32 ReadInt32(){
            return reader.ReadInt32();
        }
        
        public Int64 ReadInt64(){
            return reader.ReadInt64();
        }
        
        public double ReadDouble(){
            return reader.ReadDouble();
        }       
    }
}
>>>>>>> fcd14c9c
<|MERGE_RESOLUTION|>--- conflicted
+++ resolved
@@ -1,84 +1,3 @@
-<<<<<<< HEAD
-
-using System;
-using System.Collections.Generic;
-using System.IO;
-using System.Text;
-
-namespace MongoDB.Driver.Bson
-{
-	
-	
-	public class BsonReader
-	{
-		private Stream stream;
-		private BinaryReader reader;
-		private UTF8Encoding encoding = new UTF8Encoding();
-		
-		
-		public BsonReader(Stream stream){
-			this.stream = stream;
-			reader = new BinaryReader(this.stream);
-		}
-		
-		/// <summary>
-		/// Reads a string from the stream.  The length should include the null terminator in the size.
-		/// </summary>
-		/// <param name="length">How much to read including null terminator</param>
-		/// <returns></returns>
-		public String ReadString(int length){
-			byte[] buff = reader.ReadBytes(length -1);
-			reader.ReadByte(); //ignore the terminator.
-			string ret = encoding.GetString(buff);
-			return ret;
-		}
-		
-		/// <summary>
-		/// Reads from the stream one byte at a time until an ascii null (0) is found and builds a string from the bytes.
-		/// Use ReadString(length) when the length is known ahead of time as it is more efficient.
-		/// </summary>
-		/// <returns></returns>
-		public String ReadString(){
-			List<byte> buff = new List<byte>();
-			byte b = reader.ReadByte();
-			while(b != 0){
-				buff.Add(b);
-				b = reader.ReadByte();
-			}
-			string ret = encoding.GetString(buff.ToArray());
-			return ret;			
-		}
-		
-		public bool ReadBoolean(){
-			byte val = reader.ReadByte();
-			if(val == 0){
-				return false;
-			}else{
-				return true;
-			}
-		}
-
-		public byte ReadByte(){
-			return reader.ReadByte();
-		}
-		public byte[] ReadBytes(int len){
-			return reader.ReadBytes(len);
-		}		
-		
-		public Int32 ReadInt32(){
-			return reader.ReadInt32();
-		}
-		
-		public Int64 ReadInt64(){
-			return reader.ReadInt64();
-		}
-		
-		public double ReadDouble(){
-			return reader.ReadDouble();
-		}		
-	}
-}
-=======
 
 using System;
 using System.Collections.Generic;
@@ -157,5 +76,4 @@
             return reader.ReadDouble();
         }       
     }
-}
->>>>>>> fcd14c9c
+}