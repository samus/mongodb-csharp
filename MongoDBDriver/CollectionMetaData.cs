<<<<<<< HEAD
﻿using System;
using System.Collections;
using System.Collections.Generic;
using System.Text;

namespace MongoDB.Driver
{
    public enum IndexOrder:int{
        Descending = -1,
        Ascending = 1
    }
    
    /// <summary>
    /// Lazily loaded meta data on the collection.
    /// </summary>
    public class CollectionMetaData
    {
        private string fullName;        
        private string name;
        private Database db;
        
        public CollectionMetaData(string dbName, string name, Connection conn){
            this.fullName = dbName + "." + name;
            this.name = name;
            this.db = new Database(conn, dbName);
        }
        
        private Document options = null;
        public Document Options {
            get { 
                if(options != null)return options;
                Document doc = db["system.namespaces"].FindOne(new Document().Append("name", this.fullName));
                if(doc == null) doc = new Document();
                if(doc.Contains("create"))doc.Remove("create"); //Not sure why this is here.  The python driver has it.
                this.options = doc;
                return this.options;
            }
        }
        
        private bool gotIndexes = false;
        private Dictionary<string, Document> indexes = new Dictionary<string, Document>();
        public Dictionary<string, Document> Indexes {
            get { 
                if(gotIndexes)return indexes;
                
                indexes.Clear();
                
                Cursor docs = db["system.indexes"].Find(new Document().Append("ns", this.fullName));
                foreach(Document doc in docs.Documents){
                    indexes.Add((string)doc["name"],doc);
                }
                
                return indexes;
            }
        }

        public void CreateIndex(string name, Document fieldsAndDirections, bool unique){
            Document index = new Document();
            index["name"] = name;
            index["ns"] = this.fullName;
            index["key"] = fieldsAndDirections;
            index["unique"] = unique;
            db["system.indexes"].Insert(index);
            this.refresh();
        }
        
        public void CreateIndex(Document fieldsAndDirections, bool unique){
            string name = this.generateIndexName(fieldsAndDirections,unique);
            this.CreateIndex(name, fieldsAndDirections,unique);
        }
        
        public void DropIndex(string name){
            Document cmd = new Document();
            cmd.Append("deleteIndexes",this.name).Append("index",name);
			db.SendCommand(cmd);
            this.refresh();
        }
        
        public void refresh(){
            indexes.Clear();
            gotIndexes = false;
            options = null;
        }
        
        protected string generateIndexName(Document fieldsAndDirections, bool unique){
            StringBuilder sb = new StringBuilder("_");
            foreach(string key in fieldsAndDirections.Keys){
                sb.Append(key).Append("_");
            }
            if(unique) sb.Append("unique_");
            
            return sb.ToString();
        }
        
    }
}
=======
﻿using System;
using System.Collections;
using System.Collections.Generic;
using System.Text;

namespace MongoDB.Driver
{
    public enum IndexOrder:int{
        Descending = -1,
        Ascending = 1
    }
    
    /// <summary>
    /// Lazily loaded meta data on the collection.
    /// </summary>
    public class CollectionMetaData
    {
        private string fullName;        
        private string name;
        private Database db;
        
        public CollectionMetaData(string dbName, string name, Connection conn){
            this.fullName = dbName + "." + name;
            this.name = name;
            this.db = new Database(conn, dbName);
        }
        
        private Document options = null;
        public Document Options {
            get { 
                if(options != null)return options;
                Document doc = db["system.namespaces"].FindOne(new Document().Append("name", this.fullName));
                if(doc == null) doc = new Document();
                if(doc.Contains("create"))doc.Remove("create"); //Not sure why this is here.  The python driver has it.
                this.options = doc;
                return this.options;
            }
        }
        
        private bool gotIndexes = false;
        private Dictionary<string, Document> indexes = new Dictionary<string, Document>();
        public Dictionary<string, Document> Indexes {
            get { 
                if(gotIndexes)return indexes;
                
                indexes.Clear();
                
				ICursor docs = db["system.indexes"].Find(new Document().Append("ns", this.fullName));
                foreach(Document doc in docs.Documents){
                    indexes.Add((string)doc["name"],doc);
                }
                
                return indexes;
            }
        }

        public void CreateIndex(string name, Document fieldsAndDirections, bool unique){
            Document index = new Document();
            index["name"] = name;
            index["ns"] = this.fullName;
            index["key"] = fieldsAndDirections;
            index["unique"] = unique;
            db["system.indexes"].Insert(index);
            this.refresh();
        }
        
        public void CreateIndex(Document fieldsAndDirections, bool unique){
            string name = this.generateIndexName(fieldsAndDirections,unique);
            this.CreateIndex(name, fieldsAndDirections,unique);
        }
        
        public void DropIndex(string name){
            Document cmd = new Document();
            cmd.Append("deleteIndexes",this.name).Append("index",name);
			db.SendCommand(cmd);
            this.refresh();
        }
        
        public void refresh(){
            indexes.Clear();
            gotIndexes = false;
            options = null;
        }
        
        protected string generateIndexName(Document fieldsAndDirections, bool unique){
            StringBuilder sb = new StringBuilder("_");
            foreach(string key in fieldsAndDirections.Keys){
                sb.Append(key).Append("_");
            }
            if(unique) sb.Append("unique_");
            
            return sb.ToString();
        }
        
    }
}
>>>>>>> 128b075f
<|MERGE_RESOLUTION|>--- conflicted
+++ resolved
@@ -1,101 +1,3 @@
-<<<<<<< HEAD
-﻿using System;
-using System.Collections;
-using System.Collections.Generic;
-using System.Text;
-
-namespace MongoDB.Driver
-{
-    public enum IndexOrder:int{
-        Descending = -1,
-        Ascending = 1
-    }
-    
-    /// <summary>
-    /// Lazily loaded meta data on the collection.
-    /// </summary>
-    public class CollectionMetaData
-    {
-        private string fullName;        
-        private string name;
-        private Database db;
-        
-        public CollectionMetaData(string dbName, string name, Connection conn){
-            this.fullName = dbName + "." + name;
-            this.name = name;
-            this.db = new Database(conn, dbName);
-        }
-        
-        private Document options = null;
-        public Document Options {
-            get { 
-                if(options != null)return options;
-                Document doc = db["system.namespaces"].FindOne(new Document().Append("name", this.fullName));
-                if(doc == null) doc = new Document();
-                if(doc.Contains("create"))doc.Remove("create"); //Not sure why this is here.  The python driver has it.
-                this.options = doc;
-                return this.options;
-            }
-        }
-        
-        private bool gotIndexes = false;
-        private Dictionary<string, Document> indexes = new Dictionary<string, Document>();
-        public Dictionary<string, Document> Indexes {
-            get { 
-                if(gotIndexes)return indexes;
-                
-                indexes.Clear();
-                
-                Cursor docs = db["system.indexes"].Find(new Document().Append("ns", this.fullName));
-                foreach(Document doc in docs.Documents){
-                    indexes.Add((string)doc["name"],doc);
-                }
-                
-                return indexes;
-            }
-        }
-
-        public void CreateIndex(string name, Document fieldsAndDirections, bool unique){
-            Document index = new Document();
-            index["name"] = name;
-            index["ns"] = this.fullName;
-            index["key"] = fieldsAndDirections;
-            index["unique"] = unique;
-            db["system.indexes"].Insert(index);
-            this.refresh();
-        }
-        
-        public void CreateIndex(Document fieldsAndDirections, bool unique){
-            string name = this.generateIndexName(fieldsAndDirections,unique);
-            this.CreateIndex(name, fieldsAndDirections,unique);
-        }
-        
-        public void DropIndex(string name){
-            Document cmd = new Document();
-            cmd.Append("deleteIndexes",this.name).Append("index",name);
-			db.SendCommand(cmd);
-            this.refresh();
-        }
-        
-        public void refresh(){
-            indexes.Clear();
-            gotIndexes = false;
-            options = null;
-        }
-        
-        protected string generateIndexName(Document fieldsAndDirections, bool unique){
-            StringBuilder sb = new StringBuilder("_");
-            foreach(string key in fieldsAndDirections.Keys){
-                sb.Append(key).Append("_");
-            }
-            if(unique) sb.Append("unique_");
-            
-            return sb.ToString();
-        }
-        
-    }
-}
-=======
 ﻿using System;
 using System.Collections;
 using System.Collections.Generic;
@@ -191,5 +93,4 @@
         }
         
     }
-}
->>>>>>> 128b075f
+}