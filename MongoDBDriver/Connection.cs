<<<<<<< HEAD
/*
 * User: scorder
 * Date: 7/10/2009
 */
using System;
using System.Collections.Generic;
using System.IO;
using System.Net;
using System.Net.Sockets;

using MongoDB.Driver.Bson;
using MongoDB.Driver.IO;

namespace MongoDB.Driver
{
	/// <summary>
	/// Description of Connection.
	/// </summary>
	public class Connection
	{
		private static string DEFAULTHOST = "localhost";
		private static int DEFAULTPORT = 27017;
		
		private TcpClient tcpclnt = new TcpClient();
		
		private String host;	
		public string Host {
			get { return host; }
		}
		
		private int port;		
		public int Port {
			get { return port; }
		}
							
		private Boolean opened;		
		public bool Opened {
			get { return opened; }
		}
		
		public Connection():this(DEFAULTHOST,DEFAULTPORT){
		}
		
		public Connection(String host):this(host,DEFAULTPORT){
		}
		
		public Connection(String host, int port){
			this.host = host;
			this.port = port;
		}
			
		public ReplyMessage SendTwoWayMessage(RequestMessage msg){
			msg.Write(tcpclnt.GetStream());
			
			ReplyMessage reply = new ReplyMessage();
			reply.Read(tcpclnt.GetStream());
			
			return reply;
		}
		
		public void SendMessage(RequestMessage msg){
			msg.Write(tcpclnt.GetStream());
		}
		
		/// <summary>
		/// Just sends a simple message string to the database. 
		/// </summary>
		/// <param name="message">
		/// A <see cref="System.String"/>
		/// </param>
		public void SendMsgMessage(String message){
			MsgMessage msg = new MsgMessage();
			msg.Message = message;
			msg.Write(tcpclnt.GetStream());
		}
		
		public void Open(){
            tcpclnt.Connect(this.Host, this.Port);
            this.opened = true;
		}
		
		public void Close(){
			tcpclnt.Close();			
		}
	}
}
=======
using System;
using System.Collections.Generic;
using System.Diagnostics;
using System.IO;
using System.Net;
using System.Net.Sockets;

using MongoDB.Driver.Bson;
using MongoDB.Driver.IO;

namespace MongoDB.Driver
{
    public enum ConnectionState{
        Closed = 0,
        Opened = 1,
    }
    
    /// <summary>
    /// Description of Connection.
    /// </summary>
    public class Connection
    {
        protected class AutoReconnectException : Exception{
            RequestMessage toResend;
            public RequestMessage ToResend {
                get { return toResend; }
                set { toResend = value; }
            }
            public AutoReconnectException(RequestMessage toReSend){
                this.ToResend = toResend;
            }
        }
        
        private static string DEFAULTHOST = "localhost";
        private static int DEFAULTPORT = 27017;
        
        private TcpClient tcpclnt = new TcpClient();
        #if DEBUG
        public TcpClient Tcpclnt {
            get { return tcpclnt; }
        }
        #endif
        
        private String host;    
        public string Host {
            get { return host; }
        }
        
        private int port;       
        public int Port {
            get { return port; }
        }
                            
        private ConnectionState state;      
        public ConnectionState State {
            get { return state; }
        }
        
        public Connection():this(DEFAULTHOST,DEFAULTPORT){
        }
        
        public Connection(String host):this(host,DEFAULTPORT){
        }
        
        public Connection(String host, int port){
            this.host = host;
            this.port = port;
            this.state = ConnectionState.Closed;
        }

        /// <summary>
        /// Used for sending a message that gets a reply such as a query.
        /// </summary>
        /// <param name="msg"></param>
        /// <returns></returns>
        /// <exception cref="IOException">A reconnect will be issued but it is up to the caller to handle the error.</exception>
        public ReplyMessage SendTwoWayMessage(RequestMessage msg){
            try{
                msg.Write(tcpclnt.GetStream());
                
                ReplyMessage reply = new ReplyMessage();                
                reply.Read(tcpclnt.GetStream());
                return reply;
            }catch(IOException ioe){
                this.Reconnect();
                throw;
            }
            
        }

        /// <summary>
        /// Used for sending a message that gets no reply such as insert or update.
        /// </summary>
        /// <param name="msg"></param>
        /// <returns></returns>
        /// <exception cref="IOException">A reconnect will be issued but it is up to the caller to handle the error.</exception>        
        public void SendMessage(RequestMessage msg){
            try{
                msg.Write(tcpclnt.GetStream()); 
                
            }catch(IOException ioe){//Sending doesn't seem to always trigger the detection of a closed socket.
                this.Reconnect();
                throw;
            }
        }
        
        /// <summary>
        /// Just sends a simple message string to the database. 
        /// </summary>
        /// <param name="message">
        /// A <see cref="System.String"/>
        /// </param>
        public void SendMsgMessage(String message){
            MsgMessage msg = new MsgMessage();
            msg.Message = message;
            msg.Write(tcpclnt.GetStream());
        }
        
        public void Reconnect(){
            Debug.WriteLine("Reconnecting", "Connection");
            tcpclnt = new TcpClient();
            this.Open();
        }
        
        public void Open(){
            tcpclnt.Connect(this.Host, this.Port);
            this.state = ConnectionState.Opened;
        }
        
        public void Close(){
            tcpclnt.Close();
            this.state = ConnectionState.Closed;
        }
    }
}


>>>>>>> fcd14c9c
<|MERGE_RESOLUTION|>--- conflicted
+++ resolved
@@ -1,91 +1,3 @@
-<<<<<<< HEAD
-/*
- * User: scorder
- * Date: 7/10/2009
- */
-using System;
-using System.Collections.Generic;
-using System.IO;
-using System.Net;
-using System.Net.Sockets;
-
-using MongoDB.Driver.Bson;
-using MongoDB.Driver.IO;
-
-namespace MongoDB.Driver
-{
-	/// <summary>
-	/// Description of Connection.
-	/// </summary>
-	public class Connection
-	{
-		private static string DEFAULTHOST = "localhost";
-		private static int DEFAULTPORT = 27017;
-		
-		private TcpClient tcpclnt = new TcpClient();
-		
-		private String host;	
-		public string Host {
-			get { return host; }
-		}
-		
-		private int port;		
-		public int Port {
-			get { return port; }
-		}
-							
-		private Boolean opened;		
-		public bool Opened {
-			get { return opened; }
-		}
-		
-		public Connection():this(DEFAULTHOST,DEFAULTPORT){
-		}
-		
-		public Connection(String host):this(host,DEFAULTPORT){
-		}
-		
-		public Connection(String host, int port){
-			this.host = host;
-			this.port = port;
-		}
-			
-		public ReplyMessage SendTwoWayMessage(RequestMessage msg){
-			msg.Write(tcpclnt.GetStream());
-			
-			ReplyMessage reply = new ReplyMessage();
-			reply.Read(tcpclnt.GetStream());
-			
-			return reply;
-		}
-		
-		public void SendMessage(RequestMessage msg){
-			msg.Write(tcpclnt.GetStream());
-		}
-		
-		/// <summary>
-		/// Just sends a simple message string to the database. 
-		/// </summary>
-		/// <param name="message">
-		/// A <see cref="System.String"/>
-		/// </param>
-		public void SendMsgMessage(String message){
-			MsgMessage msg = new MsgMessage();
-			msg.Message = message;
-			msg.Write(tcpclnt.GetStream());
-		}
-		
-		public void Open(){
-            tcpclnt.Connect(this.Host, this.Port);
-            this.opened = true;
-		}
-		
-		public void Close(){
-			tcpclnt.Close();			
-		}
-	}
-}
-=======
 using System;
 using System.Collections.Generic;
 using System.Diagnostics;
@@ -222,5 +134,3 @@
     }
 }
 
-
->>>>>>> fcd14c9c
