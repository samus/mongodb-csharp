using System;
using System.Collections.Generic;
using System.IO;

using MongoDB.Driver.Bson;
using MongoDB.Driver.IO;

namespace MongoDB.Driver
{
<<<<<<< HEAD
    public class Collection
    {
=======
    /// <summary>
    /// Description of Collection.
    /// </summary>
	public class Collection : IMongoCollection {
>>>>>>> 314a480a
        private Connection connection;
        
        private string name;        
        public string Name {
            get { return name; }
        }
        
        private string dbName;      
        public string DbName {
            get { return dbName; }
        }
        
        public string FullName{
            get{ return dbName + "." + name;}
        }
        
        private CollectionMetaData metaData;        
        public CollectionMetaData MetaData {
            get { 
                if(metaData == null){
                    metaData = new CollectionMetaData(this.dbName,this.name, this.connection);
                }
                return metaData;
            }
        }
        
        private static OidGenerator oidGenerator = new OidGenerator();
                
        public Collection(string name, Connection conn, string dbName)
        {
            this.name = name;
            this.connection = conn;
            this.dbName = dbName;
        }
                
        public Document FindOne(Document spec){
			ICursor cur = this.Find(spec, -1, 0, null);
            foreach(Document doc in cur.Documents){
                cur.Dispose();
                return doc;
            }
            //FIXME Decide if this should throw a not found exception instead of returning null.
            return null; //this.Find(spec, -1, 0, null)[0];
        }
		public ICursor FindAll() {
            Document spec = new Document();
            return this.Find(spec, 0, 0, null);
        }
        
		public ICursor Find(Document spec) {
            return this.Find(spec, 0, 0, null);
        }
        
		public ICursor Find(Document spec, int limit, int skip) {
            return this.Find(spec, limit, skip, null);
        }
        
		public ICursor Find(Document spec, int limit, int skip, Document fields) {
            if(spec == null) spec = new Document();
            Cursor cur = new Cursor(connection, this.FullName, spec, limit, skip, fields);
            return cur;
        }
        
        public long Count(){
            return this.Count(new Document());
        }
        
        public long Count(Document spec){
            Database db = new Database(this.connection, this.dbName);
<<<<<<< HEAD
            try{
                Document ret = db.SendCommand(new Document().Append("count",this.Name).Append("query",spec));
=======
			IMongoCollection cmd = db["$cmd"];
            Document ret = cmd.FindOne(new Document().Append("count",this.Name).Append("query",spec));
            if(ret.Contains("ok") && (double)ret["ok"] == 1){
>>>>>>> 314a480a
                double n = (double)ret["n"];
                return Convert.ToInt64(n);
            }catch(MongoCommandException){
                //FIXME This is an exception condition when the namespace is missing. -1 might be better here but the console returns 0.
                return 0;
            }
            
        }
        
        public void Insert(Document doc){
            Document[] docs = new Document[]{doc,};
            this.Insert(docs);
        }
        
        public void Insert(IEnumerable<Document> docs){
            InsertMessage im = new InsertMessage();
            im.FullCollectionName = this.FullName;
            List<BsonDocument> bdocs = new List<BsonDocument>();
            foreach(Document doc in docs){
                if(doc.Contains("_id") == false) doc["_id"] = oidGenerator.Generate();
                bdocs.Add(BsonConvert.From(doc));
            }
            im.BsonDocuments = bdocs.ToArray();
            try{
                this.connection.SendMessage(im);    
            }catch(IOException ioe){
                throw new MongoCommException("Could not insert document, communication failure", this.connection,ioe);
            }   
        }
        
        public void Delete(Document selector){
            DeleteMessage dm = new DeleteMessage();
            dm.FullCollectionName = this.FullName;
            dm.Selector = BsonConvert.From(selector);
            try{
                this.connection.SendMessage(dm);
            }catch(IOException ioe){
                throw new MongoCommException("Could not delete document, communication failure", this.connection,ioe);
            }
        }
        
        public void Update(Document doc){
            //Try to generate a selector using _id for an existing document.
            //otherwise just set the upsert flag to 1 to insert and send onward.
            Document selector = new Document();
            int upsert = 0;
            if(doc.Contains("_id")  & doc["_id"] != null){
                selector["_id"] = doc["_id"];   
            }else{
                //Likely a new document
                doc["_id"] = oidGenerator.Generate();
                upsert = 1;
            }
            this.Update(doc, selector, upsert);
        }
        
        public void Update(Document doc, Document selector){
            this.Update(doc, selector, 0);
        }
        
        public void Update(Document doc, Document selector, int upsert){
            UpdateMessage um = new UpdateMessage();
            um.FullCollectionName = this.FullName;
            um.Selector = BsonConvert.From(selector);
            um.Document = BsonConvert.From(doc);
            um.Upsert = upsert;
            try{
                this.connection.SendMessage(um);
            }catch(IOException ioe){
                throw new MongoCommException("Could not update document, communication failure", this.connection,ioe);
            }           
            
        }
        
        public void UpdateAll(Document doc, Document selector){
            //TODO do this server side with generated code.
			ICursor toUpdate = this.Find(selector);
            foreach(Document udoc in toUpdate.Documents){
                Document updSel = new Document();
                updSel["_id"] = udoc["_id"];
                udoc.Update(doc);
                this.Update(udoc, updSel,0);
            }
        }
    }
}
<|MERGE_RESOLUTION|>--- conflicted
+++ resolved
@@ -1,181 +1,169 @@
-using System;
-using System.Collections.Generic;
-using System.IO;
-
-using MongoDB.Driver.Bson;
-using MongoDB.Driver.IO;
-
-namespace MongoDB.Driver
-{
-<<<<<<< HEAD
-    public class Collection
-    {
-=======
-    /// <summary>
-    /// Description of Collection.
-    /// </summary>
-	public class Collection : IMongoCollection {
->>>>>>> 314a480a
-        private Connection connection;
-        
-        private string name;        
-        public string Name {
-            get { return name; }
-        }
-        
-        private string dbName;      
-        public string DbName {
-            get { return dbName; }
-        }
-        
-        public string FullName{
-            get{ return dbName + "." + name;}
-        }
-        
-        private CollectionMetaData metaData;        
-        public CollectionMetaData MetaData {
-            get { 
-                if(metaData == null){
-                    metaData = new CollectionMetaData(this.dbName,this.name, this.connection);
-                }
-                return metaData;
-            }
-        }
-        
-        private static OidGenerator oidGenerator = new OidGenerator();
-                
-        public Collection(string name, Connection conn, string dbName)
-        {
-            this.name = name;
-            this.connection = conn;
-            this.dbName = dbName;
-        }
-                
-        public Document FindOne(Document spec){
-			ICursor cur = this.Find(spec, -1, 0, null);
-            foreach(Document doc in cur.Documents){
-                cur.Dispose();
-                return doc;
-            }
-            //FIXME Decide if this should throw a not found exception instead of returning null.
-            return null; //this.Find(spec, -1, 0, null)[0];
-        }
-		public ICursor FindAll() {
-            Document spec = new Document();
-            return this.Find(spec, 0, 0, null);
-        }
-        
-		public ICursor Find(Document spec) {
-            return this.Find(spec, 0, 0, null);
-        }
-        
-		public ICursor Find(Document spec, int limit, int skip) {
-            return this.Find(spec, limit, skip, null);
-        }
-        
-		public ICursor Find(Document spec, int limit, int skip, Document fields) {
-            if(spec == null) spec = new Document();
-            Cursor cur = new Cursor(connection, this.FullName, spec, limit, skip, fields);
-            return cur;
-        }
-        
-        public long Count(){
-            return this.Count(new Document());
-        }
-        
-        public long Count(Document spec){
-            Database db = new Database(this.connection, this.dbName);
-<<<<<<< HEAD
-            try{
-                Document ret = db.SendCommand(new Document().Append("count",this.Name).Append("query",spec));
-=======
-			IMongoCollection cmd = db["$cmd"];
-            Document ret = cmd.FindOne(new Document().Append("count",this.Name).Append("query",spec));
-            if(ret.Contains("ok") && (double)ret["ok"] == 1){
->>>>>>> 314a480a
-                double n = (double)ret["n"];
-                return Convert.ToInt64(n);
-            }catch(MongoCommandException){
-                //FIXME This is an exception condition when the namespace is missing. -1 might be better here but the console returns 0.
-                return 0;
-            }
-            
-        }
-        
-        public void Insert(Document doc){
-            Document[] docs = new Document[]{doc,};
-            this.Insert(docs);
-        }
-        
-        public void Insert(IEnumerable<Document> docs){
-            InsertMessage im = new InsertMessage();
-            im.FullCollectionName = this.FullName;
-            List<BsonDocument> bdocs = new List<BsonDocument>();
-            foreach(Document doc in docs){
-                if(doc.Contains("_id") == false) doc["_id"] = oidGenerator.Generate();
-                bdocs.Add(BsonConvert.From(doc));
-            }
-            im.BsonDocuments = bdocs.ToArray();
-            try{
-                this.connection.SendMessage(im);    
-            }catch(IOException ioe){
-                throw new MongoCommException("Could not insert document, communication failure", this.connection,ioe);
-            }   
-        }
-        
-        public void Delete(Document selector){
-            DeleteMessage dm = new DeleteMessage();
-            dm.FullCollectionName = this.FullName;
-            dm.Selector = BsonConvert.From(selector);
-            try{
-                this.connection.SendMessage(dm);
-            }catch(IOException ioe){
-                throw new MongoCommException("Could not delete document, communication failure", this.connection,ioe);
-            }
-        }
-        
-        public void Update(Document doc){
-            //Try to generate a selector using _id for an existing document.
-            //otherwise just set the upsert flag to 1 to insert and send onward.
-            Document selector = new Document();
-            int upsert = 0;
-            if(doc.Contains("_id")  & doc["_id"] != null){
-                selector["_id"] = doc["_id"];   
-            }else{
-                //Likely a new document
-                doc["_id"] = oidGenerator.Generate();
-                upsert = 1;
-            }
-            this.Update(doc, selector, upsert);
-        }
-        
-        public void Update(Document doc, Document selector){
-            this.Update(doc, selector, 0);
-        }
-        
-        public void Update(Document doc, Document selector, int upsert){
-            UpdateMessage um = new UpdateMessage();
-            um.FullCollectionName = this.FullName;
-            um.Selector = BsonConvert.From(selector);
-            um.Document = BsonConvert.From(doc);
-            um.Upsert = upsert;
-            try{
-                this.connection.SendMessage(um);
-            }catch(IOException ioe){
-                throw new MongoCommException("Could not update document, communication failure", this.connection,ioe);
-            }           
-            
-        }
-        
-        public void UpdateAll(Document doc, Document selector){
-            //TODO do this server side with generated code.
-			ICursor toUpdate = this.Find(selector);
-            foreach(Document udoc in toUpdate.Documents){
-                Document updSel = new Document();
-                updSel["_id"] = udoc["_id"];
-                udoc.Update(doc);
-                this.Update(udoc, updSel,0);
-            }
-        }
-    }
-}
+using System;
+using System.Collections.Generic;
+using System.IO;
+
+using MongoDB.Driver.Bson;
+using MongoDB.Driver.IO;
+
+namespace MongoDB.Driver
+{
+    public class Collection : IMongoCollection 
+    {
+        private Connection connection;
+        
+        private string name;        
+        public string Name {
+            get { return name; }
+        }
+        
+        private string dbName;      
+        public string DbName {
+            get { return dbName; }
+        }
+        
+        public string FullName{
+            get{ return dbName + "." + name;}
+        }
+        
+        private CollectionMetaData metaData;        
+        public CollectionMetaData MetaData {
+            get { 
+                if(metaData == null){
+                    metaData = new CollectionMetaData(this.dbName,this.name, this.connection);
+                }
+                return metaData;
+            }
+        }
+        
+        private static OidGenerator oidGenerator = new OidGenerator();
+                
+        public Collection(string name, Connection conn, string dbName)
+        {
+            this.name = name;
+            this.connection = conn;
+            this.dbName = dbName;
+        }
+                
+        public Document FindOne(Document spec){
+            ICursor cur = this.Find(spec, -1, 0, null);
+            foreach(Document doc in cur.Documents){
+                cur.Dispose();
+                return doc;
+            }
+            //FIXME Decide if this should throw a not found exception instead of returning null.
+            return null; //this.Find(spec, -1, 0, null)[0];
+        }
+        
+        public ICursor FindAll() {
+            Document spec = new Document();
+            return this.Find(spec, 0, 0, null);
+        }
+        
+        public ICursor Find(Document spec) {
+            return this.Find(spec, 0, 0, null);
+        }
+        
+        public ICursor Find(Document spec, int limit, int skip) {
+            return this.Find(spec, limit, skip, null);
+        }
+        
+        public ICursor Find(Document spec, int limit, int skip, Document fields) {
+            if(spec == null) spec = new Document();
+            Cursor cur = new Cursor(connection, this.FullName, spec, limit, skip, fields);
+            return cur;
+        }
+        
+        public long Count(){
+            return this.Count(new Document());
+        }
+        
+        public long Count(Document spec){
+            Database db = new Database(this.connection, this.dbName);
+            try{
+                Document ret = db.SendCommand(new Document().Append("count",this.Name).Append("query",spec));
+                double n = (double)ret["n"];
+                return Convert.ToInt64(n);
+            }catch(MongoCommandException){
+                //FIXME This is an exception condition when the namespace is missing. -1 might be better here but the console returns 0.
+                return 0;
+            }
+            
+        }
+        
+        public void Insert(Document doc){
+            Document[] docs = new Document[]{doc,};
+            this.Insert(docs);
+        }
+        
+        public void Insert(IEnumerable<Document> docs){
+            InsertMessage im = new InsertMessage();
+            im.FullCollectionName = this.FullName;
+            List<BsonDocument> bdocs = new List<BsonDocument>();
+            foreach(Document doc in docs){
+                if(doc.Contains("_id") == false) doc["_id"] = oidGenerator.Generate();
+                bdocs.Add(BsonConvert.From(doc));
+            }
+            im.BsonDocuments = bdocs.ToArray();
+            try{
+                this.connection.SendMessage(im);    
+            }catch(IOException ioe){
+                throw new MongoCommException("Could not insert document, communication failure", this.connection,ioe);
+            }   
+        }
+        
+        public void Delete(Document selector){
+            DeleteMessage dm = new DeleteMessage();
+            dm.FullCollectionName = this.FullName;
+            dm.Selector = BsonConvert.From(selector);
+            try{
+                this.connection.SendMessage(dm);
+            }catch(IOException ioe){
+                throw new MongoCommException("Could not delete document, communication failure", this.connection,ioe);
+            }
+        }
+        
+        public void Update(Document doc){
+            //Try to generate a selector using _id for an existing document.
+            //otherwise just set the upsert flag to 1 to insert and send onward.
+            Document selector = new Document();
+            int upsert = 0;
+            if(doc.Contains("_id")  & doc["_id"] != null){
+                selector["_id"] = doc["_id"];   
+            }else{
+                //Likely a new document
+                doc["_id"] = oidGenerator.Generate();
+                upsert = 1;
+            }
+            this.Update(doc, selector, upsert);
+        }
+        
+        public void Update(Document doc, Document selector){
+            this.Update(doc, selector, 0);
+        }
+        
+        public void Update(Document doc, Document selector, int upsert){
+            UpdateMessage um = new UpdateMessage();
+            um.FullCollectionName = this.FullName;
+            um.Selector = BsonConvert.From(selector);
+            um.Document = BsonConvert.From(doc);
+            um.Upsert = upsert;
+            try{
+                this.connection.SendMessage(um);
+            }catch(IOException ioe){
+                throw new MongoCommException("Could not update document, communication failure", this.connection,ioe);
+            }           
+            
+        }
+        
+        public void UpdateAll(Document doc, Document selector){
+            //TODO do this server side with generated code.
+			ICursor toUpdate = this.Find(selector);
+            foreach(Document udoc in toUpdate.Documents){
+                Document updSel = new Document();
+                updSel["_id"] = udoc["_id"];
+                udoc.Update(doc);
+                this.Update(udoc, updSel,0);
+            }
+        }
+    }
+}