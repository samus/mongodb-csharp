using System;
using System.Collections.Generic;
using System.IO;
using MongoDB.Driver.IO;
using MongoDB.Driver.Util;

namespace MongoDB.Driver
{
    public class Collection : IMongoCollection 
    {
        private static OidGenerator oidGenerator = new OidGenerator();
        
        private Connection connection;
        
        private string name;        
        public string Name {
            get { return name; }
        }
        
        private string dbName;      
        public string DbName {
            get { return dbName; }
        }
        
        public string FullName{
            get{ return dbName + "." + name;}
        }
        
        private CollectionMetaData metaData;        
        public CollectionMetaData MetaData {
            get { 
                if(metaData == null){
                    metaData = new CollectionMetaData(this.dbName,this.name, this.connection);
                }
                return metaData;
            }
        }
<<<<<<< HEAD
        
=======

        private Database db;
        private Database Db{
            get{
                if(db == null)
                    db = new Database(this.connection, this.dbName);
                return db;
            }
        }
>>>>>>> ea84e7f1
        public Collection(string name, Connection conn, string dbName)
        {
            this.name = name;
            this.connection = conn;
            this.dbName = dbName;
        }
        
        /// <summary>
        /// Finds and returns the first document in a query. 
        /// </summary>
        /// <param name="spec">
        /// A <see cref="Document"/> representing the query.
        /// </param>
        /// <returns>
        /// A <see cref="Document"/> from the collection.
        /// </returns>
        public Document FindOne(Document spec){
            ICursor cur = this.Find(spec, -1, 0, null);
            foreach(Document doc in cur.Documents){
                cur.Dispose();
                return doc;
            }
            //FIXME Decide if this should throw a not found exception instead of returning null.
            return null; //this.Find(spec, -1, 0, null)[0];
        }
        
        public ICursor FindAll() {
            Document spec = new Document();
            return this.Find(spec, 0, 0, null);
        }
        
        public ICursor Find(String where){
            Document spec = new Document();
            spec.Append("$where", new Code(where));
            return this.Find(spec, 0, 0, null);
        }
        
        public ICursor Find(Document spec) {
            return this.Find(spec, 0, 0, null);
        }
        
        public ICursor Find(Document spec, int limit, int skip) {
            return this.Find(spec, limit, skip, null);
        }
        
        public ICursor Find(Document spec, int limit, int skip, Document fields) {
            if(spec == null) spec = new Document();
            Cursor cur = new Cursor(connection, this.FullName, spec, limit, skip, fields);
            return cur;
        }
        
        /// <summary>
        /// Entrypoint into executing a map/reduce query against the collection. 
        /// </summary>
        /// <returns>
        /// A <see cref="MapReduce"/>
        /// </returns>
        public MapReduce MapReduce(){
            return new MapReduce(this.Db, this.Name);
        }
        
        public MapReduceBuilder MapReduceBuilder(){
            return new MapReduceBuilder(this.MapReduce());
        }
            
        
        /// <summary>
        ///Count all items in the collection. 
        /// </summary>
        public long Count(){
            return this.Count(new Document());
        }
        
        /// <summary>
        /// Count all items in a collection that match the query spec. 
        /// </summary>
        /// <remarks>
        /// It will return 0 if the collection doesn't exist yet.
        /// </remarks>
        public long Count(Document spec){
            try{
                //Database db = new Database(this.connection, this.dbName);
                Document ret = this.Db.SendCommand(new Document().Append("count",this.Name).Append("query",spec));
                double n = (double)ret["n"];
                return Convert.ToInt64(n);
            }catch(MongoCommandException){
                //FIXME This is an exception condition when the namespace is missing. 
                //-1 might be better here but the console returns 0.
                return 0;
            }
            
        }
        
        /// <summary>
        /// Inserts the Document into the collection. 
        /// </summary>
        public void Insert (Document doc, bool safemode){
            Insert(doc);
            CheckError(safemode);
        }

        public void Insert(Document doc){
            Document[] docs = new Document[]{doc,};
            this.Insert(docs);
        }
        
        public void Insert (IEnumerable<Document> docs, bool safemode){
            if(safemode)this.Db.ResetError();
            this.Insert(docs);
            CheckPreviousError(safemode);
        }

        public void Insert(IEnumerable<Document> docs){
            InsertMessage im = new InsertMessage();
            im.FullCollectionName = this.FullName;
            List<Document> idocs = new List<Document>();
            foreach(Document doc in docs){
                if(doc.Contains("_id") == false){
                    Oid _id = oidGenerator.Generate();
                    doc.Prepend("_id",_id);
                }
            }
            idocs.AddRange(docs);
            im.Documents = idocs.ToArray();
            try{
                this.connection.SendMessage(im);    
            }catch(IOException ioe){
                throw new MongoCommException("Could not insert document, communication failure", this.connection,ioe);
            }   
        }
        
        /// <summary>
        /// Deletes documents from the collection according to the spec.
        /// </summary>
        /// <remarks>An empty document will match all documents in the collection and effectively truncate it.
        /// </remarks>
        public void Delete (Document selector, bool safemode){
            Delete(selector);
            CheckError(safemode);
        }
        
        /// <summary>
        /// Deletes documents from the collection according to the spec.
        /// </summary>
        /// <remarks>An empty document will match all documents in the collection and effectively truncate it.
        /// </remarks>
        public void Delete(Document selector){
            DeleteMessage dm = new DeleteMessage();
            dm.FullCollectionName = this.FullName;
            dm.Selector = selector;
            try{
                this.connection.SendMessage(dm);
            }catch(IOException ioe){
                throw new MongoCommException("Could not delete document, communication failure", this.connection,ioe);
            }
        }
        
        
        public void Update (Document doc, bool safemode){
            Update(doc);
            CheckError(safemode);
        }
        
        /// <summary>
        /// Updates a document with the data in doc as found by the selector.
        /// </summary>
        /// <remarks>
        /// _id will be used in the document to create a selector.  If it isn't in
        /// the document then it is assumed that the document is new and an upsert is sent to the database
        /// instead.
        /// </remarks>
        public void Update(Document doc){
            //Try to generate a selector using _id for an existing document.
            //otherwise just set the upsert flag to 1 to insert and send onward.
            Document selector = new Document();
            int upsert = 0;
            if(doc.Contains("_id")  & doc["_id"] != null){
                selector["_id"] = doc["_id"];   
            }else{
                //Likely a new document
                doc.Prepend("_id",oidGenerator.Generate());
                upsert = 1;
            }
            this.Update(doc, selector, upsert);
        }
        
        public void Update (Document doc, Document selector, bool safemode){
            Update(doc, selector,0,safemode);
        }
        
        /// <summary>
        /// Updates a document with the data in doc as found by the selector.
        /// </summary>        
        public void Update(Document doc, Document selector){
            this.Update(doc, selector, 0);
        }
        
        public void Update (Document doc, Document selector, UpdateFlags flags, bool safemode){
            Update(doc,selector,flags);
            CheckError(safemode);
        }
        
        /// <summary>
        /// Updates a document with the data in doc as found by the selector.
        /// </summary>
        /// <param name="doc">The <see cref="Document"/> to update with
        /// </param>
        /// <param name="selector">
        /// The query spec to find the document to update.
        /// </param>
        /// <param name="flags">
        /// <see cref="UpdateFlags"/>
        /// </param>
        public void Update(Document doc, Document selector, UpdateFlags flags){
            UpdateMessage um = new UpdateMessage();
            um.FullCollectionName = this.FullName;
            um.Selector = selector;
            um.Document = doc;
            um.Flags = (int)flags;
            try{
                this.connection.SendMessage(um);
            }catch(IOException ioe){
                throw new MongoCommException("Could not update document, communication failure", this.connection,ioe);
            }           
            
        }
        
        public void Update (Document doc, Document selector, int flags, bool safemode){
            Update(doc,selector,flags);
            CheckError(safemode);
        }
        
        public void Update(Document doc, Document selector, int flags){
            //TODO Update the interface and make a breaking change.
            this.Update(doc,selector,(UpdateFlags)flags);
        }
        
        /// <summary>
        /// Runs a multiple update query against the database.  It will wrap any 
        /// doc with $set if the passed in doc doesn't contain any '$' ops.
        /// </summary>
        /// <param name="doc"></param>
        /// <param name="selector"></param>
        public void UpdateAll(Document doc, Document selector){
            bool foundOp = false;
            foreach(string key in doc.Keys){
                if(key.IndexOf('$') == 0){
                    foundOp = true;
                    break;
                }
            }
            if(foundOp == false){
                //wrap document in a $set.
                Document s = new Document().Append("$set", doc);
                doc = s;
            }
            this.Update(doc, selector, UpdateFlags.MultiUpdate);           
        }
        
        
        public void UpdateAll (Document doc, Document selector, bool safemode){
            if(safemode)this.Db.ResetError();
            this.UpdateAll(doc, selector);
            CheckPreviousError(safemode);
        }
        

        private void CheckError(bool safemode){
            if(safemode){
                Document err = this.Db.GetLastError();
                if(ErrorTranslator.IsError(err)) throw ErrorTranslator.Translate(err);
            }
        }
        private void CheckPreviousError(bool safemode){
            if(safemode){
                Document err = this.Db.GetPreviousError();
                if(ErrorTranslator.IsError(err)) throw ErrorTranslator.Translate(err);
            }
        }
    }
}<|MERGE_RESOLUTION|>--- conflicted
+++ resolved
@@ -1,331 +1,327 @@
-using System;
-using System.Collections.Generic;
-using System.IO;
-using MongoDB.Driver.IO;
-using MongoDB.Driver.Util;
-
-namespace MongoDB.Driver
-{
-    public class Collection : IMongoCollection 
-    {
-        private static OidGenerator oidGenerator = new OidGenerator();
-        
-        private Connection connection;
-        
-        private string name;        
-        public string Name {
-            get { return name; }
-        }
-        
-        private string dbName;      
-        public string DbName {
-            get { return dbName; }
-        }
-        
-        public string FullName{
-            get{ return dbName + "." + name;}
-        }
-        
-        private CollectionMetaData metaData;        
-        public CollectionMetaData MetaData {
-            get { 
-                if(metaData == null){
-                    metaData = new CollectionMetaData(this.dbName,this.name, this.connection);
-                }
-                return metaData;
-            }
-        }
-<<<<<<< HEAD
-        
-=======
-
-        private Database db;
-        private Database Db{
-            get{
-                if(db == null)
-                    db = new Database(this.connection, this.dbName);
-                return db;
-            }
-        }
->>>>>>> ea84e7f1
-        public Collection(string name, Connection conn, string dbName)
-        {
-            this.name = name;
-            this.connection = conn;
-            this.dbName = dbName;
-        }
-        
-        /// <summary>
-        /// Finds and returns the first document in a query. 
-        /// </summary>
-        /// <param name="spec">
-        /// A <see cref="Document"/> representing the query.
-        /// </param>
-        /// <returns>
-        /// A <see cref="Document"/> from the collection.
-        /// </returns>
-        public Document FindOne(Document spec){
-            ICursor cur = this.Find(spec, -1, 0, null);
-            foreach(Document doc in cur.Documents){
-                cur.Dispose();
-                return doc;
-            }
-            //FIXME Decide if this should throw a not found exception instead of returning null.
-            return null; //this.Find(spec, -1, 0, null)[0];
-        }
-        
-        public ICursor FindAll() {
-            Document spec = new Document();
-            return this.Find(spec, 0, 0, null);
-        }
-        
-        public ICursor Find(String where){
-            Document spec = new Document();
-            spec.Append("$where", new Code(where));
-            return this.Find(spec, 0, 0, null);
-        }
-        
-        public ICursor Find(Document spec) {
-            return this.Find(spec, 0, 0, null);
-        }
-        
-        public ICursor Find(Document spec, int limit, int skip) {
-            return this.Find(spec, limit, skip, null);
-        }
-        
-        public ICursor Find(Document spec, int limit, int skip, Document fields) {
-            if(spec == null) spec = new Document();
-            Cursor cur = new Cursor(connection, this.FullName, spec, limit, skip, fields);
-            return cur;
-        }
-        
-        /// <summary>
-        /// Entrypoint into executing a map/reduce query against the collection. 
-        /// </summary>
-        /// <returns>
-        /// A <see cref="MapReduce"/>
-        /// </returns>
-        public MapReduce MapReduce(){
-            return new MapReduce(this.Db, this.Name);
-        }
-        
-        public MapReduceBuilder MapReduceBuilder(){
-            return new MapReduceBuilder(this.MapReduce());
-        }
-            
-        
-        /// <summary>
-        ///Count all items in the collection. 
-        /// </summary>
-        public long Count(){
-            return this.Count(new Document());
-        }
-        
-        /// <summary>
-        /// Count all items in a collection that match the query spec. 
-        /// </summary>
-        /// <remarks>
-        /// It will return 0 if the collection doesn't exist yet.
-        /// </remarks>
-        public long Count(Document spec){
-            try{
-                //Database db = new Database(this.connection, this.dbName);
-                Document ret = this.Db.SendCommand(new Document().Append("count",this.Name).Append("query",spec));
-                double n = (double)ret["n"];
-                return Convert.ToInt64(n);
-            }catch(MongoCommandException){
-                //FIXME This is an exception condition when the namespace is missing. 
-                //-1 might be better here but the console returns 0.
-                return 0;
-            }
-            
-        }
-        
-        /// <summary>
-        /// Inserts the Document into the collection. 
-        /// </summary>
-        public void Insert (Document doc, bool safemode){
-            Insert(doc);
-            CheckError(safemode);
-        }
-
-        public void Insert(Document doc){
-            Document[] docs = new Document[]{doc,};
-            this.Insert(docs);
-        }
-        
-        public void Insert (IEnumerable<Document> docs, bool safemode){
-            if(safemode)this.Db.ResetError();
-            this.Insert(docs);
-            CheckPreviousError(safemode);
-        }
-
-        public void Insert(IEnumerable<Document> docs){
-            InsertMessage im = new InsertMessage();
-            im.FullCollectionName = this.FullName;
-            List<Document> idocs = new List<Document>();
-            foreach(Document doc in docs){
-                if(doc.Contains("_id") == false){
-                    Oid _id = oidGenerator.Generate();
-                    doc.Prepend("_id",_id);
-                }
-            }
-            idocs.AddRange(docs);
-            im.Documents = idocs.ToArray();
-            try{
-                this.connection.SendMessage(im);    
-            }catch(IOException ioe){
-                throw new MongoCommException("Could not insert document, communication failure", this.connection,ioe);
-            }   
-        }
-        
-        /// <summary>
-        /// Deletes documents from the collection according to the spec.
-        /// </summary>
-        /// <remarks>An empty document will match all documents in the collection and effectively truncate it.
-        /// </remarks>
-        public void Delete (Document selector, bool safemode){
-            Delete(selector);
-            CheckError(safemode);
-        }
-        
-        /// <summary>
-        /// Deletes documents from the collection according to the spec.
-        /// </summary>
-        /// <remarks>An empty document will match all documents in the collection and effectively truncate it.
-        /// </remarks>
-        public void Delete(Document selector){
-            DeleteMessage dm = new DeleteMessage();
-            dm.FullCollectionName = this.FullName;
-            dm.Selector = selector;
-            try{
-                this.connection.SendMessage(dm);
-            }catch(IOException ioe){
-                throw new MongoCommException("Could not delete document, communication failure", this.connection,ioe);
-            }
-        }
-        
-        
-        public void Update (Document doc, bool safemode){
-            Update(doc);
-            CheckError(safemode);
-        }
-        
-        /// <summary>
-        /// Updates a document with the data in doc as found by the selector.
-        /// </summary>
-        /// <remarks>
-        /// _id will be used in the document to create a selector.  If it isn't in
-        /// the document then it is assumed that the document is new and an upsert is sent to the database
-        /// instead.
-        /// </remarks>
-        public void Update(Document doc){
-            //Try to generate a selector using _id for an existing document.
-            //otherwise just set the upsert flag to 1 to insert and send onward.
-            Document selector = new Document();
-            int upsert = 0;
-            if(doc.Contains("_id")  & doc["_id"] != null){
-                selector["_id"] = doc["_id"];   
-            }else{
-                //Likely a new document
-                doc.Prepend("_id",oidGenerator.Generate());
-                upsert = 1;
-            }
-            this.Update(doc, selector, upsert);
-        }
-        
-        public void Update (Document doc, Document selector, bool safemode){
-            Update(doc, selector,0,safemode);
-        }
-        
-        /// <summary>
-        /// Updates a document with the data in doc as found by the selector.
-        /// </summary>        
-        public void Update(Document doc, Document selector){
-            this.Update(doc, selector, 0);
-        }
-        
-        public void Update (Document doc, Document selector, UpdateFlags flags, bool safemode){
-            Update(doc,selector,flags);
-            CheckError(safemode);
-        }
-        
-        /// <summary>
-        /// Updates a document with the data in doc as found by the selector.
-        /// </summary>
-        /// <param name="doc">The <see cref="Document"/> to update with
-        /// </param>
-        /// <param name="selector">
-        /// The query spec to find the document to update.
-        /// </param>
-        /// <param name="flags">
-        /// <see cref="UpdateFlags"/>
-        /// </param>
-        public void Update(Document doc, Document selector, UpdateFlags flags){
-            UpdateMessage um = new UpdateMessage();
-            um.FullCollectionName = this.FullName;
-            um.Selector = selector;
-            um.Document = doc;
-            um.Flags = (int)flags;
-            try{
-                this.connection.SendMessage(um);
-            }catch(IOException ioe){
-                throw new MongoCommException("Could not update document, communication failure", this.connection,ioe);
-            }           
-            
-        }
-        
-        public void Update (Document doc, Document selector, int flags, bool safemode){
-            Update(doc,selector,flags);
-            CheckError(safemode);
-        }
-        
-        public void Update(Document doc, Document selector, int flags){
-            //TODO Update the interface and make a breaking change.
-            this.Update(doc,selector,(UpdateFlags)flags);
-        }
-        
-        /// <summary>
-        /// Runs a multiple update query against the database.  It will wrap any 
-        /// doc with $set if the passed in doc doesn't contain any '$' ops.
-        /// </summary>
-        /// <param name="doc"></param>
-        /// <param name="selector"></param>
-        public void UpdateAll(Document doc, Document selector){
-            bool foundOp = false;
-            foreach(string key in doc.Keys){
-                if(key.IndexOf('$') == 0){
-                    foundOp = true;
-                    break;
-                }
-            }
-            if(foundOp == false){
-                //wrap document in a $set.
-                Document s = new Document().Append("$set", doc);
-                doc = s;
-            }
-            this.Update(doc, selector, UpdateFlags.MultiUpdate);           
-        }
-        
-        
-        public void UpdateAll (Document doc, Document selector, bool safemode){
-            if(safemode)this.Db.ResetError();
-            this.UpdateAll(doc, selector);
-            CheckPreviousError(safemode);
-        }
-        
-
-        private void CheckError(bool safemode){
-            if(safemode){
-                Document err = this.Db.GetLastError();
-                if(ErrorTranslator.IsError(err)) throw ErrorTranslator.Translate(err);
-            }
-        }
-        private void CheckPreviousError(bool safemode){
-            if(safemode){
-                Document err = this.Db.GetPreviousError();
-                if(ErrorTranslator.IsError(err)) throw ErrorTranslator.Translate(err);
-            }
-        }
-    }
+using System;
+using System.Collections.Generic;
+using System.IO;
+using MongoDB.Driver.IO;
+using MongoDB.Driver.Util;
+
+namespace MongoDB.Driver
+{
+    public class Collection : IMongoCollection 
+    {
+        private static OidGenerator oidGenerator = new OidGenerator();
+        
+        private Connection connection;
+        
+        private string name;        
+        public string Name {
+            get { return name; }
+        }
+        
+        private string dbName;      
+        public string DbName {
+            get { return dbName; }
+        }
+        
+        public string FullName{
+            get{ return dbName + "." + name;}
+        }
+        
+        private CollectionMetaData metaData;        
+        public CollectionMetaData MetaData {
+            get { 
+                if(metaData == null){
+                    metaData = new CollectionMetaData(this.dbName,this.name, this.connection);
+                }
+                return metaData;
+            }
+        }
+
+        private Database db;
+        private Database Db{
+            get{
+                if(db == null)
+                    db = new Database(this.connection, this.dbName);
+                return db;
+            }
+        }
+        public Collection(string name, Connection conn, string dbName)
+        {
+            this.name = name;
+            this.connection = conn;
+            this.dbName = dbName;
+        }
+        
+        /// <summary>
+        /// Finds and returns the first document in a query. 
+        /// </summary>
+        /// <param name="spec">
+        /// A <see cref="Document"/> representing the query.
+        /// </param>
+        /// <returns>
+        /// A <see cref="Document"/> from the collection.
+        /// </returns>
+        public Document FindOne(Document spec){
+            ICursor cur = this.Find(spec, -1, 0, null);
+            foreach(Document doc in cur.Documents){
+                cur.Dispose();
+                return doc;
+            }
+            //FIXME Decide if this should throw a not found exception instead of returning null.
+            return null; //this.Find(spec, -1, 0, null)[0];
+        }
+        
+        public ICursor FindAll() {
+            Document spec = new Document();
+            return this.Find(spec, 0, 0, null);
+        }
+        
+        public ICursor Find(String where){
+            Document spec = new Document();
+            spec.Append("$where", new Code(where));
+            return this.Find(spec, 0, 0, null);
+        }
+        
+        public ICursor Find(Document spec) {
+            return this.Find(spec, 0, 0, null);
+        }
+        
+        public ICursor Find(Document spec, int limit, int skip) {
+            return this.Find(spec, limit, skip, null);
+        }
+        
+        public ICursor Find(Document spec, int limit, int skip, Document fields) {
+            if(spec == null) spec = new Document();
+            Cursor cur = new Cursor(connection, this.FullName, spec, limit, skip, fields);
+            return cur;
+        }
+        
+        /// <summary>
+        /// Entrypoint into executing a map/reduce query against the collection. 
+        /// </summary>
+        /// <returns>
+        /// A <see cref="MapReduce"/>
+        /// </returns>
+        public MapReduce MapReduce(){
+            return new MapReduce(this.Db, this.Name);
+        }
+        
+        public MapReduceBuilder MapReduceBuilder(){
+            return new MapReduceBuilder(this.MapReduce());
+        }
+            
+        
+        /// <summary>
+        ///Count all items in the collection. 
+        /// </summary>
+        public long Count(){
+            return this.Count(new Document());
+        }
+        
+        /// <summary>
+        /// Count all items in a collection that match the query spec. 
+        /// </summary>
+        /// <remarks>
+        /// It will return 0 if the collection doesn't exist yet.
+        /// </remarks>
+        public long Count(Document spec){
+            try{
+                //Database db = new Database(this.connection, this.dbName);
+                Document ret = this.Db.SendCommand(new Document().Append("count",this.Name).Append("query",spec));
+                double n = (double)ret["n"];
+                return Convert.ToInt64(n);
+            }catch(MongoCommandException){
+                //FIXME This is an exception condition when the namespace is missing. 
+                //-1 might be better here but the console returns 0.
+                return 0;
+            }
+            
+        }
+        
+        /// <summary>
+        /// Inserts the Document into the collection. 
+        /// </summary>
+        public void Insert (Document doc, bool safemode){
+            Insert(doc);
+            CheckError(safemode);
+        }
+
+        public void Insert(Document doc){
+            Document[] docs = new Document[]{doc,};
+            this.Insert(docs);
+        }
+        
+        public void Insert (IEnumerable<Document> docs, bool safemode){
+            if(safemode)this.Db.ResetError();
+            this.Insert(docs);
+            CheckPreviousError(safemode);
+        }
+
+        public void Insert(IEnumerable<Document> docs){
+            InsertMessage im = new InsertMessage();
+            im.FullCollectionName = this.FullName;
+            List<Document> idocs = new List<Document>();
+            foreach(Document doc in docs){
+                if(doc.Contains("_id") == false){
+                    Oid _id = oidGenerator.Generate();
+                    doc.Prepend("_id",_id);
+                }
+            }
+            idocs.AddRange(docs);
+            im.Documents = idocs.ToArray();
+            try{
+                this.connection.SendMessage(im);    
+            }catch(IOException ioe){
+                throw new MongoCommException("Could not insert document, communication failure", this.connection,ioe);
+            }   
+        }
+        
+        /// <summary>
+        /// Deletes documents from the collection according to the spec.
+        /// </summary>
+        /// <remarks>An empty document will match all documents in the collection and effectively truncate it.
+        /// </remarks>
+        public void Delete (Document selector, bool safemode){
+            Delete(selector);
+            CheckError(safemode);
+        }
+        
+        /// <summary>
+        /// Deletes documents from the collection according to the spec.
+        /// </summary>
+        /// <remarks>An empty document will match all documents in the collection and effectively truncate it.
+        /// </remarks>
+        public void Delete(Document selector){
+            DeleteMessage dm = new DeleteMessage();
+            dm.FullCollectionName = this.FullName;
+            dm.Selector = selector;
+            try{
+                this.connection.SendMessage(dm);
+            }catch(IOException ioe){
+                throw new MongoCommException("Could not delete document, communication failure", this.connection,ioe);
+            }
+        }
+        
+        
+        public void Update (Document doc, bool safemode){
+            Update(doc);
+            CheckError(safemode);
+        }
+        
+        /// <summary>
+        /// Updates a document with the data in doc as found by the selector.
+        /// </summary>
+        /// <remarks>
+        /// _id will be used in the document to create a selector.  If it isn't in
+        /// the document then it is assumed that the document is new and an upsert is sent to the database
+        /// instead.
+        /// </remarks>
+        public void Update(Document doc){
+            //Try to generate a selector using _id for an existing document.
+            //otherwise just set the upsert flag to 1 to insert and send onward.
+            Document selector = new Document();
+            int upsert = 0;
+            if(doc.Contains("_id")  & doc["_id"] != null){
+                selector["_id"] = doc["_id"];   
+            }else{
+                //Likely a new document
+                doc.Prepend("_id",oidGenerator.Generate());
+                upsert = 1;
+            }
+            this.Update(doc, selector, upsert);
+        }
+        
+        public void Update (Document doc, Document selector, bool safemode){
+            Update(doc, selector,0,safemode);
+        }
+        
+        /// <summary>
+        /// Updates a document with the data in doc as found by the selector.
+        /// </summary>        
+        public void Update(Document doc, Document selector){
+            this.Update(doc, selector, 0);
+        }
+        
+        public void Update (Document doc, Document selector, UpdateFlags flags, bool safemode){
+            Update(doc,selector,flags);
+            CheckError(safemode);
+        }
+        
+        /// <summary>
+        /// Updates a document with the data in doc as found by the selector.
+        /// </summary>
+        /// <param name="doc">The <see cref="Document"/> to update with
+        /// </param>
+        /// <param name="selector">
+        /// The query spec to find the document to update.
+        /// </param>
+        /// <param name="flags">
+        /// <see cref="UpdateFlags"/>
+        /// </param>
+        public void Update(Document doc, Document selector, UpdateFlags flags){
+            UpdateMessage um = new UpdateMessage();
+            um.FullCollectionName = this.FullName;
+            um.Selector = selector;
+            um.Document = doc;
+            um.Flags = (int)flags;
+            try{
+                this.connection.SendMessage(um);
+            }catch(IOException ioe){
+                throw new MongoCommException("Could not update document, communication failure", this.connection,ioe);
+            }           
+            
+        }
+        
+        public void Update (Document doc, Document selector, int flags, bool safemode){
+            Update(doc,selector,flags);
+            CheckError(safemode);
+        }
+        
+        public void Update(Document doc, Document selector, int flags){
+            //TODO Update the interface and make a breaking change.
+            this.Update(doc,selector,(UpdateFlags)flags);
+        }
+        
+        /// <summary>
+        /// Runs a multiple update query against the database.  It will wrap any 
+        /// doc with $set if the passed in doc doesn't contain any '$' ops.
+        /// </summary>
+        /// <param name="doc"></param>
+        /// <param name="selector"></param>
+        public void UpdateAll(Document doc, Document selector){
+            bool foundOp = false;
+            foreach(string key in doc.Keys){
+                if(key.IndexOf('$') == 0){
+                    foundOp = true;
+                    break;
+                }
+            }
+            if(foundOp == false){
+                //wrap document in a $set.
+                Document s = new Document().Append("$set", doc);
+                doc = s;
+            }
+            this.Update(doc, selector, UpdateFlags.MultiUpdate);           
+        }
+        
+        
+        public void UpdateAll (Document doc, Document selector, bool safemode){
+            if(safemode)this.Db.ResetError();
+            this.UpdateAll(doc, selector);
+            CheckPreviousError(safemode);
+        }
+        
+
+        private void CheckError(bool safemode){
+            if(safemode){
+                Document err = this.Db.GetLastError();
+                if(ErrorTranslator.IsError(err)) throw ErrorTranslator.Translate(err);
+            }
+        }
+        private void CheckPreviousError(bool safemode){
+            if(safemode){
+                Document err = this.Db.GetPreviousError();
+                if(ErrorTranslator.IsError(err)) throw ErrorTranslator.Translate(err);
+            }
+        }
+    }
 }