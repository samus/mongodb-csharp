--- conflicted
+++ resolved
@@ -1,28 +1,3 @@
-<<<<<<< HEAD
-/*
- * User: scorder
- * Date: 7/7/2009
- */
-using System;
-using System.Text;
-
-namespace MongoDB.Driver.IO
-{
-	
-	public class Message
-	{
-		protected UTF8Encoding encoding = new UTF8Encoding();
-		
-		private MessageHeader header;		
-		public MessageHeader Header {
-			get { return header; }
-			set { header = value; }
-		}
-		
-	}
-
-}
-=======
 /*
  * User: scorder
  * Date: 7/7/2009
@@ -45,5 +20,4 @@
         
     }
 
-}
->>>>>>> fcd14c9c
+}