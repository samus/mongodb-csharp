<<<<<<< HEAD
/*
 * User: scorder
 * Date: 7/7/2009
 */
using System;
using System.IO;
using System.Text;


using MongoDB.Driver.Bson;

namespace MongoDB.Driver.IO
{
	/// <summary>
	/// Description of QueryMessage.
	/// </summary>
	public class QueryMessage : RequestMessage
	{
//    MsgHeader header;                 // standard message header
//	  int32     ZERO;                   // 0 - reserved for future use
//    cstring   fullCollectionName;     // "dbname.collectionname"
//    int32     numberToSkip;           // number of documents to skip when returning results
//    int32     numberToReturn;         // number of documents to return in the first OP_REPLY
//    BSON      query ;                 // query object.  See below for details.
//  [ BSON      returnFieldSelector; ]  // OPTIONAL : selector indicating the fields to return.  See below for details.
#region "Properties"
		private string fullCollectionName;		
		public string FullCollectionName {
			get { return fullCollectionName; }
			set { fullCollectionName = value; }
		}
		
		private Int32 numberToSkip;
		public int NumberToSkip {
			get { return numberToSkip; }
			set { numberToSkip = value; }
		}
		
		private Int32 numberToReturn;
		public int NumberToReturn {
			get { return numberToReturn; }
			set { numberToReturn = value; }
		}
		
		private BsonDocument query;
		public BsonDocument Query {
			get { return query; }
			set { query = value; }
		}

		private BsonDocument returnFieldSelector;		
		public BsonDocument ReturnFieldSelector {
			get { return returnFieldSelector; }
			set { returnFieldSelector = value; }
		}
		
#endregion
		
#region "Ctors"
		
		public QueryMessage(){
			this.Header = new MessageHeader(OpCode.Query);
		}
		
		public QueryMessage(BsonDocument query, String fullCollectionName)
			:this(query,fullCollectionName,0,0){
		}
		
		public QueryMessage(BsonDocument query, String fullCollectionName, Int32 numberToReturn, Int32 numberToSkip)
			:this(query,fullCollectionName,numberToReturn, numberToSkip, null){
		}
		
		public QueryMessage(BsonDocument query, String fullCollectionName, Int32 numberToReturn, 
		                    Int32 numberToSkip, BsonDocument returnFieldSelector){
			this.Header = new MessageHeader(OpCode.Query);
			this.Query = query;
			this.FullCollectionName = fullCollectionName;
			this.NumberToReturn = numberToReturn;
			this.NumberToSkip = NumberToSkip;
			this.ReturnFieldSelector = returnFieldSelector;
		}
#endregion
		
		protected override void WriteBody (Stream stream){
			BsonWriter writer = new BsonWriter(stream);
			//TODO Implement Query Options (defaulting to none.
			writer.Write(0);
			writer.Write(this.FullCollectionName);
			writer.Write(this.numberToSkip);
			writer.Write(this.NumberToReturn);
			this.Query.Write(writer);
			if(this.ReturnFieldSelector != null) this.ReturnFieldSelector.Write(writer);
			
			writer.Flush();
		}
		

	}
}
=======
/*
 * User: scorder
 * Date: 7/7/2009
 */
using System;
using System.IO;
using System.Text;


using MongoDB.Driver.Bson;

namespace MongoDB.Driver.IO
{
    /// <summary>
    /// Description of QueryMessage.
    /// </summary>
    public class QueryMessage : RequestMessage
    {
//    MsgHeader header;                 // standard message header
//    int32     ZERO;                   // 0 - reserved for future use
//    cstring   fullCollectionName;     // "dbname.collectionname"
//    int32     numberToSkip;           // number of documents to skip when returning results
//    int32     numberToReturn;         // number of documents to return in the first OP_REPLY
//    BSON      query ;                 // query object.  See below for details.
//  [ BSON      returnFieldSelector; ]  // OPTIONAL : selector indicating the fields to return.  See below for details.
#region "Properties"
        private string fullCollectionName;      
        public string FullCollectionName {
            get { return fullCollectionName; }
            set { fullCollectionName = value; }
        }
        
        private Int32 numberToSkip;
        public int NumberToSkip {
            get { return numberToSkip; }
            set { numberToSkip = value; }
        }
        
        private Int32 numberToReturn;
        public int NumberToReturn {
            get { return numberToReturn; }
            set { numberToReturn = value; }
        }
        
        private BsonDocument query;
        public BsonDocument Query {
            get { return query; }
            set { query = value; }
        }

        private BsonDocument returnFieldSelector;       
        public BsonDocument ReturnFieldSelector {
            get { return returnFieldSelector; }
            set { returnFieldSelector = value; }
        }
        
#endregion
        
#region "Ctors"
        
        public QueryMessage(){
            this.Header = new MessageHeader(OpCode.Query);
        }
        
        public QueryMessage(BsonDocument query, String fullCollectionName)
            :this(query,fullCollectionName,0,0){
        }
        
        public QueryMessage(BsonDocument query, String fullCollectionName, Int32 numberToReturn, Int32 numberToSkip)
            :this(query,fullCollectionName,numberToReturn, numberToSkip, null){
        }
        
        public QueryMessage(BsonDocument query, String fullCollectionName, Int32 numberToReturn, 
                            Int32 numberToSkip, BsonDocument returnFieldSelector){
            this.Header = new MessageHeader(OpCode.Query);
            this.Query = query;
            this.FullCollectionName = fullCollectionName;
            this.NumberToReturn = numberToReturn;
            this.NumberToSkip = NumberToSkip;
            this.ReturnFieldSelector = returnFieldSelector;
        }
#endregion
        
        protected override void WriteBody (Stream stream){
            BsonWriter writer = new BsonWriter(stream);
            //TODO Implement Query Options (defaulting to none.
            writer.Write(0);
            writer.Write(this.FullCollectionName);
            writer.Write(this.numberToSkip);
            writer.Write(this.NumberToReturn);
            this.Query.Write(writer);
            if(this.ReturnFieldSelector != null) this.ReturnFieldSelector.Write(writer);
            
            writer.Flush();
        }
        

    }
}
>>>>>>> fcd14c9c
<|MERGE_RESOLUTION|>--- conflicted
+++ resolved
@@ -1,104 +1,3 @@
-<<<<<<< HEAD
-/*
- * User: scorder
- * Date: 7/7/2009
- */
-using System;
-using System.IO;
-using System.Text;
-
-
-using MongoDB.Driver.Bson;
-
-namespace MongoDB.Driver.IO
-{
-	/// <summary>
-	/// Description of QueryMessage.
-	/// </summary>
-	public class QueryMessage : RequestMessage
-	{
-//    MsgHeader header;                 // standard message header
-//	  int32     ZERO;                   // 0 - reserved for future use
-//    cstring   fullCollectionName;     // "dbname.collectionname"
-//    int32     numberToSkip;           // number of documents to skip when returning results
-//    int32     numberToReturn;         // number of documents to return in the first OP_REPLY
-//    BSON      query ;                 // query object.  See below for details.
-//  [ BSON      returnFieldSelector; ]  // OPTIONAL : selector indicating the fields to return.  See below for details.
-#region "Properties"
-		private string fullCollectionName;		
-		public string FullCollectionName {
-			get { return fullCollectionName; }
-			set { fullCollectionName = value; }
-		}
-		
-		private Int32 numberToSkip;
-		public int NumberToSkip {
-			get { return numberToSkip; }
-			set { numberToSkip = value; }
-		}
-		
-		private Int32 numberToReturn;
-		public int NumberToReturn {
-			get { return numberToReturn; }
-			set { numberToReturn = value; }
-		}
-		
-		private BsonDocument query;
-		public BsonDocument Query {
-			get { return query; }
-			set { query = value; }
-		}
-
-		private BsonDocument returnFieldSelector;		
-		public BsonDocument ReturnFieldSelector {
-			get { return returnFieldSelector; }
-			set { returnFieldSelector = value; }
-		}
-		
-#endregion
-		
-#region "Ctors"
-		
-		public QueryMessage(){
-			this.Header = new MessageHeader(OpCode.Query);
-		}
-		
-		public QueryMessage(BsonDocument query, String fullCollectionName)
-			:this(query,fullCollectionName,0,0){
-		}
-		
-		public QueryMessage(BsonDocument query, String fullCollectionName, Int32 numberToReturn, Int32 numberToSkip)
-			:this(query,fullCollectionName,numberToReturn, numberToSkip, null){
-		}
-		
-		public QueryMessage(BsonDocument query, String fullCollectionName, Int32 numberToReturn, 
-		                    Int32 numberToSkip, BsonDocument returnFieldSelector){
-			this.Header = new MessageHeader(OpCode.Query);
-			this.Query = query;
-			this.FullCollectionName = fullCollectionName;
-			this.NumberToReturn = numberToReturn;
-			this.NumberToSkip = NumberToSkip;
-			this.ReturnFieldSelector = returnFieldSelector;
-		}
-#endregion
-		
-		protected override void WriteBody (Stream stream){
-			BsonWriter writer = new BsonWriter(stream);
-			//TODO Implement Query Options (defaulting to none.
-			writer.Write(0);
-			writer.Write(this.FullCollectionName);
-			writer.Write(this.numberToSkip);
-			writer.Write(this.NumberToReturn);
-			this.Query.Write(writer);
-			if(this.ReturnFieldSelector != null) this.ReturnFieldSelector.Write(writer);
-			
-			writer.Flush();
-		}
-		
-
-	}
-}
-=======
 /*
  * User: scorder
  * Date: 7/7/2009
@@ -197,5 +96,4 @@
         
 
     }
-}
->>>>>>> fcd14c9c
+}