<<<<<<< HEAD
/*
 * User: scorder
 */
using System;
using System.IO;

using MongoDB.Driver.Bson;

namespace MongoDB.Driver.IO
{
    
    
    public class DeleteMessage : RequestMessage
    {
        //struct {
        //    MsgHeader header;                 // standard message header
        //    int32     ZERO;                   // 0 - reserved for future use
        //    cstring   fullCollectionName;     // "dbname.collectionname"
        //    int32     ZERO;                   // 0 - reserved for future use
        //    BSON      selector;               // query object.  See below for details.
        //}
        private string fullCollectionName;  
        public string FullCollectionName {
            get { return fullCollectionName; }
            set { fullCollectionName = value; }
        }
        
        private Document selector;      
        public Document Selector {
            get { return selector; }
            set { selector = value; }
        }
        
        public DeleteMessage(){
            this.Header = new MessageHeader(OpCode.Delete);
        }
        
=======
/*
 * User: scorder
 */
using System;
using System.IO;

using MongoDB.Driver.Bson;

namespace MongoDB.Driver.IO
{
    
    
    public class DeleteMessage : RequestMessage
    {
        //struct {
        //    MsgHeader header;                 // standard message header
        //    int32     ZERO;                   // 0 - reserved for future use
        //    cstring   fullCollectionName;     // "dbname.collectionname"
        //    int32     ZERO;                   // 0 - reserved for future use
        //    BSON      selector;               // query object.  See below for details.
        //}
        private string fullCollectionName;  
        public string FullCollectionName {
            get { return fullCollectionName; }
            set { fullCollectionName = value; }
        }
        
        private Document selector;      
        public Document Selector {
            get { return selector; }
            set { selector = value; }
        }
        
        public DeleteMessage(){
            this.Header = new MessageHeader(OpCode.Delete);
        }
        
>>>>>>> 1ccd58f7
        protected override void WriteBody (BsonWriter2 writer){
            writer.WriteValue(BsonDataType.Integer,0);
            writer.WriteString(this.FullCollectionName);
            writer.WriteValue(BsonDataType.Integer,0);
            writer.WriteDocument(this.Selector);
<<<<<<< HEAD
        }
        

=======
        }
        

>>>>>>> 1ccd58f7
        protected override int CalculateBodySize(BsonWriter2 writer){
            int size = 8; //first int32, second int32 
            size += writer.CalculateSize(this.FullCollectionName,false);
            size += writer.CalculateSize(selector);
            return size;
        }        

<<<<<<< HEAD
    }
}
=======
    }
}
>>>>>>> 1ccd58f7
<|MERGE_RESOLUTION|>--- conflicted
+++ resolved
@@ -1,4 +1,3 @@
-<<<<<<< HEAD
 /*
  * User: scorder
  */
@@ -26,8 +25,8 @@
             set { fullCollectionName = value; }
         }
         
-        private Document selector;      
-        public Document Selector {
+        private Document selector;      
+        public Document Selector {
             get { return selector; }
             set { selector = value; }
         }
@@ -36,70 +35,18 @@
             this.Header = new MessageHeader(OpCode.Delete);
         }
         
-=======
-/*
- * User: scorder
- */
-using System;
-using System.IO;
-
-using MongoDB.Driver.Bson;
-
-namespace MongoDB.Driver.IO
-{
-    
-    
-    public class DeleteMessage : RequestMessage
-    {
-        //struct {
-        //    MsgHeader header;                 // standard message header
-        //    int32     ZERO;                   // 0 - reserved for future use
-        //    cstring   fullCollectionName;     // "dbname.collectionname"
-        //    int32     ZERO;                   // 0 - reserved for future use
-        //    BSON      selector;               // query object.  See below for details.
-        //}
-        private string fullCollectionName;  
-        public string FullCollectionName {
-            get { return fullCollectionName; }
-            set { fullCollectionName = value; }
+        protected override void WriteBody (BsonWriter2 writer){
+            writer.WriteValue(BsonDataType.Integer,0);
+            writer.WriteString(this.FullCollectionName);
+            writer.WriteValue(BsonDataType.Integer,0);
+            writer.WriteDocument(this.Selector);
         }
         
-        private Document selector;      
-        public Document Selector {
-            get { return selector; }
-            set { selector = value; }
+        protected override int CalculateBodySize(BsonWriter2 writer){
+            int size = 8; //first int32, second int32 
+            size += writer.CalculateSize(this.FullCollectionName,false);
+            size += writer.CalculateSize(selector);
+            return size;
         }
-        
-        public DeleteMessage(){
-            this.Header = new MessageHeader(OpCode.Delete);
-        }
-        
->>>>>>> 1ccd58f7
-        protected override void WriteBody (BsonWriter2 writer){
-            writer.WriteValue(BsonDataType.Integer,0);
-            writer.WriteString(this.FullCollectionName);
-            writer.WriteValue(BsonDataType.Integer,0);
-            writer.WriteDocument(this.Selector);
-<<<<<<< HEAD
-        }
-        
-
-=======
-        }
-        
-
->>>>>>> 1ccd58f7
-        protected override int CalculateBodySize(BsonWriter2 writer){
-            int size = 8; //first int32, second int32 
-            size += writer.CalculateSize(this.FullCollectionName,false);
-            size += writer.CalculateSize(selector);
-            return size;
-        }        
-
-<<<<<<< HEAD
     }
-}
-=======
-    }
-}
->>>>>>> 1ccd58f7
+}