<<<<<<< HEAD

using System;
using System.IO;
using System.Text;

using MongoDB.Driver.Bson;

namespace MongoDB.Driver.IO
{
	
	
	public class MsgMessage : RequestMessage
	{
//		struct {
//		    MsgHeader header;    // standard message header
//		    cstring   message;   // message for the database
//		}
		private string message;
		public string Message {
			get {return message;}
			set {message = value;}
		}		
		
		public MsgMessage(){
			this.Header = new MessageHeader(OpCode.Msg);
		}
		
		protected override void WriteBody(Stream stream){
			BsonWriter writer = new BsonWriter(stream);		
			writer.Write(this.Message);
		}
	}
}
=======

using System;
using System.IO;
using System.Text;

using MongoDB.Driver.Bson;

namespace MongoDB.Driver.IO
{
    
    
    public class MsgMessage : RequestMessage
    {
//      struct {
//          MsgHeader header;    // standard message header
//          cstring   message;   // message for the database
//      }
        private string message;
        public string Message {
            get {return message;}
            set {message = value;}
        }       
        
        public MsgMessage(){
            this.Header = new MessageHeader(OpCode.Msg);
        }
        
        protected override void WriteBody(Stream stream){
            BsonWriter writer = new BsonWriter(stream);     
            writer.Write(this.Message);
        }
    }
}
>>>>>>> fcd14c9c
<|MERGE_RESOLUTION|>--- conflicted
+++ resolved
@@ -1,38 +1,3 @@
-<<<<<<< HEAD
-
-using System;
-using System.IO;
-using System.Text;
-
-using MongoDB.Driver.Bson;
-
-namespace MongoDB.Driver.IO
-{
-	
-	
-	public class MsgMessage : RequestMessage
-	{
-//		struct {
-//		    MsgHeader header;    // standard message header
-//		    cstring   message;   // message for the database
-//		}
-		private string message;
-		public string Message {
-			get {return message;}
-			set {message = value;}
-		}		
-		
-		public MsgMessage(){
-			this.Header = new MessageHeader(OpCode.Msg);
-		}
-		
-		protected override void WriteBody(Stream stream){
-			BsonWriter writer = new BsonWriter(stream);		
-			writer.Write(this.Message);
-		}
-	}
-}
-=======
 
 using System;
 using System.IO;
@@ -65,5 +30,4 @@
             writer.Write(this.Message);
         }
     }
-}
->>>>>>> fcd14c9c
+}