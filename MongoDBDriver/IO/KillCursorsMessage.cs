--- conflicted
+++ resolved
@@ -1,52 +1,3 @@
-<<<<<<< HEAD
-﻿/*
- * User: scorder
- */
-using System;
-using System.IO;
-
-using MongoDB.Driver.Bson;
-
-namespace MongoDB.Driver.IO
-{
-	/// <summary>
-	/// Description of KillCursorsMessage.
-	/// </summary>
-	public class KillCursorsMessage:RequestMessage
-	{
-//		struct {
-//		    MsgHeader header;                 // standard message header
-//		    int32     ZERO;                   // 0 - reserved for future use
-//		    int32     numberOfCursorIDs;      // number of cursorIDs in message
-//		    int64[]   cursorIDs;                // array of cursorIDs to close
-//		}
-		private long[] cursorIDs;
-		public long[] CursorIDs {
-			get { return cursorIDs; }
-			set { cursorIDs = value; }
-		}
-		public KillCursorsMessage(){
-			this.Header = new MessageHeader(OpCode.KillCursors);
-		}
-		public KillCursorsMessage(long cursorID):this(){
-			this.CursorIDs = new long[]{cursorID};
-		}
-		public KillCursorsMessage(long[] cursorIDs):this(){
-			this.CursorIDs = cursorIDs;
-		}
-		
-		protected override void WriteBody (Stream stream){
-			BsonWriter writer = new BsonWriter(stream);		
-			writer.Write(0);
-			writer.Write(this.CursorIDs.Length);
-			foreach(long id in this.CursorIDs){
-				writer.Write(id);				
-			}
-			writer.Flush();
-		}			
-	}
-}
-=======
 ﻿/*
  * User: scorder
  */
@@ -93,5 +44,4 @@
             writer.Flush();
         }           
     }
-}
->>>>>>> fcd14c9c
+}