<<<<<<< HEAD
/*
 * User: scorder
 * Date: 7/7/2009
 */
using System;

namespace MongoDB.Driver.IO
{
	public enum OpCode{
		Reply = 1, //Reply to a client request. responseTo is set
		Msg = 1000, //generic msg command followed by a string
		Update = 2001, //update document
		Insert = 2002, //insert new document
		GetByOID = 2003, //is this used?
		Query = 2004, //query a collection
		GetMore = 2005, //Get more data from a query. See Cursors
		Delete = 2006, //Delete documents
		KillCursors = 2007 //Tell database client is done with a cursor 		
	}
	
	/// <summary>
	/// In general, each Message consists of a standard message header followed by request-specific data.
	/// </summary>
	public class MessageHeader
	{
		private Int32 messageLength;  // total size of the message, including the 4 bytes of length	
		public int MessageLength {
			get { return messageLength; }
			set { messageLength = value; }
		}
		
    	private Int32 requestId;      // client or database-generated identifier for this message
		public int RequestId {
			get { return requestId; }
			set { requestId = value; }
		}
    	
    	private Int32 responseTo;     // requestID from the original request (used in reponses from db)   	
		public int ResponseTo {
			get { return responseTo; }
			set { responseTo = value; }
		}
    	
    	private OpCode opCode;         // request type - see table below   	
		[System.Diagnostics.CodeAnalysis.SuppressMessage("Microsoft.Naming", "CA1706:ShortAcronymsShouldBeUppercase", MessageId = "Member")]
		public OpCode OpCode {
			get { return opCode; }
			set { opCode = value; }
		}
		
		public MessageHeader(OpCode opCode)
		{
			this.OpCode = opCode;
			this.MessageLength = 16; //The starting size of any message.
		}
		
		public override String ToString(){
			return "length:" + this.messageLength + " requestId:" + this.requestId + " responseTo:" + this.responseTo + " opCode:" + this.opCode;
		}
		
	}
}
=======
/*
 * User: scorder
 * Date: 7/7/2009
 */
using System;

namespace MongoDB.Driver.IO
{
    public enum OpCode{
        Reply = 1, //Reply to a client request. responseTo is set
        Msg = 1000, //generic msg command followed by a string
        Update = 2001, //update document
        Insert = 2002, //insert new document
        GetByOID = 2003, //is this used?
        Query = 2004, //query a collection
        GetMore = 2005, //Get more data from a query. See Cursors
        Delete = 2006, //Delete documents
        KillCursors = 2007 //Tell database client is done with a cursor         
    }
    
    /// <summary>
    /// In general, each Message consists of a standard message header followed by request-specific data.
    /// </summary>
    public class MessageHeader
    {
        private Int32 messageLength;  // total size of the message, including the 4 bytes of length 
        public int MessageLength {
            get { return messageLength; }
            set { messageLength = value; }
        }
        
        private Int32 requestId;      // client or database-generated identifier for this message
        public int RequestId {
            get { return requestId; }
            set { requestId = value; }
        }
        
        private Int32 responseTo;     // requestID from the original request (used in reponses from db)     
        public int ResponseTo {
            get { return responseTo; }
            set { responseTo = value; }
        }
        
        private OpCode opCode;         // request type - see table below    
        [System.Diagnostics.CodeAnalysis.SuppressMessage("Microsoft.Naming", "CA1706:ShortAcronymsShouldBeUppercase", MessageId = "Member")]
        public OpCode OpCode {
            get { return opCode; }
            set { opCode = value; }
        }
        
        public MessageHeader(OpCode opCode)
        {
            this.OpCode = opCode;
            this.MessageLength = 16; //The starting size of any message.
        }
        
        public override String ToString(){
            return "length:" + this.messageLength + " requestId:" + this.requestId + " responseTo:" + this.responseTo + " opCode:" + this.opCode;
        }
        
    }
}
>>>>>>> fcd14c9c
<|MERGE_RESOLUTION|>--- conflicted
+++ resolved
@@ -1,67 +1,3 @@
-<<<<<<< HEAD
-/*
- * User: scorder
- * Date: 7/7/2009
- */
-using System;
-
-namespace MongoDB.Driver.IO
-{
-	public enum OpCode{
-		Reply = 1, //Reply to a client request. responseTo is set
-		Msg = 1000, //generic msg command followed by a string
-		Update = 2001, //update document
-		Insert = 2002, //insert new document
-		GetByOID = 2003, //is this used?
-		Query = 2004, //query a collection
-		GetMore = 2005, //Get more data from a query. See Cursors
-		Delete = 2006, //Delete documents
-		KillCursors = 2007 //Tell database client is done with a cursor 		
-	}
-	
-	/// <summary>
-	/// In general, each Message consists of a standard message header followed by request-specific data.
-	/// </summary>
-	public class MessageHeader
-	{
-		private Int32 messageLength;  // total size of the message, including the 4 bytes of length	
-		public int MessageLength {
-			get { return messageLength; }
-			set { messageLength = value; }
-		}
-		
-    	private Int32 requestId;      // client or database-generated identifier for this message
-		public int RequestId {
-			get { return requestId; }
-			set { requestId = value; }
-		}
-    	
-    	private Int32 responseTo;     // requestID from the original request (used in reponses from db)   	
-		public int ResponseTo {
-			get { return responseTo; }
-			set { responseTo = value; }
-		}
-    	
-    	private OpCode opCode;         // request type - see table below   	
-		[System.Diagnostics.CodeAnalysis.SuppressMessage("Microsoft.Naming", "CA1706:ShortAcronymsShouldBeUppercase", MessageId = "Member")]
-		public OpCode OpCode {
-			get { return opCode; }
-			set { opCode = value; }
-		}
-		
-		public MessageHeader(OpCode opCode)
-		{
-			this.OpCode = opCode;
-			this.MessageLength = 16; //The starting size of any message.
-		}
-		
-		public override String ToString(){
-			return "length:" + this.messageLength + " requestId:" + this.requestId + " responseTo:" + this.responseTo + " opCode:" + this.opCode;
-		}
-		
-	}
-}
-=======
 /*
  * User: scorder
  * Date: 7/7/2009
@@ -123,5 +59,4 @@
         }
         
     }
-}
->>>>>>> fcd14c9c
+}