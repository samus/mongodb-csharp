<<<<<<< HEAD
using System;
using System.Collections.Generic;
using System.IO;

using MongoDB.Driver.Bson;
using MongoDB.Driver.IO;

namespace MongoDB.Driver
{
    
    
    public class Cursor : IDisposable
    {
        private Connection connection;
        
        private long id = -1;
        public long Id{
            get {return id;}
        }       
        
        private String fullCollectionName;
        public string FullCollectionName {
            get {return fullCollectionName;}
            set {fullCollectionName = value;}
        }
        
        private String collName;
        public string CollName {
            get {return collName;}
            set {collName = value;}
        }
        
        private Document spec;
        public Document Spec{
            get {return spec;}
            set {spec = value;}
        }
        
        private int limit;
        public int Limit{
            get {return limit;}
            set {limit = value;}
        }
        
        private int skip;
        public int Skip{
            get {return skip;}
            set {skip = value;}
        }

        private Document fields;
        public Document Fields{
            get {return fields;}
            set {fields = value;}
        }
        
        private bool modifiable = true;
        public bool Modifiable{
            get {return modifiable;}
        }
        
        private ReplyMessage reply;
        
        public Cursor(Connection conn, String fullCollectionName, Document spec, int limit, int skip, Document fields){
            this.connection = conn;
            this.FullCollectionName = fullCollectionName;
            if(spec == null)spec = new Document();
            this.Spec = spec;
            this.Limit = limit;
            this.Skip = skip;
            this.Fields = fields;
        }
        
        public IEnumerable<Document> Documents{
            get{
                if(this.reply == null){
                    RetrieveData();
                }
                int docsReturned = 0;
                BsonDocument[] bdocs = this.reply.Documents;
                Boolean shouldBreak = false;
                while(!shouldBreak){
                    foreach(BsonDocument bdoc in bdocs){
                        if((this.Limit == 0) || (this.Limit != 0 && docsReturned < this.Limit)){
                            docsReturned++;
                            yield return (Document)bdoc.ToNative();
                        }else{
                            shouldBreak = true;
                            yield break;
                        }
                    }
                    if(this.Id != 0 && shouldBreak == false){
                        RetrieveMoreData();                 
                        bdocs = this.reply.Documents;
                        if(bdocs == null){
                            shouldBreak = true; 
                        }
                    }else{
                        shouldBreak = true;
                    }
                }
            }           
        }
        
        private void RetrieveData(){
            QueryMessage query = new QueryMessage();
            query.FullCollectionName = this.FullCollectionName;
            query.Query = BsonConvert.From(this.Spec);
            query.NumberToReturn = this.Limit;
            query.NumberToSkip = this.Skip;
            if(this.Fields != null){
                query.ReturnFieldSelector = BsonConvert.From(this.Fields);
            }
            try{
                this.reply = connection.SendTwoWayMessage(query);
                this.id = this.reply.CursorID;
                if(this.Limit < 0)this.Limit = this.Limit * -1;
            }catch(IOException ioe){
                throw new MongoCommException("Could not read data, communication failure", this.connection,ioe);
            }

        }
        
        private void RetrieveMoreData(){
            GetMoreMessage gmm = new GetMoreMessage(this.FullCollectionName, this.Id, this.Limit);
            try{
                this.reply = connection.SendTwoWayMessage(gmm);
                this.id = this.reply.CursorID;
            }catch(IOException ioe){
                this.id = 0;
                throw new MongoCommException("Could not read data, communication failure", this.connection,ioe);
            }
        }
        
        
        public void Dispose(){
            if(this.Id == 0) return; //All server side resources disposed of.
            KillCursorsMessage kcm = new KillCursorsMessage(this.Id);
            try{
                this.id = 0;
                connection.SendMessage(kcm);
            }catch(IOException ioe){
                throw new MongoCommException("Could not read data, communication failure", this.connection,ioe);
            }
        }
    }
}
=======
using System;
using System.Collections.Generic;
using System.IO;

using MongoDB.Driver.Bson;
using MongoDB.Driver.IO;

namespace MongoDB.Driver
{
    
	public class Cursor : ICursor {
        private Connection connection;
        
        private long id = -1;
        public long Id{
            get {return id;}
        }       
        
        private String fullCollectionName;
        public string FullCollectionName {
            get {return fullCollectionName;}
            set {fullCollectionName = value;}
        }
        
        private String collName;
        public string CollName {
            get {return collName;}
            set {collName = value;}
        }
        
        private Document spec;
        public Document Spec{
            get {return spec;}
            set {spec = value;}
        }
        
        private int limit;
        public int Limit{
            get {return limit;}
            set {limit = value;}
        }
        
        private int skip;
        public int Skip{
            get {return skip;}
            set {skip = value;}
        }

        private Document fields;
        public Document Fields{
            get {return fields;}
            set {fields = value;}
        }
        
        private bool modifiable = true;
        public bool Modifiable{
            get {return modifiable;}
        }
        
        private ReplyMessage reply;
        
        public Cursor(Connection conn, String fullCollectionName, Document spec, int limit, int skip, Document fields){
            this.connection = conn;
            this.FullCollectionName = fullCollectionName;
            if(spec == null)spec = new Document();
            this.Spec = spec;
            this.Limit = limit;
            this.Skip = skip;
            this.Fields = fields;
        }
        
        public IEnumerable<Document> Documents{
            get{
                if(this.reply == null){
                    RetrieveData();
                }
                int docsReturned = 0;
                BsonDocument[] bdocs = this.reply.Documents;
                Boolean shouldBreak = false;
                while(!shouldBreak){
                    foreach(BsonDocument bdoc in bdocs){
                        if((this.Limit == 0) || (this.Limit != 0 && docsReturned < this.Limit)){
                            docsReturned++;
                            yield return (Document)bdoc.ToNative();
                        }else{
                            shouldBreak = true;
                            yield break;
                        }
                    }
                    if(this.Id != 0 && shouldBreak == false){
                        RetrieveMoreData();                 
                        bdocs = this.reply.Documents;
                        if(bdocs == null){
                            shouldBreak = true; 
                        }
                    }else{
                        shouldBreak = true;
                    }
                }
            }           
        }
        
        private void RetrieveData(){
            QueryMessage query = new QueryMessage();
            query.FullCollectionName = this.FullCollectionName;
            query.Query = BsonConvert.From(this.Spec);
            query.NumberToReturn = this.Limit;
            query.NumberToSkip = this.Skip;
            if(this.Fields != null){
                query.ReturnFieldSelector = BsonConvert.From(this.Fields);
            }
            try{
                this.reply = connection.SendTwoWayMessage(query);
                this.id = this.reply.CursorID;
                if(this.Limit < 0)this.Limit = this.Limit * -1;
            }catch(IOException ioe){
                throw new MongoCommException("Could not read data, communication failure", this.connection,ioe);
            }

        }
        
        private void RetrieveMoreData(){
            GetMoreMessage gmm = new GetMoreMessage(this.FullCollectionName, this.Id, this.Limit);
            try{
                this.reply = connection.SendTwoWayMessage(gmm);
                this.id = this.reply.CursorID;
            }catch(IOException ioe){
                this.id = 0;
                throw new MongoCommException("Could not read data, communication failure", this.connection,ioe);
            }
        }
        
        
        public void Dispose(){
            if(this.Id == 0) return; //All server side resources disposed of.
            KillCursorsMessage kcm = new KillCursorsMessage(this.Id);
            try{
                this.id = 0;
                connection.SendMessage(kcm);
            }catch(IOException ioe){
                throw new MongoCommException("Could not read data, communication failure", this.connection,ioe);
            }
        }
    }
}
>>>>>>> 128b075f
<|MERGE_RESOLUTION|>--- conflicted
+++ resolved
@@ -1,152 +1,3 @@
-<<<<<<< HEAD
-using System;
-using System.Collections.Generic;
-using System.IO;
-
-using MongoDB.Driver.Bson;
-using MongoDB.Driver.IO;
-
-namespace MongoDB.Driver
-{
-    
-    
-    public class Cursor : IDisposable
-    {
-        private Connection connection;
-        
-        private long id = -1;
-        public long Id{
-            get {return id;}
-        }       
-        
-        private String fullCollectionName;
-        public string FullCollectionName {
-            get {return fullCollectionName;}
-            set {fullCollectionName = value;}
-        }
-        
-        private String collName;
-        public string CollName {
-            get {return collName;}
-            set {collName = value;}
-        }
-        
-        private Document spec;
-        public Document Spec{
-            get {return spec;}
-            set {spec = value;}
-        }
-        
-        private int limit;
-        public int Limit{
-            get {return limit;}
-            set {limit = value;}
-        }
-        
-        private int skip;
-        public int Skip{
-            get {return skip;}
-            set {skip = value;}
-        }
-
-        private Document fields;
-        public Document Fields{
-            get {return fields;}
-            set {fields = value;}
-        }
-        
-        private bool modifiable = true;
-        public bool Modifiable{
-            get {return modifiable;}
-        }
-        
-        private ReplyMessage reply;
-        
-        public Cursor(Connection conn, String fullCollectionName, Document spec, int limit, int skip, Document fields){
-            this.connection = conn;
-            this.FullCollectionName = fullCollectionName;
-            if(spec == null)spec = new Document();
-            this.Spec = spec;
-            this.Limit = limit;
-            this.Skip = skip;
-            this.Fields = fields;
-        }
-        
-        public IEnumerable<Document> Documents{
-            get{
-                if(this.reply == null){
-                    RetrieveData();
-                }
-                int docsReturned = 0;
-                BsonDocument[] bdocs = this.reply.Documents;
-                Boolean shouldBreak = false;
-                while(!shouldBreak){
-                    foreach(BsonDocument bdoc in bdocs){
-                        if((this.Limit == 0) || (this.Limit != 0 && docsReturned < this.Limit)){
-                            docsReturned++;
-                            yield return (Document)bdoc.ToNative();
-                        }else{
-                            shouldBreak = true;
-                            yield break;
-                        }
-                    }
-                    if(this.Id != 0 && shouldBreak == false){
-                        RetrieveMoreData();                 
-                        bdocs = this.reply.Documents;
-                        if(bdocs == null){
-                            shouldBreak = true; 
-                        }
-                    }else{
-                        shouldBreak = true;
-                    }
-                }
-            }           
-        }
-        
-        private void RetrieveData(){
-            QueryMessage query = new QueryMessage();
-            query.FullCollectionName = this.FullCollectionName;
-            query.Query = BsonConvert.From(this.Spec);
-            query.NumberToReturn = this.Limit;
-            query.NumberToSkip = this.Skip;
-            if(this.Fields != null){
-                query.ReturnFieldSelector = BsonConvert.From(this.Fields);
-            }
-            try{
-                this.reply = connection.SendTwoWayMessage(query);
-                this.id = this.reply.CursorID;
-                if(this.Limit < 0)this.Limit = this.Limit * -1;
-            }catch(IOException ioe){
-                throw new MongoCommException("Could not read data, communication failure", this.connection,ioe);
-            }
-
-        }
-        
-        private void RetrieveMoreData(){
-            GetMoreMessage gmm = new GetMoreMessage(this.FullCollectionName, this.Id, this.Limit);
-            try{
-                this.reply = connection.SendTwoWayMessage(gmm);
-                this.id = this.reply.CursorID;
-            }catch(IOException ioe){
-                this.id = 0;
-                throw new MongoCommException("Could not read data, communication failure", this.connection,ioe);
-            }
-        }
-        
-        
-        public void Dispose(){
-            if(this.Id == 0) return; //All server side resources disposed of.
-            KillCursorsMessage kcm = new KillCursorsMessage(this.Id);
-            try{
-                this.id = 0;
-                connection.SendMessage(kcm);
-            }catch(IOException ioe){
-                throw new MongoCommException("Could not read data, communication failure", this.connection,ioe);
-            }
-        }
-    }
-}
-=======
 using System;
 using System.Collections.Generic;
 using System.IO;
@@ -291,5 +142,4 @@
             }
         }
     }
-}
->>>>>>> 128b075f
+}