<<<<<<< HEAD
using System;
using System.Collections.Generic;
using System.Text;

namespace MongoDB.Driver
{
    public class Binary{
        public enum TypeCode:byte{
            Unknown = 0,
            General = 2,
            Uuid = 3,
            Md5 = 5,
            UserDefined = 80
        }
        
        public byte[] Bytes{get;set;}
        
        public Binary.TypeCode Subtype{get;set;}

        public Binary() { }

        public Binary(byte[] value){
            this.Bytes = value;
            this.Subtype = TypeCode.General;         
        }

        public override string ToString (){
            return String.Format(@"{{ ""$binary"" : ""{0}"", ""$type"" : ""{1}"" }}",
                                 Convert.ToBase64String(Bytes), Subtype);
        }


    }
}
=======
using System;
using System.Collections.Generic;
using System.Text;

namespace MongoDB.Driver
{
	public class Binary{
		public enum TypeCode:byte{
			Unknown = 0,
			General = 2,
			// Uuid is now replaced by Guid
            //Uuid = 3,
			Md5 = 5,
			UserDefined = 80
		}
			
        private byte[] bytes;        
        public byte[] Bytes{
            get { return this.bytes; }
            set { this.bytes = value; }
            
        }
 
        private Binary.TypeCode subtype;
        public Binary.TypeCode Subtype{
            get { return this.subtype; }
            set { this.subtype = value; }
        }

        public Binary() { }

        public Binary(byte[] value){
            this.Bytes = value;
            this.Subtype = TypeCode.General;         
        }

      

    }
}
>>>>>>> 5848bd71
<|MERGE_RESOLUTION|>--- conflicted
+++ resolved
@@ -1,39 +1,3 @@
-<<<<<<< HEAD
-using System;
-using System.Collections.Generic;
-using System.Text;
-
-namespace MongoDB.Driver
-{
-    public class Binary{
-        public enum TypeCode:byte{
-            Unknown = 0,
-            General = 2,
-            Uuid = 3,
-            Md5 = 5,
-            UserDefined = 80
-        }
-        
-        public byte[] Bytes{get;set;}
-        
-        public Binary.TypeCode Subtype{get;set;}
-
-        public Binary() { }
-
-        public Binary(byte[] value){
-            this.Bytes = value;
-            this.Subtype = TypeCode.General;         
-        }
-
-        public override string ToString (){
-            return String.Format(@"{{ ""$binary"" : ""{0}"", ""$type"" : ""{1}"" }}",
-                                 Convert.ToBase64String(Bytes), Subtype);
-        }
-
-
-    }
-}
-=======
 using System;
 using System.Collections.Generic;
 using System.Text;
@@ -73,5 +37,4 @@
       
 
     }
-}
->>>>>>> 5848bd71
+}