/*
 * User: scorder
 * Date: 7/8/2009
 */
using System;
using System.Collections;
using System.Collections.Generic;
using System.Globalization;
using System.Text;

namespace MongoDB.Driver {
    /// <summary>
    /// Description of Document.
    /// </summary>
    public class Document : System.Collections.DictionaryBase {
        private List<String> orderedKeys = new List<String>();
        public Document() {
        }

        public Object this[String key] {
            get {
                return Dictionary[key];
            }
            set {
                if (orderedKeys.Contains(key) == false) {
                    orderedKeys.Add(key);
                }
                Dictionary[key] = value;
            }
        }

        public ICollection Keys {
            get {
                return (orderedKeys);
            }
        }

        public ICollection Values {
            get {
                return (Dictionary.Values);
            }
        }

        public void Add(String key, Object value) {
            Dictionary.Add(key, value);
            //Relies on ArgumentException from above if key already exists.
            orderedKeys.Add(key);
        }

        public Document Append(String key, Object value) {
            this.Add(key, value);
            return this;
        }
		
        /// <summary>
        /// Adds an item to the Document at the specified position
        /// </summary>
        public void Insert(String key, Object value, int Position){
            Dictionary.Add(key, value);
            //Relies on ArgumentException from above if key already exists.
            orderedKeys.Insert(Position,key);
        }
        public Document Prepend(String key, Object value) {
            this.Insert(key, value,0);
            return this;
        }
		
        public Document Update(Document from) {
            if (from == null) return this;
            foreach (String key in from.Keys) {
                this[key] = from[key];
            }
            return this;
        }

        public bool Contains(String key) {
            return (orderedKeys.Contains(key));
        }

        public void Remove(String key) {
            Dictionary.Remove(key);
            orderedKeys.Remove(key);
        }

<<<<<<< HEAD
=======
        public void Clear(){
            Dictionary.Clear();
            orderedKeys.Clear();
        }
        
        /// <summary>
        /// TODO Fix any accidental reordering issues.
        /// </summary>
        /// <param name="dest"></param>
>>>>>>> ea84e7f1
        public void CopyTo(Document dest) {
            foreach (String key in orderedKeys) {
                if(dest.Contains(key))
                    dest.Remove(key);
                dest[key] = this[key];
            }
        }

        public override bool Equals(object obj) {
            if (obj is Document) {
                return Equals(obj as Document);
            }
            return base.Equals(obj);
        }

        public bool Equals(Document obj) {
            if (obj == null)
                return false;
            if (orderedKeys.Count != obj.orderedKeys.Count)
                return false;
            return this.GetHashCode() == obj.GetHashCode();
        }

        public override int GetHashCode() {

            int hash = 27;
            foreach (var key in orderedKeys) {
                var valueHashCode = GetValueHashCode(this[key]);
                unchecked {
                    hash = (13 * hash) + key.GetHashCode();
                    hash = (13 * hash) + valueHashCode;
                }
            }
            return hash;
        }

        private int GetValueHashCode(object value) {
            if (value == null) {
                return 0;
            }
            return (value is Array) ? GetArrayHashcode((Array)value) : value.GetHashCode();
        }

        private int GetArrayHashcode(Array array) {
            var hash = 0;
            foreach (var value in array) {
                var valueHashCode = GetValueHashCode(value);
                unchecked {
                    hash = (13 * hash) + valueHashCode;
                }
            }
            return hash;
        }

        public override string ToString() {
            var json = new StringBuilder();
            json.Append("{ ");
            bool first = true;
            foreach (String key in orderedKeys) {
                if (first) {
                    first = false;
                } else {
                    json.Append(", ");
                }
                json.AppendFormat(@"""{0}"": ", key);
                SerializeType(this[key], json);
            }
            json.Append(" }");
            return json.ToString();
        }

        private void SerializeType(object value, StringBuilder json) {
            if (value == null) {
                json.Append("null");
                return;
            }
            var t = value.GetType();
            if (value is bool) {
                json.Append(((bool)value) ? "true" : "false");
            } else if (t.IsArray) {
                json.Append("[ ");
                bool first = true;
                foreach (var v in (Array)value) {
                    if (first) {
                        first = false;
                    } else {
                        json.Append(", ");
                    }
                    SerializeType(v, json);
                }
                json.Append(" ]");
            } else if(value is DateTime) {
                json.AppendFormat(@"""{0}""", ((DateTime)value).ToUniversalTime().ToString("o"));
            } else if(value is IFormattable) {
                json.Append(((IFormattable)value).ToString("G", CultureInfo.InvariantCulture));
            } else if(value is Document ||
                value is Oid ||
                value is int ||
                value is long ||
                value is float ||
                value is double) { 
                json.Append(value);
            } else {
                json.AppendFormat(@"""{0}""", value); 
            }
            return;
        }
    }
}<|MERGE_RESOLUTION|>--- conflicted
+++ resolved
@@ -12,11 +12,8 @@
     /// <summary>
     /// Description of Document.
     /// </summary>
-    public class Document : System.Collections.DictionaryBase {
-        private List<String> orderedKeys = new List<String>();
-        public Document() {
-        }
-
+    public class Document : DictionaryBase {
+        private List<String> orderedKeys = new List<String>();
         public Object this[String key] {
             get {
                 return Dictionary[key];
@@ -82,8 +79,6 @@
             orderedKeys.Remove(key);
         }
 
-<<<<<<< HEAD
-=======
         public void Clear(){
             Dictionary.Clear();
             orderedKeys.Clear();
@@ -93,7 +88,6 @@
         /// TODO Fix any accidental reordering issues.
         /// </summary>
         /// <param name="dest"></param>
->>>>>>> ea84e7f1
         public void CopyTo(Document dest) {
             foreach (String key in orderedKeys) {
                 if(dest.Contains(key))
@@ -197,7 +191,7 @@
                 value is double) { 
                 json.Append(value);
             } else {
-                json.AppendFormat(@"""{0}""", value); 
+                json.AppendFormat(@"""{0}""", value);
             }
             return;
         }
