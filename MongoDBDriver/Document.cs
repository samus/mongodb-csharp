/*
 * User: scorder
 * Date: 7/8/2009
 */
using System;
using System.Collections;
using System.Collections.Generic;
using System.Globalization;
using System.Text;

namespace MongoDB.Driver {
    /// <summary>
    /// Description of Document.
    /// </summary>
    public class Document : DictionaryBase {
        private List<String> orderedKeys = new List<String>();
        public Object this[String key] {
            get {
                return Dictionary[key];
            }
            set {
                if (orderedKeys.Contains(key) == false) {
                    orderedKeys.Add(key);
                }
                Dictionary[key] = value;
            }
        }

        public ICollection Keys {
            get {
                return (orderedKeys);
            }
        }

        public ICollection Values {
            get {
                return (Dictionary.Values);
            }
        }

        public void Add(String key, Object value) {
            Dictionary.Add(key, value);
            //Relies on ArgumentException from above if key already exists.
            orderedKeys.Add(key);
        }

        public Document Append(String key, Object value) {
            this.Add(key, value);
            return this;
        }
		
        /// <summary>
        /// Adds an item to the Document at the specified position
        /// </summary>
        public void Insert(String key, Object value, int Position){
            Dictionary.Add(key, value);
            //Relies on ArgumentException from above if key already exists.
            orderedKeys.Insert(Position,key);
        }
        public Document Prepend(String key, Object value) {
            this.Insert(key, value,0);
            return this;
        }
		
        public Document Update(Document from) {
            if (from == null) return this;
            foreach (String key in from.Keys) {
                this[key] = from[key];
            }
            return this;
        }

        public bool Contains(String key) {
            return (orderedKeys.Contains(key));
        }

        public void Remove(String key) {
            Dictionary.Remove(key);
            orderedKeys.Remove(key);
        }

        public void Clear(){
            Dictionary.Clear();
            orderedKeys.Clear();
        }
        
        /// <summary>
        /// TODO Fix any accidental reordering issues.
        /// </summary>
        /// <param name="dest"></param>
        public void CopyTo(Document dest) {
            foreach (String key in orderedKeys) {
                if(dest.Contains(key))
                    dest.Remove(key);
                dest[key] = this[key];
            }
        }

        public override bool Equals(object obj) {
            if (obj is Document) {
                return Equals(obj as Document);
            }
            return base.Equals(obj);
        }

        public bool Equals(Document obj) {
            if (obj == null)
                return false;
            if (orderedKeys.Count != obj.orderedKeys.Count)
                return false;
            return this.GetHashCode() == obj.GetHashCode();
        }

        public override int GetHashCode() {

            int hash = 27;
            foreach (var key in orderedKeys) {
                var valueHashCode = GetValueHashCode(this[key]);
                unchecked {
                    hash = (13 * hash) + key.GetHashCode();
                    hash = (13 * hash) + valueHashCode;
                }
            }
            return hash;
        }

        private int GetValueHashCode(object value) {
            if (value == null) {
                return 0;
            }
            return (value is Array) ? GetArrayHashcode((Array)value) : value.GetHashCode();
        }

        private int GetArrayHashcode(Array array) {
            var hash = 0;
            foreach (var value in array) {
                var valueHashCode = GetValueHashCode(value);
                unchecked {
                    hash = (13 * hash) + valueHashCode;
                }
            }
            return hash;
        }

        public override string ToString() {
<<<<<<< HEAD
            return JsonUtils.Serialize(this);
=======
            var json = new StringBuilder();
            json.Append("{ ");
            bool first = true;
            foreach (String key in orderedKeys) {
                if (first) {
                    first = false;
                } else {
                    json.Append(", ");
                }
                json.AppendFormat(@"""{0}"": ", key);
                SerializeType(this[key], json);
            }
            json.Append(" }");
            return json.ToString();
        }

        private void SerializeType(object value, StringBuilder json) {
            if (value == null) {
                json.Append("null");
                return;
            }
            var t = value.GetType();
            if (value is bool) {
                json.Append(((bool)value) ? "true" : "false");
            } else if (t.IsArray) {
                json.Append("[ ");
                bool first = true;
                foreach (var v in (Array)value) {
                    if (first) {
                        first = false;
                    } else {
                        json.Append(", ");
                    }
                    SerializeType(v, json);
                }
                json.Append(" ]");
            } else if(value is DateTime) {
                json.AppendFormat(@"""{0}""", ((DateTime)value).ToUniversalTime().ToString("o"));
            } else if(value is IFormattable) {
                json.Append(((IFormattable)value).ToString("G", CultureInfo.InvariantCulture));
            } else if(value is Document ||
                value is Oid ||
                value is int ||
                value is long ||
                value is float ||
                value is double) { 
                json.Append(value);
            } else {
                json.AppendFormat(@"""{0}""", value);
            }
            return;
>>>>>>> 62d06882
        }
    }
}<|MERGE_RESOLUTION|>--- conflicted
+++ resolved
@@ -1,7 +1,3 @@
-/*
- * User: scorder
- * Date: 7/8/2009
- */
 using System;
 using System.Collections;
 using System.Collections.Generic;
@@ -13,7 +9,7 @@
     /// Description of Document.
     /// </summary>
     public class Document : DictionaryBase {
-        private List<String> orderedKeys = new List<String>();
+        private List<String> orderedKeys = new List<String>();
         public Object this[String key] {
             get {
                 return Dictionary[key];
@@ -143,61 +139,7 @@
         }
 
         public override string ToString() {
-<<<<<<< HEAD
             return JsonUtils.Serialize(this);
-=======
-            var json = new StringBuilder();
-            json.Append("{ ");
-            bool first = true;
-            foreach (String key in orderedKeys) {
-                if (first) {
-                    first = false;
-                } else {
-                    json.Append(", ");
-                }
-                json.AppendFormat(@"""{0}"": ", key);
-                SerializeType(this[key], json);
-            }
-            json.Append(" }");
-            return json.ToString();
-        }
-
-        private void SerializeType(object value, StringBuilder json) {
-            if (value == null) {
-                json.Append("null");
-                return;
-            }
-            var t = value.GetType();
-            if (value is bool) {
-                json.Append(((bool)value) ? "true" : "false");
-            } else if (t.IsArray) {
-                json.Append("[ ");
-                bool first = true;
-                foreach (var v in (Array)value) {
-                    if (first) {
-                        first = false;
-                    } else {
-                        json.Append(", ");
-                    }
-                    SerializeType(v, json);
-                }
-                json.Append(" ]");
-            } else if(value is DateTime) {
-                json.AppendFormat(@"""{0}""", ((DateTime)value).ToUniversalTime().ToString("o"));
-            } else if(value is IFormattable) {
-                json.Append(((IFormattable)value).ToString("G", CultureInfo.InvariantCulture));
-            } else if(value is Document ||
-                value is Oid ||
-                value is int ||
-                value is long ||
-                value is float ||
-                value is double) { 
-                json.Append(value);
-            } else {
-                json.AppendFormat(@"""{0}""", value);
-            }
-            return;
->>>>>>> 62d06882
         }
     }
 }