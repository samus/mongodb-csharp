<<<<<<< HEAD
/*
 * User: scorder
 * Date: 7/8/2009
 */
using System;
using System.Collections;
using System.Collections.Generic;
using System.Text;

namespace MongoDB.Driver {
    /// <summary>
    /// Description of Document.
    /// </summary>
    public class Document : System.Collections.DictionaryBase {
        private List<String> orderedKeys = new List<String>();
        public Document() {
        }

        public Object this[String key] {
            get {
                return Dictionary[key];
            }
            set {
                if (orderedKeys.Contains(key) == false) {
                    orderedKeys.Add(key);
                }
                Dictionary[key] = value;
            }
        }

        public ICollection Keys {
            get {
                return (orderedKeys);
            }
        }

        public ICollection Values {
            get {
                return (Dictionary.Values);
            }
        }

        public void Add(String key, Object value) {
            Dictionary.Add(key, value);
            //Relies on ArgumentException from above if key already exists.
            orderedKeys.Add(key);
        }

        public Document Append(String key, Object value) {
            this.Add(key, value);
            return this;
        }
=======
/*
 * User: scorder
 * Date: 7/8/2009
 */
using System;
using System.Collections;
using System.Collections.Generic;
using System.Text;

namespace MongoDB.Driver {
    /// <summary>
    /// Description of Document.
    /// </summary>
    public class Document : System.Collections.DictionaryBase {
        private List<String> orderedKeys = new List<String>();
        public Document() {
        }

        public Object this[String key] {
            get {
                return Dictionary[key];
            }
            set {
                if (orderedKeys.Contains(key) == false) {
                    orderedKeys.Add(key);
                }
                Dictionary[key] = value;
            }
        }

        public ICollection Keys {
            get {
                return (orderedKeys);
            }
        }

        public ICollection Values {
            get {
                return (Dictionary.Values);
            }
        }

        public void Add(String key, Object value) {
            Dictionary.Add(key, value);
            //Relies on ArgumentException from above if key already exists.
            orderedKeys.Add(key);
        }

        public Document Append(String key, Object value) {
            this.Add(key, value);
            return this;
        }
>>>>>>> 1ccd58f7
        /// <summary>
        /// Adds an item to the Document at the specified position
        /// </summary>
        public void Insert(String key, Object value, int Position){
            Dictionary.Add(key, value);
            //Relies on ArgumentException from above if key already exists.
            orderedKeys.Insert(Position,key);
        }
        public Document Prepend(String key, Object value) {
            this.Insert(key, value,0);
            return this;
        }
<<<<<<< HEAD
        
        public Document Update(Document from) {
            if (from == null) return this;
            foreach (String key in from.Keys) {
                this[key] = from[key];
            }
            return this;
        }

        public bool Contains(String key) {
            return (orderedKeys.Contains(key));
        }

        public void Remove(String key) {
            Dictionary.Remove(key);
            orderedKeys.Remove(key);
        }

        /// <summary>
        /// TODO Fix any accidental reordering issues.
        /// </summary>
        /// <param name="dest"></param>
        public void CopyTo(Document dest) {
            foreach (String key in orderedKeys) {
                dest[key] = this[key];
            }
        }

        public override bool Equals(object obj) {
            if (obj is Document) {
                return Equals(obj as Document);
            }
            return base.Equals(obj);
        }

        public bool Equals(Document obj) {
            if (obj == null)
                return false;
            if (orderedKeys.Count != obj.orderedKeys.Count)
                return false;
            return this.GetHashCode() == obj.GetHashCode();
        }

        public override int GetHashCode() {

            int hash = 27;
            foreach (var key in orderedKeys) {
                var valueHashCode = GetValueHashCode(this[key]);
                unchecked {
                    hash = (13 * hash) + key.GetHashCode();
                    hash = (13 * hash) + valueHashCode;
                }
            }
            return hash;
        }

        private int GetValueHashCode(object value) {
            if (value == null) {
                return 0;
            }
            return (value is Array) ? GetArrayHashcode((Array)value) : value.GetHashCode();
        }

        private int GetArrayHashcode(Array array) {
            var hash = 0;
            foreach (var value in array) {
                var valueHashCode = GetValueHashCode(value);
                unchecked {
                    hash = (13 * hash) + valueHashCode;
                }
            }
            return hash;
        }

        public override string ToString() {
            var json = new StringBuilder();
            json.Append("{ ");
            bool first = true;
            foreach (String key in orderedKeys) {
                if (first) {
                    first = false;
                } else {
                    json.Append(", ");
                }
                json.AppendFormat(@"""{0}"": ", key);
                SerializeType(this[key], json);
            }
            json.Append(" }");
            return json.ToString();
        }

        private void SerializeType(object value, StringBuilder json) {
            if (value == null) {
                json.Append("null");
                return;
            }
            var t = value.GetType();
            if (value is bool) {
                json.Append(((bool)value) ? "true" : "false");
            } else if (t.IsArray) {
                json.Append("[ ");
                bool first = true;
                foreach (var v in (Array)value) {
                    if (first) {
                        first = false;
                    } else {
                        json.Append(", ");
                    }
                    SerializeType(v, json);
                }
                json.Append(" ]");
            } else if (value is Document ||
                value is Oid ||
                value is int ||
                value is Int32 ||
                value is long ||
                value is float ||
                value is double) {
                json.Append(value);
            } else if (value is DateTime) {
                json.AppendFormat(@"""{0}""", ((DateTime)value).ToUniversalTime().ToString("o"));
            } else {
                json.AppendFormat(@"""{0}""", value);
            }
            return;
        }
    }
}
=======

        public Document Update(Document from) {
            if (from == null) return this;
            foreach (String key in from.Keys) {
                this[key] = from[key];
            }
            return this;
        }

        public bool Contains(String key) {
            return (orderedKeys.Contains(key));
        }

        public void Remove(String key) {
            Dictionary.Remove(key);
            orderedKeys.Remove(key);
        }

        /// <summary>
        /// TODO Fix any accidental reordering issues.
        /// </summary>
        /// <param name="dest"></param>
        public void CopyTo(Document dest) {
            foreach (String key in orderedKeys) {
                dest[key] = this[key];
            }
        }

        public override bool Equals(object obj) {
            if (obj is Document) {
                return Equals(obj as Document);
            }
            return base.Equals(obj);
        }

        public bool Equals(Document obj) {
            if (obj == null)
                return false;
            if (orderedKeys.Count != obj.orderedKeys.Count)
                return false;
            return this.GetHashCode() == obj.GetHashCode();
        }

        public override int GetHashCode() {

            int hash = 27;
            foreach (var key in orderedKeys) {
                var valueHashCode = GetValueHashCode(this[key]);
                unchecked {
                    hash = (13 * hash) + key.GetHashCode();
                    hash = (13 * hash) + valueHashCode;
                }
            }
            return hash;
        }

        private int GetValueHashCode(object value) {
            if (value == null) {
                return 0;
            }
            return (value is Array) ? GetArrayHashcode((Array)value) : value.GetHashCode();
        }

        private int GetArrayHashcode(Array array) {
            var hash = 0;
            foreach (var value in array) {
                var valueHashCode = GetValueHashCode(value);
                unchecked {
                    hash = (13 * hash) + valueHashCode;
                }
            }
            return hash;
        }

        public override string ToString() {
            var json = new StringBuilder();
            json.Append("{ ");
            bool first = true;
            foreach (String key in orderedKeys) {
                if (first) {
                    first = false;
                } else {
                    json.Append(", ");
                }
                json.AppendFormat(@"""{0}"": ", key);
                SerializeType(this[key], json);
            }
            json.Append(" }");
            return json.ToString();
        }

        private void SerializeType(object value, StringBuilder json) {
            if (value == null) {
                json.Append("null");
                return;
            }
            var t = value.GetType();
            if (value is bool) {
                json.Append(((bool)value) ? "true" : "false");
            } else if (t.IsArray) {
                json.Append("[ ");
                bool first = true;
                foreach (var v in (Array)value) {
                    if (first) {
                        first = false;
                    } else {
                        json.Append(", ");
                    }
                    SerializeType(v, json);
                }
                json.Append(" ]");
            } else if (value is Document ||
                value is Oid ||
                value is int ||
                value is Int32 ||
                value is long ||
                value is float ||
                value is double) {
                json.Append(value);
            } else if (value is DateTime) {
                json.AppendFormat(@"""{0}""", ((DateTime)value).ToUniversalTime().ToString("o"));
            } else {
                json.AppendFormat(@"""{0}""", value);
            }
            return;
        }
    }
}
>>>>>>> 1ccd58f7
<|MERGE_RESOLUTION|>--- conflicted
+++ resolved
@@ -1,4 +1,3 @@
-<<<<<<< HEAD
 /*
  * User: scorder
  * Date: 7/8/2009
@@ -51,74 +50,20 @@
             this.Add(key, value);
             return this;
         }
-=======
-/*
- * User: scorder
- * Date: 7/8/2009
- */
-using System;
-using System.Collections;
-using System.Collections.Generic;
-using System.Text;
-
-namespace MongoDB.Driver {
-    /// <summary>
-    /// Description of Document.
-    /// </summary>
-    public class Document : System.Collections.DictionaryBase {
-        private List<String> orderedKeys = new List<String>();
-        public Document() {
-        }
-
-        public Object this[String key] {
-            get {
-                return Dictionary[key];
-            }
-            set {
-                if (orderedKeys.Contains(key) == false) {
-                    orderedKeys.Add(key);
-                }
-                Dictionary[key] = value;
-            }
-        }
-
-        public ICollection Keys {
-            get {
-                return (orderedKeys);
-            }
-        }
-
-        public ICollection Values {
-            get {
-                return (Dictionary.Values);
-            }
-        }
-
-        public void Add(String key, Object value) {
-            Dictionary.Add(key, value);
-            //Relies on ArgumentException from above if key already exists.
-            orderedKeys.Add(key);
-        }
-
-        public Document Append(String key, Object value) {
-            this.Add(key, value);
-            return this;
-        }
->>>>>>> 1ccd58f7
-        /// <summary>
-        /// Adds an item to the Document at the specified position
-        /// </summary>
-        public void Insert(String key, Object value, int Position){
-            Dictionary.Add(key, value);
-            //Relies on ArgumentException from above if key already exists.
-            orderedKeys.Insert(Position,key);
-        }
-        public Document Prepend(String key, Object value) {
-            this.Insert(key, value,0);
-            return this;
-        }
-<<<<<<< HEAD
-        
+		
+        /// <summary>
+        /// Adds an item to the Document at the specified position
+        /// </summary>
+        public void Insert(String key, Object value, int Position){
+            Dictionary.Add(key, value);
+            //Relies on ArgumentException from above if key already exists.
+            orderedKeys.Insert(Position,key);
+        }
+        public Document Prepend(String key, Object value) {
+            this.Insert(key, value,0);
+            return this;
+        }
+		
         public Document Update(Document from) {
             if (from == null) return this;
             foreach (String key in from.Keys) {
@@ -245,134 +190,4 @@
             return;
         }
     }
-}
-=======
-
-        public Document Update(Document from) {
-            if (from == null) return this;
-            foreach (String key in from.Keys) {
-                this[key] = from[key];
-            }
-            return this;
-        }
-
-        public bool Contains(String key) {
-            return (orderedKeys.Contains(key));
-        }
-
-        public void Remove(String key) {
-            Dictionary.Remove(key);
-            orderedKeys.Remove(key);
-        }
-
-        /// <summary>
-        /// TODO Fix any accidental reordering issues.
-        /// </summary>
-        /// <param name="dest"></param>
-        public void CopyTo(Document dest) {
-            foreach (String key in orderedKeys) {
-                dest[key] = this[key];
-            }
-        }
-
-        public override bool Equals(object obj) {
-            if (obj is Document) {
-                return Equals(obj as Document);
-            }
-            return base.Equals(obj);
-        }
-
-        public bool Equals(Document obj) {
-            if (obj == null)
-                return false;
-            if (orderedKeys.Count != obj.orderedKeys.Count)
-                return false;
-            return this.GetHashCode() == obj.GetHashCode();
-        }
-
-        public override int GetHashCode() {
-
-            int hash = 27;
-            foreach (var key in orderedKeys) {
-                var valueHashCode = GetValueHashCode(this[key]);
-                unchecked {
-                    hash = (13 * hash) + key.GetHashCode();
-                    hash = (13 * hash) + valueHashCode;
-                }
-            }
-            return hash;
-        }
-
-        private int GetValueHashCode(object value) {
-            if (value == null) {
-                return 0;
-            }
-            return (value is Array) ? GetArrayHashcode((Array)value) : value.GetHashCode();
-        }
-
-        private int GetArrayHashcode(Array array) {
-            var hash = 0;
-            foreach (var value in array) {
-                var valueHashCode = GetValueHashCode(value);
-                unchecked {
-                    hash = (13 * hash) + valueHashCode;
-                }
-            }
-            return hash;
-        }
-
-        public override string ToString() {
-            var json = new StringBuilder();
-            json.Append("{ ");
-            bool first = true;
-            foreach (String key in orderedKeys) {
-                if (first) {
-                    first = false;
-                } else {
-                    json.Append(", ");
-                }
-                json.AppendFormat(@"""{0}"": ", key);
-                SerializeType(this[key], json);
-            }
-            json.Append(" }");
-            return json.ToString();
-        }
-
-        private void SerializeType(object value, StringBuilder json) {
-            if (value == null) {
-                json.Append("null");
-                return;
-            }
-            var t = value.GetType();
-            if (value is bool) {
-                json.Append(((bool)value) ? "true" : "false");
-            } else if (t.IsArray) {
-                json.Append("[ ");
-                bool first = true;
-                foreach (var v in (Array)value) {
-                    if (first) {
-                        first = false;
-                    } else {
-                        json.Append(", ");
-                    }
-                    SerializeType(v, json);
-                }
-                json.Append(" ]");
-            } else if (value is Document ||
-                value is Oid ||
-                value is int ||
-                value is Int32 ||
-                value is long ||
-                value is float ||
-                value is double) {
-                json.Append(value);
-            } else if (value is DateTime) {
-                json.AppendFormat(@"""{0}""", ((DateTime)value).ToUniversalTime().ToString("o"));
-            } else {
-                json.AppendFormat(@"""{0}""", value);
-            }
-            return;
-        }
-    }
-}
->>>>>>> 1ccd58f7
+}