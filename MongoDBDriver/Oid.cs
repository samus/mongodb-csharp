<<<<<<< HEAD
﻿using System;
using System.Text.RegularExpressions;

namespace MongoDB.Driver{

    public class Oid
    {
        private byte[] value;
        public byte[] Value {
            get { return this.value; }
            set { 
                this.value = value; 
            }
        }
        
        public Oid(){}
        
        public Oid(string value){
            ValidateHex(value);
            this.Value = DecodeHex(value);
        }
        
        public Oid(byte[] value){
            this.Value = value;
        }
        
        public override string ToString(){
            return BitConverter.ToString(value).Replace("-","").ToLower();
        }
        
        public override bool Equals(object obj){
            if(obj.GetType() == typeof(Oid)){
                string hex = ((Oid)obj).ToString();
                return this.ToString().Equals(hex);
            }
            return false;
        }
        
        protected void ValidateHex(string val){
            if(val == null || val.Length != 24) throw new ArgumentException("Oid strings should be 24 characters");
            
            Regex notHexChars = new Regex(@"[^A-Fa-f0-9]", RegexOptions.None);
            if(notHexChars.IsMatch(val)){
                throw new ArgumentOutOfRangeException("val","Value contains invalid characters");
            }
        }
        
        protected static byte[] DecodeHex(string val){
            int numberChars = val.Length;

            byte[] bytes = new byte[numberChars / 2];
            for (int i = 0; i < numberChars; i += 2){
                try{
                    bytes[i / 2] = Convert.ToByte(val.Substring(i, 2), 16);
                }
                catch{
                    //failed to convert these 2 chars, they may contain illegal charracters
                    bytes[i / 2] = 0;
                }
            }
            return bytes;            
        }
    }
}
=======
﻿using System;
using System.Text.RegularExpressions;

namespace MongoDB.Driver{

    public class Oid
    {
        private byte[] value;
        public byte[] Value {
            get { return this.value; }
            set { 
                this.value = value; 
            }
        }
        
        public Oid(){}
        
        public Oid(string value){
            ValidateHex(value);
            this.Value = DecodeHex(value);
        }
        
        public Oid(byte[] value){
            this.Value = value;
        }
        
        public override bool Equals(object obj){
            if(obj.GetType() == typeof(Oid)){
                string hex = ((Oid)obj).ToString();
                return this.ToString().Equals(hex);
            }
            return false;
        }
        
        public override string ToString() {
            return string.Format(@"ObjectId(""{0}"")", BitConverter.ToString(value).Replace("-","").ToLower());
        }
        
        protected void ValidateHex(string val){
            if(val == null || val.Length != 24) throw new ArgumentException("Oid strings should be 24 characters");
            
            Regex notHexChars = new Regex(@"[^A-Fa-f0-9]", RegexOptions.None);
            if(notHexChars.IsMatch(val)){
                throw new ArgumentOutOfRangeException("val","Value contains invalid characters");
            }
        }
        
        protected static byte[] DecodeHex(string val){
            int numberChars = val.Length;

            byte[] bytes = new byte[numberChars / 2];
            for (int i = 0; i < numberChars; i += 2){
                try{
                    bytes[i / 2] = Convert.ToByte(val.Substring(i, 2), 16);
                }
                catch{
                    //failed to convert these 2 chars, they may contain illegal charracters
                    bytes[i / 2] = 0;
                }
            }
            return bytes;            
        }
    }
}
>>>>>>> 128b075f
<|MERGE_RESOLUTION|>--- conflicted
+++ resolved
@@ -1,69 +1,3 @@
-<<<<<<< HEAD
-﻿using System;
-using System.Text.RegularExpressions;
-
-namespace MongoDB.Driver{
-
-    public class Oid
-    {
-        private byte[] value;
-        public byte[] Value {
-            get { return this.value; }
-            set { 
-                this.value = value; 
-            }
-        }
-        
-        public Oid(){}
-        
-        public Oid(string value){
-            ValidateHex(value);
-            this.Value = DecodeHex(value);
-        }
-        
-        public Oid(byte[] value){
-            this.Value = value;
-        }
-        
-        public override string ToString(){
-            return BitConverter.ToString(value).Replace("-","").ToLower();
-        }
-        
-        public override bool Equals(object obj){
-            if(obj.GetType() == typeof(Oid)){
-                string hex = ((Oid)obj).ToString();
-                return this.ToString().Equals(hex);
-            }
-            return false;
-        }
-        
-        protected void ValidateHex(string val){
-            if(val == null || val.Length != 24) throw new ArgumentException("Oid strings should be 24 characters");
-            
-            Regex notHexChars = new Regex(@"[^A-Fa-f0-9]", RegexOptions.None);
-            if(notHexChars.IsMatch(val)){
-                throw new ArgumentOutOfRangeException("val","Value contains invalid characters");
-            }
-        }
-        
-        protected static byte[] DecodeHex(string val){
-            int numberChars = val.Length;
-
-            byte[] bytes = new byte[numberChars / 2];
-            for (int i = 0; i < numberChars; i += 2){
-                try{
-                    bytes[i / 2] = Convert.ToByte(val.Substring(i, 2), 16);
-                }
-                catch{
-                    //failed to convert these 2 chars, they may contain illegal charracters
-                    bytes[i / 2] = 0;
-                }
-            }
-            return bytes;            
-        }
-    }
-}
-=======
 ﻿using System;
 using System.Text.RegularExpressions;
 
@@ -127,5 +61,4 @@
             return bytes;            
         }
     }
-}
->>>>>>> 128b075f
+}