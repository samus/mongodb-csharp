--- conflicted
+++ resolved
@@ -1,241 +1,236 @@
-using System;
-using System.Text.RegularExpressions;
-using MongoDB.Driver.Bson;
+using System;
+using System.Text.RegularExpressions;
+using MongoDB.Driver.Bson;
+
+namespace MongoDB.Driver
+{
+    /// <summary>
+    ///   Oid is an immutable object that represents a Mongo ObjectId.
+    /// </summary>
+    public class Oid : IEquatable<Oid>, IComparable<Oid>
+    {
+        private static readonly OidGenerator OidGenerator = new OidGenerator();
+        private readonly byte[] bytes;
+
+        /// <summary>
+        ///   Initializes a new instance of the <see cref = "Oid" /> class.
+        /// </summary>
+        /// <param name = "value">The value.</param>
+        public Oid(string value)
+        {
+            value = value.Replace("\"", "");
+            ValidateHex(value);
+            bytes = DecodeHex(value);
+        }
+
+        /// <summary>
+        ///   Initializes a new instance of the <see cref = "Oid" /> class.
+        /// </summary>
+        /// <param name = "value">The value.</param>
+        public Oid(byte[] value)
+        {
+            bytes = new byte[12];
+            Array.Copy(value, bytes, 12);
+        }
+
+        /// <summary>
+        ///   Gets the created.
+        /// </summary>
+        /// <value>The created.</value>
+        public DateTime Created
+        {
+            get
+            {
+                var time = new byte[4];
+                Array.Copy(bytes, time, 4);
+                Array.Reverse(time);
+                var seconds = BitConverter.ToInt32(time, 0);
+                return BsonInfo.Epoch.AddSeconds(seconds);
+            }
+        }
+
+        /// <summary>
+        ///   Compares the current object with another object of the same type.
+        /// </summary>
+        /// <param name = "other">An object to compare with this object.</param>
+        /// <returns>
+        ///   A 32-bit signed integer that indicates the relative order of the objects being compared. The return value has the following meanings:
+        ///   Value
+        ///   Meaning
+        ///   Less than zero
+        ///   This object is less than the <paramref name = "other" /> parameter.
+        ///   Zero
+        ///   This object is equal to <paramref name = "other" />.
+        ///   Greater than zero
+        ///   This object is greater than <paramref name = "other" />.
+        /// </returns>
+        public int CompareTo(Oid other)
+        {
+            if(ReferenceEquals(other, null))
+                return 1;
+            var otherBytes = other.ToByteArray();
+            for(var x = 0; x < bytes.Length; x++)
+                if(bytes[x] < otherBytes[x])
+                    return -1;
+                else if(bytes[x] > otherBytes[x])
+                    return 1;
+            return 0;
+        }
+
+        /// <summary>
+        ///   Indicates whether the current object is equal to another object of the same type.
+        /// </summary>
+        /// <param name = "other">An object to compare with this object.</param>
+        /// <returns>
+        ///   true if the current object is equal to the <paramref name = "other" /> parameter; otherwise, false.
+        /// </returns>
+        public bool Equals(Oid other)
+        {
+            return CompareTo(other) == 0;
+        }
+
+        /// <summary>
+        ///   Determines whether the specified <see cref = "System.Object" /> is equal to this instance.
+        /// </summary>
+        /// <param name = "obj">The <see cref = "System.Object" /> to compare with this instance.</param>
+        /// <returns>
+        ///   <c>true</c> if the specified <see cref = "System.Object" /> is equal to this instance; otherwise, <c>false</c>.
+        /// </returns>
+        public override bool Equals(object obj)
+        {
+            if(obj is Oid)
+                return CompareTo((Oid)obj) == 0;
+            return false;
+        }
+
+        /// <summary>
+        ///   Returns a hash code for this instance.
+        /// </summary>
+        /// <returns>
+        ///   A hash code for this instance, suitable for use in hashing algorithms and data structures like a hash table. 
+        /// </returns>
+        public override int GetHashCode()
+        {
+            return ToString().GetHashCode();
+        }
+
+        /// <summary>
+        ///   Returns a <see cref = "System.String" /> that represents this instance.
+        /// </summary>
+        /// <returns>
+        ///   A <see cref = "System.String" /> that represents this instance.
+        /// </returns>
+        public override string ToString()
+        {
+            return String.Format("\"{0}\"", BitConverter.ToString(bytes).Replace("-", "").ToLower());
+        }
+
+        /// <summary>
+        ///   Converts the Oid to a byte array.
+        /// </summary>
+        public byte[] ToByteArray()
+        {
+            var ret = new byte[12];
+            Array.Copy(bytes, ret, 12);
+            return ret;
+        }
+
+        /// <summary>
+        ///   Generates an Oid using OidGenerator.
+        /// </summary>
+        /// <returns>
+        ///   A <see cref = "Oid" />
+        /// </returns>
+        public static Oid NewOid()
+        {
+            return OidGenerator.Generate();
+        }
 
-namespace MongoDB.Driver
-{
-    /// <summary>
-    ///   Oid is an immutable object that represents a Mongo ObjectId.
-    /// </summary>
-    public class Oid : IEquatable<Oid>, IComparable<Oid>
-    {
-        private static readonly OidGenerator OidGenerator = new OidGenerator();
-        private readonly byte[] bytes;
-
-        /// <summary>
-        ///   Initializes a new instance of the <see cref = "Oid" /> class.
-        /// </summary>
-        /// <param name = "value">The value.</param>
-        public Oid(string value)
-        {
-            value = value.Replace("\"", "");
-            ValidateHex(value);
-            bytes = DecodeHex(value);
-        }
-
-        /// <summary>
-        ///   Initializes a new instance of the <see cref = "Oid" /> class.
-        /// </summary>
-        /// <param name = "value">The value.</param>
-        public Oid(byte[] value)
-        {
-            bytes = new byte[12];
-            Array.Copy(value, bytes, 12);
-        }
-
-        /// <summary>
-        ///   Gets the created.
-        /// </summary>
-        /// <value>The created.</value>
-        public DateTime Created
-        {
-            get
-            {
-                var time = new byte[4];
-                Array.Copy(bytes, time, 4);
-                Array.Reverse(time);
-                var seconds = BitConverter.ToInt32(time, 0);
-                return BsonInfo.Epoch.AddSeconds(seconds);
-            }
-        }
-
-        /// <summary>
-        ///   Compares the current object with another object of the same type.
-        /// </summary>
-        /// <param name = "other">An object to compare with this object.</param>
-        /// <returns>
-        ///   A 32-bit signed integer that indicates the relative order of the objects being compared. The return value has the following meanings:
-        ///   Value
-        ///   Meaning
-        ///   Less than zero
-        ///   This object is less than the <paramref name = "other" /> parameter.
-        ///   Zero
-        ///   This object is equal to <paramref name = "other" />.
-        ///   Greater than zero
-        ///   This object is greater than <paramref name = "other" />.
-        /// </returns>
-        public int CompareTo(Oid other)
-        {
-            if(ReferenceEquals(other, null))
-                return 1;
-            var otherBytes = other.ToByteArray();
-            for(var x = 0; x < bytes.Length; x++)
-                if(bytes[x] < otherBytes[x])
-                    return -1;
-                else if(bytes[x] > otherBytes[x])
-                    return 1;
-            return 0;
-        }
-
-        /// <summary>
-        ///   Indicates whether the current object is equal to another object of the same type.
-        /// </summary>
-        /// <param name = "other">An object to compare with this object.</param>
-        /// <returns>
-        ///   true if the current object is equal to the <paramref name = "other" /> parameter; otherwise, false.
-        /// </returns>
-        public bool Equals(Oid other)
-        {
-            return CompareTo(other) == 0;
-        }
-
-        /// <summary>
-        ///   Determines whether the specified <see cref = "System.Object" /> is equal to this instance.
-        /// </summary>
-        /// <param name = "obj">The <see cref = "System.Object" /> to compare with this instance.</param>
-        /// <returns>
-        ///   <c>true</c> if the specified <see cref = "System.Object" /> is equal to this instance; otherwise, <c>false</c>.
-        /// </returns>
-        public override bool Equals(object obj)
-        {
-            if(obj is Oid)
-                return CompareTo((Oid)obj) == 0;
-            return false;
-        }
-
-        /// <summary>
-        ///   Returns a hash code for this instance.
-        /// </summary>
-        /// <returns>
-        ///   A hash code for this instance, suitable for use in hashing algorithms and data structures like a hash table. 
-        /// </returns>
-        public override int GetHashCode()
-        {
-            return ToString().GetHashCode();
-        }
-
-        /// <summary>
-        ///   Returns a <see cref = "System.String" /> that represents this instance.
-        /// </summary>
-        /// <returns>
-        ///   A <see cref = "System.String" /> that represents this instance.
-        /// </returns>
-        public override string ToString()
-        {
-            return String.Format("\"{0}\"", BitConverter.ToString(bytes).Replace("-", "").ToLower());
-        }
-
-        /// <summary>
-        ///   Converts the Oid to a byte array.
-        /// </summary>
-        public byte[] ToByteArray()
-        {
-            var ret = new byte[12];
-            Array.Copy(bytes, ret, 12);
-            return ret;
-        }
-
-        /// <summary>
-        ///   Generates an Oid using OidGenerator.
-        /// </summary>
-        /// <returns>
-        ///   A <see cref = "Oid" />
-        /// </returns>
-        public static Oid NewOid()
-        {
-            return OidGenerator.Generate();
-        }
-
-<<<<<<< HEAD
-        /// <summary>
-        ///   Implements the operator ==.
-        /// </summary>
-        /// <param name = "a">A.</param>
-        /// <param name = "b">The b.</param>
+        /// <summary>
+        ///   Implements the operator ==.
+        /// </summary>
+        /// <param name = "a">A.</param>
+        /// <param name = "b">The b.</param>
         /// <returns>The result of the operator.</returns>
-        public static bool operator ==(Oid a, Oid b)
-        {
-=======
         public static bool operator ==(Oid a, Oid b){
-            if (System.Object.ReferenceEquals(a, b)){
-                return true;
-            }
-            if((Object)a == null || (Object)b == null){
-                return false;
-            }
+            if (System.Object.ReferenceEquals(a, b)){
+                return true;
+            }
+            if((Object)a == null || (Object)b == null){
+                return false;
+            }
             
->>>>>>> 619db08d
-            return a.Equals(b);
-        }
-
-        /// <summary>
-        ///   Implements the operator !=.
-        /// </summary>
-        /// <param name = "a">A.</param>
-        /// <param name = "b">The b.</param>
-        /// <returns>The result of the operator.</returns>
-        public static bool operator !=(Oid a, Oid b)
-        {
-            return !(a == b);
-        }
-
-        /// <summary>
-        ///   Implements the operator &gt;.
-        /// </summary>
-        /// <param name = "a">A.</param>
-        /// <param name = "b">The b.</param>
-        /// <returns>The result of the operator.</returns>
-        public static bool operator >(Oid a, Oid b)
-        {
-            return a.CompareTo(b) > 0;
-        }
-
-        /// <summary>
-        ///   Implements the operator &lt;.
-        /// </summary>
-        /// <param name = "a">A.</param>
-        /// <param name = "b">The b.</param>
-        /// <returns>The result of the operator.</returns>
-        public static bool operator <(Oid a, Oid b)
-        {
-            return a.CompareTo(b) < 0;
-        }
-
-        /// <summary>
-        ///   Validates the hex.
-        /// </summary>
-        /// <param name = "value">The value.</param>
-        protected void ValidateHex(string value)
-        {
-            if(value == null || value.Length != 24)
-                throw new ArgumentException("Oid strings should be 24 characters");
-
-            var notHexChars = new Regex(@"[^A-Fa-f0-9]", RegexOptions.None);
-            if(notHexChars.IsMatch(value))
-                throw new ArgumentOutOfRangeException("value", "Value contains invalid characters");
-        }
-
-        /// <summary>
-        ///   Decodes the hex.
-        /// </summary>
-        /// <param name = "value">The value.</param>
-        /// <returns></returns>
-        protected static byte[] DecodeHex(string value)
-        {
-            var numberChars = value.Length;
-
-            var bytes = new byte[numberChars/2];
-            for(var i = 0; i < numberChars; i += 2)
-                try
-                {
-                    bytes[i/2] = Convert.ToByte(value.Substring(i, 2), 16);
-                }
-                catch
-                {
-                    //failed to convert these 2 chars, they may contain illegal charracters
-                    bytes[i/2] = 0;
-                }
-            return bytes;
-        }
-    }
+            return a.Equals(b);
+        }
+
+        /// <summary>
+        ///   Implements the operator !=.
+        /// </summary>
+        /// <param name = "a">A.</param>
+        /// <param name = "b">The b.</param>
+        /// <returns>The result of the operator.</returns>
+        public static bool operator !=(Oid a, Oid b)
+        {
+            return !(a == b);
+        }
+
+        /// <summary>
+        ///   Implements the operator &gt;.
+        /// </summary>
+        /// <param name = "a">A.</param>
+        /// <param name = "b">The b.</param>
+        /// <returns>The result of the operator.</returns>
+        public static bool operator >(Oid a, Oid b)
+        {
+            return a.CompareTo(b) > 0;
+        }
+
+        /// <summary>
+        ///   Implements the operator &lt;.
+        /// </summary>
+        /// <param name = "a">A.</param>
+        /// <param name = "b">The b.</param>
+        /// <returns>The result of the operator.</returns>
+        public static bool operator <(Oid a, Oid b)
+        {
+            return a.CompareTo(b) < 0;
+        }
+
+        /// <summary>
+        ///   Validates the hex.
+        /// </summary>
+        /// <param name = "value">The value.</param>
+        protected void ValidateHex(string value)
+        {
+            if(value == null || value.Length != 24)
+                throw new ArgumentException("Oid strings should be 24 characters");
+
+            var notHexChars = new Regex(@"[^A-Fa-f0-9]", RegexOptions.None);
+            if(notHexChars.IsMatch(value))
+                throw new ArgumentOutOfRangeException("value", "Value contains invalid characters");
+        }
+
+        /// <summary>
+        ///   Decodes the hex.
+        /// </summary>
+        /// <param name = "value">The value.</param>
+        /// <returns></returns>
+        protected static byte[] DecodeHex(string value)
+        {
+            var numberChars = value.Length;
+
+            var bytes = new byte[numberChars/2];
+            for(var i = 0; i < numberChars; i += 2)
+                try
+                {
+                    bytes[i/2] = Convert.ToByte(value.Substring(i, 2), 16);
+                }
+                catch
+                {
+                    //failed to convert these 2 chars, they may contain illegal charracters
+                    bytes[i/2] = 0;
+                }
+            return bytes;
+        }
+    }
 }