--- conflicted
+++ resolved
@@ -1,81 +1,3 @@
-<<<<<<< HEAD
-using System;
-
-namespace MongoDB.Driver
-{
-    /// <summary>
-    /// Administration of metadata for a database.
-    /// </summary>
-    public class DatabaseMetaData
-    {
-        
-        private Connection connection;  
-        private string name;
-        private Database db;
-        
-        public DatabaseMetaData(string name, Connection conn){
-            this.connection = conn;
-            this.name = name;
-            this.db = new Database(conn, name);
-        }
-        
-        public Collection CreateCollection(String name){
-            return this.CreateCollection(name,null);
-        }
-        
-        public Collection CreateCollection(String name, Document options){
-            Document cmd = new Document();
-            cmd.Append("create", name).Update(options);
-            db.SendCommand(cmd);
-            return new Collection(name, connection, this.name);
-        }
-
-                
-        public Boolean DropCollection(Collection col){
-            return this.DropCollection(col.Name);
-        }
-
-        public Boolean DropCollection(String name){
-			Document result = db.SendCommand(new Document().Append("drop",name));
-            return result.Contains("ok") && ((double)result["ok"] == 1);
-        }
-        
-        public Boolean DropDatabase(){
-            throw new NotImplementedException();
-        }
-        
-        public void AddUser(string username, string password){
-            Collection users = db["system.users"];
-            string pwd = Database.Hash(username + ":mongo:" + password);
-            Document user = new Document().Append("user", username).Append("pwd", pwd);
-            if (FindUser(username) != null){
-                throw new MongoException("A user with the name " + username + " already exists in this database.", null);
-            }
-            else{
-               users.Insert(user);
-            }
-        }
-
-        public void RemoveUser(string username){
-            Collection users = db["system.users"];
-            users.Delete(new Document().Append("user", username));
-        }
-
-        public Cursor ListUsers(){
-            Collection users = db["system.users"];
-            return users.FindAll();
-        }
-
-        public Document FindUser(string username){
-            return FindUser(new Document().Append("user",username));
-        }
-
-        public Document FindUser(Document spec){
-            return db["system.users"].FindOne(spec);
-        }
-    }
-}
-=======
 using System;
 
 namespace MongoDB.Driver
@@ -151,5 +73,4 @@
             return db["system.users"].FindOne(spec);
         }
     }
-}
->>>>>>> 128b075f
+}