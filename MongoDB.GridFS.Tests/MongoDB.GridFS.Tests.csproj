﻿<?xml version="1.0" encoding="utf-8"?>
<Project DefaultTargets="Build" xmlns="http://schemas.microsoft.com/developer/msbuild/2003" ToolsVersion="3.5">
  <PropertyGroup>
    <Configuration Condition=" '$(Configuration)' == '' ">Debug</Configuration>
    <Platform Condition=" '$(Platform)' == '' ">AnyCPU</Platform>
<<<<<<< HEAD
    <ProductVersion>9.0.21022</ProductVersion>
=======
    <ProductVersion>9.0.30729</ProductVersion>
>>>>>>> 1eeb478d
    <SchemaVersion>2.0</SchemaVersion>
    <ProjectGuid>{0C293FE9-F670-4FEF-A60F-20F8C978B1CD}</ProjectGuid>
    <OutputType>Library</OutputType>
    <AssemblyName>MongoDB.GridFS.Tests</AssemblyName>
<<<<<<< HEAD
    <TargetFrameworkVersion>v3.5</TargetFrameworkVersion>
=======
    <TargetFrameworkVersion>v2.0</TargetFrameworkVersion>
>>>>>>> 1eeb478d
    <RootNamespace>MongoDB.GridFS.Tests</RootNamespace>
  </PropertyGroup>
  <PropertyGroup Condition=" '$(Configuration)|$(Platform)' == 'Debug|AnyCPU' ">
    <DebugSymbols>true</DebugSymbols>
    <DebugType>full</DebugType>
    <Optimize>false</Optimize>
    <OutputPath>bin\Debug</OutputPath>
    <DefineConstants>DEBUG</DefineConstants>
    <ErrorReport>prompt</ErrorReport>
    <WarningLevel>4</WarningLevel>
    <ConsolePause>false</ConsolePause>
  </PropertyGroup>
  <PropertyGroup Condition=" '$(Configuration)|$(Platform)' == 'Release|AnyCPU' ">
    <DebugType>none</DebugType>
    <Optimize>false</Optimize>
    <OutputPath>bin\Release</OutputPath>
    <ErrorReport>prompt</ErrorReport>
    <WarningLevel>4</WarningLevel>
    <ConsolePause>false</ConsolePause>
  </PropertyGroup>
  <ItemGroup>
    <Reference Include="System" />
    <Reference Include="nunit.framework, Version=2.4.3.0, Culture=neutral, PublicKeyToken=96d09a1eb7f44a77">
      <SpecificVersion>False</SpecificVersion>
      <HintPath>..\redist\nunit.framework.dll</HintPath>
    </Reference>
  </ItemGroup>
  <ItemGroup>
    <Compile Include="AssemblyInfo.cs" />
    <Compile Include="GridFileInfoTest.cs" />
    <Compile Include="GridFileStreamTest.cs" />
    <Compile Include="GridFileTest.cs" />
    <Compile Include="GridTestBase.cs" />
<<<<<<< HEAD
    <None Include="MongoDB.GridFS.Tests.csproj" />
  </ItemGroup>
  <ItemGroup>
    <ProjectReference Include="..\MongoDB.Net-Tests\MongoDB.Driver.Tests.csproj">
      <Project>{C8BC95AB-25C6-4133-BC9F-8B6BB782CA02}</Project>
      <Name>MongoDB.Driver.Tests</Name>
    </ProjectReference>
=======
  </ItemGroup>
  <ItemGroup>
>>>>>>> 1eeb478d
    <ProjectReference Include="..\MongoDBDriver\MongoDB.Driver.csproj">
      <Project>{B125BBA6-BFFD-44FA-9254-9B1754CD8AF3}</Project>
      <Name>MongoDB.Driver</Name>
    </ProjectReference>
    <ProjectReference Include="..\MongoDB.GridFS\MongoDB.GridFS.csproj">
      <Project>{B42DBBF9-0A1F-4749-9787-013BF8D8F435}</Project>
      <Name>MongoDB.GridFS</Name>
    </ProjectReference>
<<<<<<< HEAD
  </ItemGroup>
  <Import Project="$(MSBuildBinPath)\Microsoft.CSharp.targets" />
=======
    <ProjectReference Include="..\MongoDB.Net-Tests\MongoDB.Driver.Tests.csproj">
      <Project>{C8BC95AB-25C6-4133-BC9F-8B6BB782CA02}</Project>
      <Name>MongoDB.Driver.Tests</Name>
    </ProjectReference>
  </ItemGroup>
  <Import Project="$(MSBuildBinPath)\Microsoft.CSharp.targets" />
  <ItemGroup>
    <None Include="MongoDB.GridFS.Tests.dll.config">
      <CopyToOutputDirectory>PreserveNewest</CopyToOutputDirectory>
    </None>
  </ItemGroup>
>>>>>>> 1eeb478d
</Project><|MERGE_RESOLUTION|>--- conflicted
+++ resolved
@@ -1,89 +1,62 @@
-﻿<?xml version="1.0" encoding="utf-8"?>
-<Project DefaultTargets="Build" xmlns="http://schemas.microsoft.com/developer/msbuild/2003" ToolsVersion="3.5">
-  <PropertyGroup>
-    <Configuration Condition=" '$(Configuration)' == '' ">Debug</Configuration>
-    <Platform Condition=" '$(Platform)' == '' ">AnyCPU</Platform>
-<<<<<<< HEAD
-    <ProductVersion>9.0.21022</ProductVersion>
-=======
-    <ProductVersion>9.0.30729</ProductVersion>
->>>>>>> 1eeb478d
-    <SchemaVersion>2.0</SchemaVersion>
-    <ProjectGuid>{0C293FE9-F670-4FEF-A60F-20F8C978B1CD}</ProjectGuid>
-    <OutputType>Library</OutputType>
-    <AssemblyName>MongoDB.GridFS.Tests</AssemblyName>
-<<<<<<< HEAD
-    <TargetFrameworkVersion>v3.5</TargetFrameworkVersion>
-=======
-    <TargetFrameworkVersion>v2.0</TargetFrameworkVersion>
->>>>>>> 1eeb478d
-    <RootNamespace>MongoDB.GridFS.Tests</RootNamespace>
-  </PropertyGroup>
-  <PropertyGroup Condition=" '$(Configuration)|$(Platform)' == 'Debug|AnyCPU' ">
-    <DebugSymbols>true</DebugSymbols>
-    <DebugType>full</DebugType>
-    <Optimize>false</Optimize>
-    <OutputPath>bin\Debug</OutputPath>
-    <DefineConstants>DEBUG</DefineConstants>
-    <ErrorReport>prompt</ErrorReport>
-    <WarningLevel>4</WarningLevel>
-    <ConsolePause>false</ConsolePause>
-  </PropertyGroup>
-  <PropertyGroup Condition=" '$(Configuration)|$(Platform)' == 'Release|AnyCPU' ">
-    <DebugType>none</DebugType>
-    <Optimize>false</Optimize>
-    <OutputPath>bin\Release</OutputPath>
-    <ErrorReport>prompt</ErrorReport>
-    <WarningLevel>4</WarningLevel>
-    <ConsolePause>false</ConsolePause>
-  </PropertyGroup>
-  <ItemGroup>
-    <Reference Include="System" />
-    <Reference Include="nunit.framework, Version=2.4.3.0, Culture=neutral, PublicKeyToken=96d09a1eb7f44a77">
-      <SpecificVersion>False</SpecificVersion>
-      <HintPath>..\redist\nunit.framework.dll</HintPath>
-    </Reference>
-  </ItemGroup>
-  <ItemGroup>
-    <Compile Include="AssemblyInfo.cs" />
-    <Compile Include="GridFileInfoTest.cs" />
-    <Compile Include="GridFileStreamTest.cs" />
-    <Compile Include="GridFileTest.cs" />
-    <Compile Include="GridTestBase.cs" />
-<<<<<<< HEAD
-    <None Include="MongoDB.GridFS.Tests.csproj" />
-  </ItemGroup>
-  <ItemGroup>
-    <ProjectReference Include="..\MongoDB.Net-Tests\MongoDB.Driver.Tests.csproj">
-      <Project>{C8BC95AB-25C6-4133-BC9F-8B6BB782CA02}</Project>
-      <Name>MongoDB.Driver.Tests</Name>
-    </ProjectReference>
-=======
-  </ItemGroup>
-  <ItemGroup>
->>>>>>> 1eeb478d
-    <ProjectReference Include="..\MongoDBDriver\MongoDB.Driver.csproj">
-      <Project>{B125BBA6-BFFD-44FA-9254-9B1754CD8AF3}</Project>
-      <Name>MongoDB.Driver</Name>
-    </ProjectReference>
-    <ProjectReference Include="..\MongoDB.GridFS\MongoDB.GridFS.csproj">
-      <Project>{B42DBBF9-0A1F-4749-9787-013BF8D8F435}</Project>
-      <Name>MongoDB.GridFS</Name>
-    </ProjectReference>
-<<<<<<< HEAD
-  </ItemGroup>
-  <Import Project="$(MSBuildBinPath)\Microsoft.CSharp.targets" />
-=======
-    <ProjectReference Include="..\MongoDB.Net-Tests\MongoDB.Driver.Tests.csproj">
-      <Project>{C8BC95AB-25C6-4133-BC9F-8B6BB782CA02}</Project>
-      <Name>MongoDB.Driver.Tests</Name>
-    </ProjectReference>
-  </ItemGroup>
-  <Import Project="$(MSBuildBinPath)\Microsoft.CSharp.targets" />
-  <ItemGroup>
-    <None Include="MongoDB.GridFS.Tests.dll.config">
-      <CopyToOutputDirectory>PreserveNewest</CopyToOutputDirectory>
-    </None>
-  </ItemGroup>
->>>>>>> 1eeb478d
+﻿<?xml version="1.0" encoding="utf-8"?>
+<Project DefaultTargets="Build" xmlns="http://schemas.microsoft.com/developer/msbuild/2003" ToolsVersion="3.5">
+  <PropertyGroup>
+    <Configuration Condition=" '$(Configuration)' == '' ">Debug</Configuration>
+    <Platform Condition=" '$(Platform)' == '' ">AnyCPU</Platform>
+    <ProductVersion>9.0.30729</ProductVersion>
+    <SchemaVersion>2.0</SchemaVersion>
+    <ProjectGuid>{0C293FE9-F670-4FEF-A60F-20F8C978B1CD}</ProjectGuid>
+    <OutputType>Library</OutputType>
+    <AssemblyName>MongoDB.GridFS.Tests</AssemblyName>
+    <TargetFrameworkVersion>v3.5</TargetFrameworkVersion>
+    <RootNamespace>MongoDB.GridFS.Tests</RootNamespace>
+  </PropertyGroup>
+  <PropertyGroup Condition=" '$(Configuration)|$(Platform)' == 'Debug|AnyCPU' ">
+    <DebugSymbols>true</DebugSymbols>
+    <DebugType>full</DebugType>
+    <Optimize>false</Optimize>
+    <OutputPath>bin\Debug</OutputPath>
+    <DefineConstants>DEBUG</DefineConstants>
+    <ErrorReport>prompt</ErrorReport>
+    <WarningLevel>4</WarningLevel>
+    <ConsolePause>false</ConsolePause>
+  </PropertyGroup>
+  <PropertyGroup Condition=" '$(Configuration)|$(Platform)' == 'Release|AnyCPU' ">
+    <DebugType>none</DebugType>
+    <Optimize>false</Optimize>
+    <OutputPath>bin\Release</OutputPath>
+    <ErrorReport>prompt</ErrorReport>
+    <WarningLevel>4</WarningLevel>
+    <ConsolePause>false</ConsolePause>
+  </PropertyGroup>
+  <ItemGroup>
+    <Reference Include="System" />
+    <Reference Include="nunit.framework, Version=2.4.3.0, Culture=neutral, PublicKeyToken=96d09a1eb7f44a77">
+      <SpecificVersion>False</SpecificVersion>
+      <HintPath>..\redist\nunit.framework.dll</HintPath>
+    </Reference>
+  </ItemGroup>
+  <ItemGroup>
+    <Compile Include="AssemblyInfo.cs" />
+    <Compile Include="GridFileInfoTest.cs" />
+    <Compile Include="GridFileStreamTest.cs" />
+    <Compile Include="GridFileTest.cs" />
+    <Compile Include="GridTestBase.cs" />
+    <None Include="MongoDB.GridFS.Tests.csproj" />
+  </ItemGroup>
+  <ItemGroup>
+    <ProjectReference Include="..\MongoDB.Net-Tests\MongoDB.Driver.Tests.csproj">
+      <Project>{C8BC95AB-25C6-4133-BC9F-8B6BB782CA02}</Project>
+      <Name>MongoDB.Driver.Tests</Name>
+    </ProjectReference>
+    <ProjectReference Include="..\MongoDBDriver\MongoDB.Driver.csproj">
+      <Project>{B125BBA6-BFFD-44FA-9254-9B1754CD8AF3}</Project>
+      <Name>MongoDB.Driver</Name>
+    </ProjectReference>
+    <ProjectReference Include="..\MongoDB.GridFS\MongoDB.GridFS.csproj">
+      <Project>{B42DBBF9-0A1F-4749-9787-013BF8D8F435}</Project>
+      <Name>MongoDB.GridFS</Name>
+    </ProjectReference>
+  </ItemGroup>
+  <Import Project="$(MSBuildBinPath)\Microsoft.CSharp.targets" />
 </Project>