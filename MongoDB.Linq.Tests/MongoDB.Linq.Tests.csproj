<?xml version="1.0" encoding="utf-8"?>
<Project DefaultTargets="Build" xmlns="http://schemas.microsoft.com/developer/msbuild/2003" ToolsVersion="3.5">
  <PropertyGroup>
    <Configuration Condition=" '$(Configuration)' == '' ">Debug</Configuration>
    <Platform Condition=" '$(Platform)' == '' ">AnyCPU</Platform>
    <ProductVersion>9.0.30729</ProductVersion>
    <SchemaVersion>2.0</SchemaVersion>
    <ProjectGuid>{870FE8E1-3461-4C79-BF25-9C35E41BF582}</ProjectGuid>
    <OutputType>Library</OutputType>
    <AppDesignerFolder>Properties</AppDesignerFolder>
    <RootNamespace>MongoDB.Linq.Tests</RootNamespace>
    <AssemblyName>MongoDB.Linq.Tests</AssemblyName>
    <TargetFrameworkVersion>v3.5</TargetFrameworkVersion>
    <FileAlignment>512</FileAlignment>
<<<<<<< HEAD
    <SignAssembly>true</SignAssembly>
    <AssemblyOriginatorKeyFile>..\StrongName.snk</AssemblyOriginatorKeyFile>
=======
    <FileUpgradeFlags>
    </FileUpgradeFlags>
    <UpgradeBackupLocation>
    </UpgradeBackupLocation>
    <OldToolsVersion>3.5</OldToolsVersion>
    <PublishUrl>publish\</PublishUrl>
    <Install>true</Install>
    <InstallFrom>Disk</InstallFrom>
    <UpdateEnabled>false</UpdateEnabled>
    <UpdateMode>Foreground</UpdateMode>
    <UpdateInterval>7</UpdateInterval>
    <UpdateIntervalUnits>Days</UpdateIntervalUnits>
    <UpdatePeriodically>false</UpdatePeriodically>
    <UpdateRequired>false</UpdateRequired>
    <MapFileExtensions>true</MapFileExtensions>
    <ApplicationRevision>0</ApplicationRevision>
    <ApplicationVersion>1.0.0.%2a</ApplicationVersion>
    <IsWebBootstrapper>false</IsWebBootstrapper>
    <UseApplicationTrust>false</UseApplicationTrust>
    <BootstrapperEnabled>true</BootstrapperEnabled>
>>>>>>> 619db08d
  </PropertyGroup>
  <PropertyGroup Condition=" '$(Configuration)|$(Platform)' == 'Debug|AnyCPU' ">
    <DebugSymbols>true</DebugSymbols>
    <DebugType>full</DebugType>
    <Optimize>false</Optimize>
    <OutputPath>bin\Debug\</OutputPath>
    <DefineConstants>DEBUG;TRACE</DefineConstants>
    <ErrorReport>prompt</ErrorReport>
    <WarningLevel>4</WarningLevel>
    <CodeAnalysisRuleSet>AllRules.ruleset</CodeAnalysisRuleSet>
  </PropertyGroup>
  <PropertyGroup Condition=" '$(Configuration)|$(Platform)' == 'Release|AnyCPU' ">
    <DebugType>pdbonly</DebugType>
    <Optimize>true</Optimize>
    <OutputPath>bin\Release\</OutputPath>
    <DefineConstants>TRACE</DefineConstants>
    <ErrorReport>prompt</ErrorReport>
    <WarningLevel>4</WarningLevel>
    <CodeAnalysisRuleSet>AllRules.ruleset</CodeAnalysisRuleSet>
  </PropertyGroup>
  <ItemGroup>
    <Reference Include="Moq, Version=4.0.812.4, Culture=neutral, PublicKeyToken=69f491c39445e920">
      <SpecificVersion>False</SpecificVersion>
      <HintPath>..\redist\Moq.dll</HintPath>
    </Reference>
    <Reference Include="nunit.framework, Version=2.4.3.0, Culture=neutral, PublicKeyToken=96d09a1eb7f44a77">
      <SpecificVersion>False</SpecificVersion>
      <HintPath>..\redist\nunit.framework.dll</HintPath>
    </Reference>
    <Reference Include="System" />
    <Reference Include="System.Configuration" />
    <Reference Include="System.Core">
      <RequiredTargetFramework>3.5</RequiredTargetFramework>
    </Reference>
    <Reference Include="System.Xml.Linq">
      <RequiredTargetFramework>3.5</RequiredTargetFramework>
    </Reference>
    <Reference Include="System.Data.DataSetExtensions">
      <RequiredTargetFramework>3.5</RequiredTargetFramework>
    </Reference>
    <Reference Include="System.Data" />
    <Reference Include="System.Xml" />
  </ItemGroup>
  <ItemGroup>
    <Compile Include="AppSettingsFactory.cs" />
    <Compile Include="TestExpressions.cs" />
    <Compile Include="TestMongoDocumentQuerySyntax.cs" />
    <Compile Include="TestQueryExecution.cs" />
    <Compile Include="Properties\AssemblyInfo.cs" />
    <Compile Include="TestQueryParsing.cs" />
  </ItemGroup>
  <ItemGroup>
    <ProjectReference Include="..\MongoDB.Linq\MongoDB.Linq.csproj">
      <Project>{2E48891E-72F9-445D-9A5A-DBA787BFFE9E}</Project>
      <Name>MongoDB.Linq</Name>
    </ProjectReference>
    <ProjectReference Include="..\MongoDBDriver\MongoDB.Driver.csproj">
      <Project>{B125BBA6-BFFD-44FA-9254-9B1754CD8AF3}</Project>
      <Name>MongoDB.Driver</Name>
    </ProjectReference>
  </ItemGroup>
  <ItemGroup>
<<<<<<< HEAD
    <None Include="..\MongoDB.Net-Tests\App.config">
      <Link>App.config</Link>
      <CopyToOutputDirectory>PreserveNewest</CopyToOutputDirectory>
    </None>
    <None Include="..\StrongName.snk">
      <Link>StrongName.snk</Link>
    </None>
=======
    <BootstrapperPackage Include="Microsoft.Net.Client.3.5">
      <Visible>False</Visible>
      <ProductName>.NET Framework 3.5 SP1 Client Profile</ProductName>
      <Install>false</Install>
    </BootstrapperPackage>
    <BootstrapperPackage Include="Microsoft.Net.Framework.3.5.SP1">
      <Visible>False</Visible>
      <ProductName>.NET Framework 3.5 SP1</ProductName>
      <Install>true</Install>
    </BootstrapperPackage>
    <BootstrapperPackage Include="Microsoft.Windows.Installer.3.1">
      <Visible>False</Visible>
      <ProductName>Windows Installer 3.1</ProductName>
      <Install>true</Install>
    </BootstrapperPackage>
>>>>>>> 619db08d
  </ItemGroup>
  <Import Project="$(MSBuildBinPath)\Microsoft.CSharp.targets" />
  <!-- To modify your build process, add your task inside one of the targets below and uncomment it. 
       Other similar extension points exist, see Microsoft.Common.targets.
  <Target Name="BeforeBuild">
  </Target>
  <Target Name="AfterBuild">
  </Target>
  -->
</Project><|MERGE_RESOLUTION|>--- conflicted
+++ resolved
@@ -1,136 +1,130 @@
-<?xml version="1.0" encoding="utf-8"?>
-<Project DefaultTargets="Build" xmlns="http://schemas.microsoft.com/developer/msbuild/2003" ToolsVersion="3.5">
-  <PropertyGroup>
-    <Configuration Condition=" '$(Configuration)' == '' ">Debug</Configuration>
-    <Platform Condition=" '$(Platform)' == '' ">AnyCPU</Platform>
-    <ProductVersion>9.0.30729</ProductVersion>
-    <SchemaVersion>2.0</SchemaVersion>
-    <ProjectGuid>{870FE8E1-3461-4C79-BF25-9C35E41BF582}</ProjectGuid>
-    <OutputType>Library</OutputType>
-    <AppDesignerFolder>Properties</AppDesignerFolder>
-    <RootNamespace>MongoDB.Linq.Tests</RootNamespace>
-    <AssemblyName>MongoDB.Linq.Tests</AssemblyName>
-    <TargetFrameworkVersion>v3.5</TargetFrameworkVersion>
-    <FileAlignment>512</FileAlignment>
-<<<<<<< HEAD
-    <SignAssembly>true</SignAssembly>
-    <AssemblyOriginatorKeyFile>..\StrongName.snk</AssemblyOriginatorKeyFile>
-=======
-    <FileUpgradeFlags>
-    </FileUpgradeFlags>
-    <UpgradeBackupLocation>
-    </UpgradeBackupLocation>
-    <OldToolsVersion>3.5</OldToolsVersion>
-    <PublishUrl>publish\</PublishUrl>
-    <Install>true</Install>
-    <InstallFrom>Disk</InstallFrom>
-    <UpdateEnabled>false</UpdateEnabled>
-    <UpdateMode>Foreground</UpdateMode>
-    <UpdateInterval>7</UpdateInterval>
-    <UpdateIntervalUnits>Days</UpdateIntervalUnits>
-    <UpdatePeriodically>false</UpdatePeriodically>
-    <UpdateRequired>false</UpdateRequired>
-    <MapFileExtensions>true</MapFileExtensions>
-    <ApplicationRevision>0</ApplicationRevision>
-    <ApplicationVersion>1.0.0.%2a</ApplicationVersion>
-    <IsWebBootstrapper>false</IsWebBootstrapper>
-    <UseApplicationTrust>false</UseApplicationTrust>
-    <BootstrapperEnabled>true</BootstrapperEnabled>
->>>>>>> 619db08d
-  </PropertyGroup>
-  <PropertyGroup Condition=" '$(Configuration)|$(Platform)' == 'Debug|AnyCPU' ">
-    <DebugSymbols>true</DebugSymbols>
-    <DebugType>full</DebugType>
-    <Optimize>false</Optimize>
-    <OutputPath>bin\Debug\</OutputPath>
-    <DefineConstants>DEBUG;TRACE</DefineConstants>
-    <ErrorReport>prompt</ErrorReport>
-    <WarningLevel>4</WarningLevel>
-    <CodeAnalysisRuleSet>AllRules.ruleset</CodeAnalysisRuleSet>
-  </PropertyGroup>
-  <PropertyGroup Condition=" '$(Configuration)|$(Platform)' == 'Release|AnyCPU' ">
-    <DebugType>pdbonly</DebugType>
-    <Optimize>true</Optimize>
-    <OutputPath>bin\Release\</OutputPath>
-    <DefineConstants>TRACE</DefineConstants>
-    <ErrorReport>prompt</ErrorReport>
-    <WarningLevel>4</WarningLevel>
-    <CodeAnalysisRuleSet>AllRules.ruleset</CodeAnalysisRuleSet>
-  </PropertyGroup>
-  <ItemGroup>
-    <Reference Include="Moq, Version=4.0.812.4, Culture=neutral, PublicKeyToken=69f491c39445e920">
-      <SpecificVersion>False</SpecificVersion>
-      <HintPath>..\redist\Moq.dll</HintPath>
-    </Reference>
-    <Reference Include="nunit.framework, Version=2.4.3.0, Culture=neutral, PublicKeyToken=96d09a1eb7f44a77">
-      <SpecificVersion>False</SpecificVersion>
-      <HintPath>..\redist\nunit.framework.dll</HintPath>
-    </Reference>
-    <Reference Include="System" />
-    <Reference Include="System.Configuration" />
-    <Reference Include="System.Core">
-      <RequiredTargetFramework>3.5</RequiredTargetFramework>
-    </Reference>
-    <Reference Include="System.Xml.Linq">
-      <RequiredTargetFramework>3.5</RequiredTargetFramework>
-    </Reference>
-    <Reference Include="System.Data.DataSetExtensions">
-      <RequiredTargetFramework>3.5</RequiredTargetFramework>
-    </Reference>
-    <Reference Include="System.Data" />
-    <Reference Include="System.Xml" />
-  </ItemGroup>
-  <ItemGroup>
-    <Compile Include="AppSettingsFactory.cs" />
-    <Compile Include="TestExpressions.cs" />
-    <Compile Include="TestMongoDocumentQuerySyntax.cs" />
-    <Compile Include="TestQueryExecution.cs" />
-    <Compile Include="Properties\AssemblyInfo.cs" />
-    <Compile Include="TestQueryParsing.cs" />
-  </ItemGroup>
-  <ItemGroup>
-    <ProjectReference Include="..\MongoDB.Linq\MongoDB.Linq.csproj">
-      <Project>{2E48891E-72F9-445D-9A5A-DBA787BFFE9E}</Project>
-      <Name>MongoDB.Linq</Name>
-    </ProjectReference>
-    <ProjectReference Include="..\MongoDBDriver\MongoDB.Driver.csproj">
-      <Project>{B125BBA6-BFFD-44FA-9254-9B1754CD8AF3}</Project>
-      <Name>MongoDB.Driver</Name>
-    </ProjectReference>
-  </ItemGroup>
-  <ItemGroup>
-<<<<<<< HEAD
-    <None Include="..\MongoDB.Net-Tests\App.config">
-      <Link>App.config</Link>
-      <CopyToOutputDirectory>PreserveNewest</CopyToOutputDirectory>
-    </None>
-    <None Include="..\StrongName.snk">
-      <Link>StrongName.snk</Link>
-    </None>
-=======
-    <BootstrapperPackage Include="Microsoft.Net.Client.3.5">
-      <Visible>False</Visible>
-      <ProductName>.NET Framework 3.5 SP1 Client Profile</ProductName>
-      <Install>false</Install>
-    </BootstrapperPackage>
-    <BootstrapperPackage Include="Microsoft.Net.Framework.3.5.SP1">
-      <Visible>False</Visible>
-      <ProductName>.NET Framework 3.5 SP1</ProductName>
-      <Install>true</Install>
-    </BootstrapperPackage>
-    <BootstrapperPackage Include="Microsoft.Windows.Installer.3.1">
-      <Visible>False</Visible>
-      <ProductName>Windows Installer 3.1</ProductName>
-      <Install>true</Install>
-    </BootstrapperPackage>
->>>>>>> 619db08d
-  </ItemGroup>
-  <Import Project="$(MSBuildBinPath)\Microsoft.CSharp.targets" />
-  <!-- To modify your build process, add your task inside one of the targets below and uncomment it. 
-       Other similar extension points exist, see Microsoft.Common.targets.
-  <Target Name="BeforeBuild">
-  </Target>
-  <Target Name="AfterBuild">
-  </Target>
-  -->
+<?xml version="1.0" encoding="utf-8"?>
+<Project DefaultTargets="Build" xmlns="http://schemas.microsoft.com/developer/msbuild/2003" ToolsVersion="3.5">
+  <PropertyGroup>
+    <Configuration Condition=" '$(Configuration)' == '' ">Debug</Configuration>
+    <Platform Condition=" '$(Platform)' == '' ">AnyCPU</Platform>
+    <ProductVersion>9.0.30729</ProductVersion>
+    <SchemaVersion>2.0</SchemaVersion>
+    <ProjectGuid>{870FE8E1-3461-4C79-BF25-9C35E41BF582}</ProjectGuid>
+    <OutputType>Library</OutputType>
+    <AppDesignerFolder>Properties</AppDesignerFolder>
+    <RootNamespace>MongoDB.Linq.Tests</RootNamespace>
+    <AssemblyName>MongoDB.Linq.Tests</AssemblyName>
+    <TargetFrameworkVersion>v3.5</TargetFrameworkVersion>
+    <FileAlignment>512</FileAlignment>
+    <SignAssembly>true</SignAssembly>
+    <AssemblyOriginatorKeyFile>..\StrongName.snk</AssemblyOriginatorKeyFile>
+    <FileUpgradeFlags>
+    </FileUpgradeFlags>
+    <UpgradeBackupLocation>
+    </UpgradeBackupLocation>
+    <OldToolsVersion>3.5</OldToolsVersion>
+    <PublishUrl>publish\</PublishUrl>
+    <Install>true</Install>
+    <InstallFrom>Disk</InstallFrom>
+    <UpdateEnabled>false</UpdateEnabled>
+    <UpdateMode>Foreground</UpdateMode>
+    <UpdateInterval>7</UpdateInterval>
+    <UpdateIntervalUnits>Days</UpdateIntervalUnits>
+    <UpdatePeriodically>false</UpdatePeriodically>
+    <UpdateRequired>false</UpdateRequired>
+    <MapFileExtensions>true</MapFileExtensions>
+    <ApplicationRevision>0</ApplicationRevision>
+    <ApplicationVersion>1.0.0.%2a</ApplicationVersion>
+    <IsWebBootstrapper>false</IsWebBootstrapper>
+    <UseApplicationTrust>false</UseApplicationTrust>
+    <BootstrapperEnabled>true</BootstrapperEnabled>
+  </PropertyGroup>
+  <PropertyGroup Condition=" '$(Configuration)|$(Platform)' == 'Debug|AnyCPU' ">
+    <DebugSymbols>true</DebugSymbols>
+    <DebugType>full</DebugType>
+    <Optimize>false</Optimize>
+    <OutputPath>bin\Debug\</OutputPath>
+    <DefineConstants>DEBUG;TRACE</DefineConstants>
+    <ErrorReport>prompt</ErrorReport>
+    <WarningLevel>4</WarningLevel>
+    <CodeAnalysisRuleSet>AllRules.ruleset</CodeAnalysisRuleSet>
+  </PropertyGroup>
+  <PropertyGroup Condition=" '$(Configuration)|$(Platform)' == 'Release|AnyCPU' ">
+    <DebugType>pdbonly</DebugType>
+    <Optimize>true</Optimize>
+    <OutputPath>bin\Release\</OutputPath>
+    <DefineConstants>TRACE</DefineConstants>
+    <ErrorReport>prompt</ErrorReport>
+    <WarningLevel>4</WarningLevel>
+    <CodeAnalysisRuleSet>AllRules.ruleset</CodeAnalysisRuleSet>
+  </PropertyGroup>
+  <ItemGroup>
+    <Reference Include="Moq, Version=4.0.812.4, Culture=neutral, PublicKeyToken=69f491c39445e920">
+      <SpecificVersion>False</SpecificVersion>
+      <HintPath>..\redist\Moq.dll</HintPath>
+    </Reference>
+    <Reference Include="nunit.framework, Version=2.4.3.0, Culture=neutral, PublicKeyToken=96d09a1eb7f44a77">
+      <SpecificVersion>False</SpecificVersion>
+      <HintPath>..\redist\nunit.framework.dll</HintPath>
+    </Reference>
+    <Reference Include="System" />
+    <Reference Include="System.Configuration" />
+    <Reference Include="System.Core">
+      <RequiredTargetFramework>3.5</RequiredTargetFramework>
+    </Reference>
+    <Reference Include="System.Xml.Linq">
+      <RequiredTargetFramework>3.5</RequiredTargetFramework>
+    </Reference>
+    <Reference Include="System.Data.DataSetExtensions">
+      <RequiredTargetFramework>3.5</RequiredTargetFramework>
+    </Reference>
+    <Reference Include="System.Data" />
+    <Reference Include="System.Xml" />
+  </ItemGroup>
+  <ItemGroup>
+    <Compile Include="AppSettingsFactory.cs" />
+    <Compile Include="TestExpressions.cs" />
+    <Compile Include="TestMongoDocumentQuerySyntax.cs" />
+    <Compile Include="TestQueryExecution.cs" />
+    <Compile Include="Properties\AssemblyInfo.cs" />
+    <Compile Include="TestQueryParsing.cs" />
+  </ItemGroup>
+  <ItemGroup>
+    <ProjectReference Include="..\MongoDB.Linq\MongoDB.Linq.csproj">
+      <Project>{2E48891E-72F9-445D-9A5A-DBA787BFFE9E}</Project>
+      <Name>MongoDB.Linq</Name>
+    </ProjectReference>
+    <ProjectReference Include="..\MongoDBDriver\MongoDB.Driver.csproj">
+      <Project>{B125BBA6-BFFD-44FA-9254-9B1754CD8AF3}</Project>
+      <Name>MongoDB.Driver</Name>
+    </ProjectReference>
+  </ItemGroup>
+  <ItemGroup>
+    <None Include="..\MongoDB.Net-Tests\App.config">
+      <Link>App.config</Link>
+      <CopyToOutputDirectory>PreserveNewest</CopyToOutputDirectory>
+    </None>
+    <None Include="..\StrongName.snk">
+      <Link>StrongName.snk</Link>
+    </None>
+    <BootstrapperPackage Include="Microsoft.Net.Client.3.5">
+      <Visible>False</Visible>
+      <ProductName>.NET Framework 3.5 SP1 Client Profile</ProductName>
+      <Install>false</Install>
+    </BootstrapperPackage>
+    <BootstrapperPackage Include="Microsoft.Net.Framework.3.5.SP1">
+      <Visible>False</Visible>
+      <ProductName>.NET Framework 3.5 SP1</ProductName>
+      <Install>true</Install>
+    </BootstrapperPackage>
+    <BootstrapperPackage Include="Microsoft.Windows.Installer.3.1">
+      <Visible>False</Visible>
+      <ProductName>Windows Installer 3.1</ProductName>
+      <Install>true</Install>
+    </BootstrapperPackage>
+  </ItemGroup>
+  <Import Project="$(MSBuildBinPath)\Microsoft.CSharp.targets" />
+  <!-- To modify your build process, add your task inside one of the targets below and uncomment it. 
+       Other similar extension points exist, see Microsoft.Common.targets.
+  <Target Name="BeforeBuild">
+  </Target>
+  <Target Name="AfterBuild">
+  </Target>
+  -->
 </Project>