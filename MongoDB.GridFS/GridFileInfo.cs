--- conflicted
+++ resolved
@@ -1,286 +1,274 @@
-using System;
-using System.Collections.Generic;
-using System.IO;
-
-using MongoDB.Driver;
-
-namespace MongoDB.GridFS
-{
-    /// <summary>
-    /// Provides instance methods for the creation, copying, deletion, moving, and opening of files, 
-    /// and aids in the creation of GridFileStream objects.  The api is very similar to the FileInfo class in
-    /// System.IO.
-    /// 
-    /// </summary>
-    public class GridFileInfo
-    {
-        private const int DEFAULT_CHUNKSIZE = 256 * 1024;
-        private const string DEFAULT_CONTENT_TYPE = "text/plain";
-        
-        private GridFile gridFile;
-        private MongoDatabase db;
-        private string bucket;
-
-
-        #region "filedata properties"
-        private Document filedata = new Document();
-
-        public Object Id{
-            get { return filedata["_id"]; }
-            set { filedata["_id"] = value; }
-        }
-
-        public string FileName
-        {
-            get { return (String)filedata["filename"]; }
-            set { filedata["filename"] = value; }
-        }
-
-        public string ContentType{
-            get { return (String)filedata["contentType"]; }
-            set { filedata["contentType"] = value; }
-        }
-
-        /// <summary>
-        /// Writing to the length property will not affect the actual data of the file.  Open a GridFileStream
-        /// and call SetLength instead. 
-        /// </summary>
-        public long Length{
-            get { return Convert.ToInt32(filedata["length"]); }
-            set { filedata["length"] = value; }
-        }
-
-<<<<<<< HEAD
-        public IList<String> Aliases{
-            get {
-                if(filedata.Contains("aliases") == false || filedata["aliases"] == null){
-                    return null;
-                }
-                if(filedata["aliases"] is IList<String>){
-                    return (List<String>)filedata["aliases"];
-                }else{
-                    return null;   
-                }
-=======
-        public string[] Aliases{
-            get 
-            {
-                var aliases = filedata["aliases"];
-                
-                if(aliases is List<string>)
-                    filedata["aliases"] = aliases = ((List<string>)aliases).ToArray();
-                
-                return (String[])aliases; 
->>>>>>> 1eeb478d
-            }
-            set { filedata["aliases"] = value; }
-        }
-
-        public int ChunkSize{
-            get { return Convert.ToInt32(filedata["chunkSize"]); }
-            set { filedata["chunkSize"] = value; }
-        }
-
-        public Object Metadata{
-            get { return (Document)filedata["metadata"]; }
-        }
-
-        public DateTime? UploadDate{
-            get { return Convert.ToDateTime(filedata["uploadDate"]); }
-            set { filedata["uploadDate"] = value; }
-        }
-
-        public string Md5{
-            get { return (String)filedata["md5"]; }
-            set { filedata["md5"] = value; }
-        }
-        #endregion
-
-        public GridFileInfo(MongoDatabase db, string bucket, string filename){
-            this.db = db;
-            this.bucket = bucket;
-            this.gridFile = new GridFile(db,bucket);
-            SetFileDataDefaults(filename);
-            if(gridFile.Exists(filename)) this.LoadFileData();
-        }
-
-        public GridFileInfo(MongoDatabase db, string filename){
-            this.db = db;
-            this.bucket = "fs";
-            this.gridFile = new GridFile(db);
-            SetFileDataDefaults(filename);
-            if(gridFile.Exists(filename)) this.LoadFileData();
-        }
-        
-        private void SetFileDataDefaults(string filename){
-            this.FileName = filename;
-            this.ChunkSize = DEFAULT_CHUNKSIZE;
-            this.ContentType = DEFAULT_CONTENT_TYPE;
-            this.UploadDate = DateTime.UtcNow;
-            this.Length = 0;
-        }
-        
-        #region Create
-        /// <summary>
-        /// Creates the file named FileName and returns the GridFileStream
-        /// </summary>
-        /// <exception cref="IOEXception">If the file already exists</exception>
-        public GridFileStream Create(){
-            return Create(FileMode.CreateNew);
-        }
-        
-        public GridFileStream Create(FileMode mode){
-            return Create(mode,FileAccess.ReadWrite);
-        }        
-        
-        public GridFileStream Create(FileMode mode, FileAccess access){
-            switch (mode) {
-                case FileMode.CreateNew:
-                    if(gridFile.Exists(this.FileName)){
-                        throw new IOException("File already exists");
-                    }                    
-                    this.gridFile.Files.Insert(filedata);
-                    return new GridFileStream(this, this.gridFile.Files, this.gridFile.Chunks, access);
-                case FileMode.Create:
-                    if(gridFile.Exists(this.FileName)){
-                        return this.Open(FileMode.Truncate,access);
-                    }else{
-                        return this.Create(FileMode.CreateNew,access);
-                    }
-                default:
-                    throw new ArgumentException("Invalid FileMode", "mode");
-            }
-        }
-        #endregion
-        
-        #region Open
-        /// <summary>
-        /// Creates a read-only GridFileStream to an existing file. 
-        /// </summary>
-        /// <returns></returns>
-        public GridFileStream OpenRead(){
-            return this.Open(FileMode.Open, FileAccess.Read);
-        }
-        
-        /// <summary>
-        /// Creates a write-only GridFileStream to an existing file.
-        /// </summary>
-        /// <returns></returns>
-        public GridFileStream OpenWrite(){
-            return this.Open(FileMode.Open, FileAccess.Write);
-        }
-        
-        public GridFileStream Open(FileMode mode, FileAccess access){
-            switch (mode) {
-                case FileMode.Create:
-                    if(gridFile.Exists(this.FileName) == true){
-                        return this.Open(FileMode.Truncate, access);
-                    }else{
-                        return this.Create(FileMode.CreateNew, access);
-                    }
-                case FileMode.CreateNew:
-                    return this.Create(mode, access);
-                case FileMode.Open:
-                    LoadFileData();
-                    return new GridFileStream(this,this.gridFile.Files, this.gridFile.Chunks, access);
-                case FileMode.OpenOrCreate:
-                    if(gridFile.Exists(this.FileName) == false) return this.Create(mode, access);
-                    LoadFileData();
-                    return new GridFileStream(this, this.gridFile.Files, this.gridFile.Chunks, access);
-                case FileMode.Truncate:
-                    this.Truncate();
-                    return new GridFileStream(this,this.gridFile.Files, this.gridFile.Chunks, access);
-                case FileMode.Append:
-                    LoadFileData();
-                    GridFileStream gfs = new GridFileStream(this,this.gridFile.Files, this.gridFile.Chunks, access);
-                    gfs.Seek(0,SeekOrigin.End);
-                    return gfs;
-            }
-            throw new NotImplementedException("Mode not implemented.");
-        }
-        #endregion
-        
-        /// <summary>
-        /// Permanently removes a file from the database. 
-        /// </summary>
-        public void Delete(){
-            if(this.Id != null){
-                this.gridFile.Delete(this.Id);
-            }else{
-                this.gridFile.Delete(this.FileName);
-            }
-        }
-        
-        /// <summary>
-        /// Renames a file. 
-        /// </summary>
-        public void MoveTo(String newFileName){
-            this.gridFile.Move(this.FileName, newFileName);
-            this.FileName = newFileName;
-        }
-        
-        /// <summary>
-        /// Gets a value indicating whether the file exists.
-        /// </summary>
-        public Boolean Exists{
-            get{
-                return this.gridFile.Exists(this.FileName);
-            }
-        }
-        
-        /// <summary>
-        /// Deletes all data in a file and sets the length to 0.
-        /// </summary>
-        public void Truncate(){
-            if(filedata.Contains("_id") == false) return;
-            this.gridFile.Chunks.Delete(new Document().Append("files_id", filedata["_id"]));
-            this.Length = 0;
-            this.gridFile.Files.Update(filedata);
-        }
-
-        public string CalcMD5(){
-            Document doc = this.db.SendCommand(new Document().Append("filemd5", this.Id).Append("root",this.bucket));
-            return (String)doc["md5"];
-        }
-        
-        /// <summary>
-        /// Updates the aliases, contentType, metadata and uploadDate in the database.
-        /// </summary>
-        /// <remarks> To rename a file use the MoveTo method.
-        /// </remarks>
-        public void UpdateInfo(){
-            Document info = new Document(){{"uploadDate", this.UploadDate},
-                                            {"aliases", this.Aliases}, 
-                                            {"metadata", this.Metadata},
-                                            {"contentType", this.ContentType}};
-            this.gridFile.Files.Update(new Document(){{"$set",info}}, new Document(){{"_id", this.Id}});
-        }
-        
-        /// <summary>
-        /// Reloads the file information from the database. 
-        /// </summary>
-        /// <remarks>The data in the database will not reflect any changes done through an open stream until it is closed.
-        /// </remarks>
-        public void Refresh(){
-            LoadFileData();
-        }
-        
-        private void LoadFileData(){
-            Document doc = this.gridFile.Files.FindOne(new Document().Append("filename",this.FileName));
-            if(doc != null){
-                filedata = doc;
-            }else{
-                throw new DirectoryNotFoundException(this.gridFile.Name + Path.VolumeSeparatorChar + this.FileName);
-            }
-        }
-        
-        public Document ToDocument(){
-           return this.filedata;
-       }
-        
-        public override string ToString(){
-            return filedata.ToString();
-        }
-        
-    }
-}
+using System;
+using System.Collections.Generic;
+using System.IO;
+
+using MongoDB.Driver;
+
+namespace MongoDB.GridFS
+{
+    /// <summary>
+    /// Provides instance methods for the creation, copying, deletion, moving, and opening of files, 
+    /// and aids in the creation of GridFileStream objects.  The api is very similar to the FileInfo class in
+    /// System.IO.
+    /// 
+    /// </summary>
+    public class GridFileInfo
+    {
+        private const int DEFAULT_CHUNKSIZE = 256 * 1024;
+        private const string DEFAULT_CONTENT_TYPE = "text/plain";
+        
+        private GridFile gridFile;
+        private IMongoDatabase db;
+        private string bucket;
+
+
+        #region "filedata properties"
+        private Document filedata = new Document();
+
+        public Object Id{
+            get { return filedata["_id"]; }
+            set { filedata["_id"] = value; }
+        }
+
+        public string FileName
+        {
+            get { return (String)filedata["filename"]; }
+            set { filedata["filename"] = value; }
+        }
+
+        public string ContentType{
+            get { return (String)filedata["contentType"]; }
+            set { filedata["contentType"] = value; }
+        }
+
+        /// <summary>
+        /// Writing to the length property will not affect the actual data of the file.  Open a GridFileStream
+        /// and call SetLength instead. 
+        /// </summary>
+        public long Length{
+            get { return Convert.ToInt32(filedata["length"]); }
+            set { filedata["length"] = value; }
+        }
+
+        public IList<String> Aliases{
+            get {
+                if(filedata.Contains("aliases") == false || filedata["aliases"] == null){
+                    return null;
+                }
+                if(filedata["aliases"] is IList<String>){
+                    return (List<String>)filedata["aliases"];
+                }else{
+                    return new List<String>();   
+                }
+            }
+            set { filedata["aliases"] = value; }
+        }
+
+        public int ChunkSize{
+            get { return Convert.ToInt32(filedata["chunkSize"]); }
+            set { filedata["chunkSize"] = value; }
+        }
+
+        public Object Metadata{
+            get { return (Document)filedata["metadata"]; }
+        }
+
+        public DateTime? UploadDate{
+            get { return Convert.ToDateTime(filedata["uploadDate"]); }
+            set { filedata["uploadDate"] = value; }
+        }
+
+        public string Md5{
+            get { return (String)filedata["md5"]; }
+            set { filedata["md5"] = value; }
+        }
+        #endregion
+
+        public GridFileInfo(IMongoDatabase db, string bucket, string filename){
+            this.db = db;
+            this.bucket = bucket;
+            this.gridFile = new GridFile(db,bucket);
+            SetFileDataDefaults(filename);
+            if(gridFile.Exists(filename)) this.LoadFileData();
+        }
+
+        public GridFileInfo(MongoDatabase db, string filename){
+            this.db = db;
+            this.bucket = "fs";
+            this.gridFile = new GridFile(db);
+            SetFileDataDefaults(filename);
+            if(gridFile.Exists(filename)) this.LoadFileData();
+        }
+        
+        private void SetFileDataDefaults(string filename){
+            this.FileName = filename;
+            this.ChunkSize = DEFAULT_CHUNKSIZE;
+            this.ContentType = DEFAULT_CONTENT_TYPE;
+            this.UploadDate = DateTime.UtcNow;
+            this.Length = 0;
+        }
+        
+        #region Create
+        /// <summary>
+        /// Creates the file named FileName and returns the GridFileStream
+        /// </summary>
+        /// <exception cref="IOEXception">If the file already exists</exception>
+        public GridFileStream Create(){
+            return Create(FileMode.CreateNew);
+        }
+        
+        public GridFileStream Create(FileMode mode){
+            return Create(mode,FileAccess.ReadWrite);
+        }        
+        
+        public GridFileStream Create(FileMode mode, FileAccess access){
+            switch (mode) {
+                case FileMode.CreateNew:
+                    if(gridFile.Exists(this.FileName)){
+                        throw new IOException("File already exists");
+                    }                    
+                    this.gridFile.Files.Insert(filedata);
+                    return new GridFileStream(this, this.gridFile.Files, this.gridFile.Chunks, access);
+                case FileMode.Create:
+                    if(gridFile.Exists(this.FileName)){
+                        return this.Open(FileMode.Truncate,access);
+                    }else{
+                        return this.Create(FileMode.CreateNew,access);
+                    }
+                default:
+                    throw new ArgumentException("Invalid FileMode", "mode");
+            }
+        }
+        #endregion
+        
+        #region Open
+        /// <summary>
+        /// Creates a read-only GridFileStream to an existing file. 
+        /// </summary>
+        /// <returns></returns>
+        public GridFileStream OpenRead(){
+            return this.Open(FileMode.Open, FileAccess.Read);
+        }
+        
+        /// <summary>
+        /// Creates a write-only GridFileStream to an existing file.
+        /// </summary>
+        /// <returns></returns>
+        public GridFileStream OpenWrite(){
+            return this.Open(FileMode.Open, FileAccess.Write);
+        }
+        
+        public GridFileStream Open(FileMode mode, FileAccess access){
+            switch (mode) {
+                case FileMode.Create:
+                    if(gridFile.Exists(this.FileName) == true){
+                        return this.Open(FileMode.Truncate, access);
+                    }else{
+                        return this.Create(FileMode.CreateNew, access);
+                    }
+                case FileMode.CreateNew:
+                    return this.Create(mode, access);
+                case FileMode.Open:
+                    LoadFileData();
+                    return new GridFileStream(this,this.gridFile.Files, this.gridFile.Chunks, access);
+                case FileMode.OpenOrCreate:
+                    if(gridFile.Exists(this.FileName) == false) return this.Create(mode, access);
+                    LoadFileData();
+                    return new GridFileStream(this, this.gridFile.Files, this.gridFile.Chunks, access);
+                case FileMode.Truncate:
+                    this.Truncate();
+                    return new GridFileStream(this,this.gridFile.Files, this.gridFile.Chunks, access);
+                case FileMode.Append:
+                    LoadFileData();
+                    GridFileStream gfs = new GridFileStream(this,this.gridFile.Files, this.gridFile.Chunks, access);
+                    gfs.Seek(0,SeekOrigin.End);
+                    return gfs;
+            }
+            throw new NotImplementedException("Mode not implemented.");
+        }
+        #endregion
+        
+        /// <summary>
+        /// Permanently removes a file from the database. 
+        /// </summary>
+        public void Delete(){
+            if(this.Id != null){
+                this.gridFile.Delete(this.Id);
+            }else{
+                this.gridFile.Delete(this.FileName);
+            }
+        }
+        
+        /// <summary>
+        /// Renames a file. 
+        /// </summary>
+        public void MoveTo(String newFileName){
+            this.gridFile.Move(this.FileName, newFileName);
+            this.FileName = newFileName;
+        }
+        
+        /// <summary>
+        /// Gets a value indicating whether the file exists.
+        /// </summary>
+        public Boolean Exists{
+            get{
+                return this.gridFile.Exists(this.FileName);
+            }
+        }
+        
+        /// <summary>
+        /// Deletes all data in a file and sets the length to 0.
+        /// </summary>
+        public void Truncate(){
+            if(filedata.Contains("_id") == false) return;
+            this.gridFile.Chunks.Delete(new Document().Append("files_id", filedata["_id"]));
+            this.Length = 0;
+            this.gridFile.Files.Update(filedata);
+        }
+
+        public string CalcMD5(){
+            Document doc = this.db.SendCommand(new Document().Append("filemd5", this.Id).Append("root",this.bucket));
+            return (String)doc["md5"];
+        }
+        
+        /// <summary>
+        /// Updates the aliases, contentType, metadata and uploadDate in the database.
+        /// </summary>
+        /// <remarks> To rename a file use the MoveTo method.
+        /// </remarks>
+        public void UpdateInfo(){
+            Document info = new Document(){{"uploadDate", this.UploadDate},
+                                            {"aliases", this.Aliases}, 
+                                            {"metadata", this.Metadata},
+                                            {"contentType", this.ContentType}};
+            this.gridFile.Files.Update(new Document(){{"$set",info}}, new Document(){{"_id", this.Id}});
+        }
+        
+        /// <summary>
+        /// Reloads the file information from the database. 
+        /// </summary>
+        /// <remarks>The data in the database will not reflect any changes done through an open stream until it is closed.
+        /// </remarks>
+        public void Refresh(){
+            LoadFileData();
+        }
+        
+        private void LoadFileData(){
+            Document doc = this.gridFile.Files.FindOne(new Document().Append("filename",this.FileName));
+            if(doc != null){
+                filedata = doc;
+            }else{
+                throw new DirectoryNotFoundException(this.gridFile.Name + Path.VolumeSeparatorChar + this.FileName);
+            }
+        }
+        
+        public Document ToDocument(){
+           return this.filedata;
+       }
+        
+        public override string ToString(){
+            return filedata.ToString();
+        }
+        
+    }
+}