﻿<?xml version="1.0" encoding="utf-8"?>
<Project DefaultTargets="Build" xmlns="http://schemas.microsoft.com/developer/msbuild/2003" ToolsVersion="3.5">
  <PropertyGroup>
    <Configuration Condition=" '$(Configuration)' == '' ">Debug</Configuration>
    <Platform Condition=" '$(Platform)' == '' ">AnyCPU</Platform>
<<<<<<< HEAD
    <ProductVersion>9.0.21022</ProductVersion>
=======
    <ProductVersion>9.0.30729</ProductVersion>
>>>>>>> 1eeb478d
    <SchemaVersion>2.0</SchemaVersion>
    <ProjectGuid>{B42DBBF9-0A1F-4749-9787-013BF8D8F435}</ProjectGuid>
    <OutputType>Library</OutputType>
    <AssemblyName>MongoDB.GridFS</AssemblyName>
    <TargetFrameworkVersion>v2.0</TargetFrameworkVersion>
    <RootNamespace>MongoDB.GridFS</RootNamespace>
  </PropertyGroup>
  <PropertyGroup Condition=" '$(Configuration)|$(Platform)' == 'Debug|AnyCPU' ">
    <DebugSymbols>true</DebugSymbols>
    <DebugType>full</DebugType>
    <Optimize>false</Optimize>
    <OutputPath>bin\Debug</OutputPath>
    <DefineConstants>DEBUG</DefineConstants>
    <ErrorReport>prompt</ErrorReport>
    <WarningLevel>4</WarningLevel>
    <ConsolePause>false</ConsolePause>
  </PropertyGroup>
  <PropertyGroup Condition=" '$(Configuration)|$(Platform)' == 'Release|AnyCPU' ">
    <DebugType>none</DebugType>
    <Optimize>false</Optimize>
    <OutputPath>bin\Release</OutputPath>
    <ErrorReport>prompt</ErrorReport>
    <WarningLevel>4</WarningLevel>
    <ConsolePause>false</ConsolePause>
  </PropertyGroup>
  <ItemGroup>
    <Reference Include="System" />
  </ItemGroup>
  <ItemGroup>
    <Compile Include="AssemblyInfo.cs" />
    <Compile Include="GridFile.cs" />
    <Compile Include="GridFileInfo.cs" />
    <Compile Include="GridFileStream.cs" />
    <Compile Include="GridException.cs" />
  </ItemGroup>
  <ItemGroup>
    <ProjectReference Include="..\MongoDBDriver\MongoDB.Driver.csproj">
      <Project>{B125BBA6-BFFD-44FA-9254-9B1754CD8AF3}</Project>
      <Name>MongoDB.Driver</Name>
    </ProjectReference>
  </ItemGroup>
<<<<<<< HEAD
=======
  <ItemGroup>
  </ItemGroup>
>>>>>>> 1eeb478d
  <Import Project="$(MSBuildBinPath)\Microsoft.CSharp.targets" />
</Project><|MERGE_RESOLUTION|>--- conflicted
+++ resolved
@@ -1,58 +1,49 @@
-﻿<?xml version="1.0" encoding="utf-8"?>
-<Project DefaultTargets="Build" xmlns="http://schemas.microsoft.com/developer/msbuild/2003" ToolsVersion="3.5">
-  <PropertyGroup>
-    <Configuration Condition=" '$(Configuration)' == '' ">Debug</Configuration>
-    <Platform Condition=" '$(Platform)' == '' ">AnyCPU</Platform>
-<<<<<<< HEAD
-    <ProductVersion>9.0.21022</ProductVersion>
-=======
-    <ProductVersion>9.0.30729</ProductVersion>
->>>>>>> 1eeb478d
-    <SchemaVersion>2.0</SchemaVersion>
-    <ProjectGuid>{B42DBBF9-0A1F-4749-9787-013BF8D8F435}</ProjectGuid>
-    <OutputType>Library</OutputType>
-    <AssemblyName>MongoDB.GridFS</AssemblyName>
-    <TargetFrameworkVersion>v2.0</TargetFrameworkVersion>
-    <RootNamespace>MongoDB.GridFS</RootNamespace>
-  </PropertyGroup>
-  <PropertyGroup Condition=" '$(Configuration)|$(Platform)' == 'Debug|AnyCPU' ">
-    <DebugSymbols>true</DebugSymbols>
-    <DebugType>full</DebugType>
-    <Optimize>false</Optimize>
-    <OutputPath>bin\Debug</OutputPath>
-    <DefineConstants>DEBUG</DefineConstants>
-    <ErrorReport>prompt</ErrorReport>
-    <WarningLevel>4</WarningLevel>
-    <ConsolePause>false</ConsolePause>
-  </PropertyGroup>
-  <PropertyGroup Condition=" '$(Configuration)|$(Platform)' == 'Release|AnyCPU' ">
-    <DebugType>none</DebugType>
-    <Optimize>false</Optimize>
-    <OutputPath>bin\Release</OutputPath>
-    <ErrorReport>prompt</ErrorReport>
-    <WarningLevel>4</WarningLevel>
-    <ConsolePause>false</ConsolePause>
-  </PropertyGroup>
-  <ItemGroup>
-    <Reference Include="System" />
-  </ItemGroup>
-  <ItemGroup>
-    <Compile Include="AssemblyInfo.cs" />
-    <Compile Include="GridFile.cs" />
-    <Compile Include="GridFileInfo.cs" />
-    <Compile Include="GridFileStream.cs" />
-    <Compile Include="GridException.cs" />
-  </ItemGroup>
-  <ItemGroup>
-    <ProjectReference Include="..\MongoDBDriver\MongoDB.Driver.csproj">
-      <Project>{B125BBA6-BFFD-44FA-9254-9B1754CD8AF3}</Project>
-      <Name>MongoDB.Driver</Name>
-    </ProjectReference>
-  </ItemGroup>
-<<<<<<< HEAD
-=======
-  <ItemGroup>
-  </ItemGroup>
->>>>>>> 1eeb478d
-  <Import Project="$(MSBuildBinPath)\Microsoft.CSharp.targets" />
+﻿<?xml version="1.0" encoding="utf-8"?>
+<Project DefaultTargets="Build" xmlns="http://schemas.microsoft.com/developer/msbuild/2003" ToolsVersion="3.5">
+  <PropertyGroup>
+    <Configuration Condition=" '$(Configuration)' == '' ">Debug</Configuration>
+    <Platform Condition=" '$(Platform)' == '' ">AnyCPU</Platform>
+    <ProductVersion>9.0.30729</ProductVersion>
+    <SchemaVersion>2.0</SchemaVersion>
+    <ProjectGuid>{B42DBBF9-0A1F-4749-9787-013BF8D8F435}</ProjectGuid>
+    <OutputType>Library</OutputType>
+    <AssemblyName>MongoDB.GridFS</AssemblyName>
+    <TargetFrameworkVersion>v2.0</TargetFrameworkVersion>
+    <RootNamespace>MongoDB.GridFS</RootNamespace>
+  </PropertyGroup>
+  <PropertyGroup Condition=" '$(Configuration)|$(Platform)' == 'Debug|AnyCPU' ">
+    <DebugSymbols>true</DebugSymbols>
+    <DebugType>full</DebugType>
+    <Optimize>false</Optimize>
+    <OutputPath>bin\Debug</OutputPath>
+    <DefineConstants>DEBUG</DefineConstants>
+    <ErrorReport>prompt</ErrorReport>
+    <WarningLevel>4</WarningLevel>
+    <ConsolePause>false</ConsolePause>
+  </PropertyGroup>
+  <PropertyGroup Condition=" '$(Configuration)|$(Platform)' == 'Release|AnyCPU' ">
+    <DebugType>none</DebugType>
+    <Optimize>false</Optimize>
+    <OutputPath>bin\Release</OutputPath>
+    <ErrorReport>prompt</ErrorReport>
+    <WarningLevel>4</WarningLevel>
+    <ConsolePause>false</ConsolePause>
+  </PropertyGroup>
+  <ItemGroup>
+    <Reference Include="System" />
+  </ItemGroup>
+  <ItemGroup>
+    <Compile Include="AssemblyInfo.cs" />
+    <Compile Include="GridFile.cs" />
+    <Compile Include="GridFileInfo.cs" />
+    <Compile Include="GridFileStream.cs" />
+    <Compile Include="GridException.cs" />
+  </ItemGroup>
+  <ItemGroup>
+    <ProjectReference Include="..\MongoDBDriver\MongoDB.Driver.csproj">
+      <Project>{B125BBA6-BFFD-44FA-9254-9B1754CD8AF3}</Project>
+      <Name>MongoDB.Driver</Name>
+    </ProjectReference>
+  </ItemGroup>
+  <Import Project="$(MSBuildBinPath)\Microsoft.CSharp.targets" />
 </Project>