<?xml version="1.0" encoding="utf-8"?>
<Project DefaultTargets="Build" xmlns="http://schemas.microsoft.com/developer/msbuild/2003" ToolsVersion="3.5">
  <PropertyGroup>
    <Configuration Condition=" '$(Configuration)' == '' ">Debug</Configuration>
    <Platform Condition=" '$(Platform)' == '' ">AnyCPU</Platform>
    <ProductVersion>9.0.30729</ProductVersion>
    <SchemaVersion>2.0</SchemaVersion>
    <ProjectGuid>{B42DBBF9-0A1F-4749-9787-013BF8D8F435}</ProjectGuid>
    <OutputType>Library</OutputType>
    <AssemblyName>MongoDB.GridFS</AssemblyName>
    <TargetFrameworkVersion>v2.0</TargetFrameworkVersion>
    <RootNamespace>MongoDB.GridFS</RootNamespace>
<<<<<<< HEAD
    <SignAssembly>true</SignAssembly>
    <AssemblyOriginatorKeyFile>..\StrongName.snk</AssemblyOriginatorKeyFile>
=======
    <FileUpgradeFlags>
    </FileUpgradeFlags>
    <UpgradeBackupLocation>
    </UpgradeBackupLocation>
    <OldToolsVersion>3.5</OldToolsVersion>
    <PublishUrl>publish\</PublishUrl>
    <Install>true</Install>
    <InstallFrom>Disk</InstallFrom>
    <UpdateEnabled>false</UpdateEnabled>
    <UpdateMode>Foreground</UpdateMode>
    <UpdateInterval>7</UpdateInterval>
    <UpdateIntervalUnits>Days</UpdateIntervalUnits>
    <UpdatePeriodically>false</UpdatePeriodically>
    <UpdateRequired>false</UpdateRequired>
    <MapFileExtensions>true</MapFileExtensions>
    <ApplicationRevision>0</ApplicationRevision>
    <ApplicationVersion>1.0.0.%2a</ApplicationVersion>
    <IsWebBootstrapper>false</IsWebBootstrapper>
    <UseApplicationTrust>false</UseApplicationTrust>
    <BootstrapperEnabled>true</BootstrapperEnabled>
>>>>>>> 619db08d
  </PropertyGroup>
  <PropertyGroup Condition=" '$(Configuration)|$(Platform)' == 'Debug|AnyCPU' ">
    <DebugSymbols>true</DebugSymbols>
    <DebugType>full</DebugType>
    <Optimize>false</Optimize>
    <OutputPath>bin\Debug</OutputPath>
    <DefineConstants>DEBUG</DefineConstants>
    <ErrorReport>prompt</ErrorReport>
    <WarningLevel>4</WarningLevel>
    <ConsolePause>false</ConsolePause>
<<<<<<< HEAD
    <RegisterForComInterop>false</RegisterForComInterop>
    <DocumentationFile>bin\Debug\MongoDB.GridFS.xml</DocumentationFile>
=======
    <CodeAnalysisRuleSet>AllRules.ruleset</CodeAnalysisRuleSet>
>>>>>>> 619db08d
  </PropertyGroup>
  <PropertyGroup Condition=" '$(Configuration)|$(Platform)' == 'Release|AnyCPU' ">
    <DebugType>none</DebugType>
    <Optimize>false</Optimize>
    <OutputPath>..\Release</OutputPath>
    <ErrorReport>prompt</ErrorReport>
    <WarningLevel>4</WarningLevel>
    <ConsolePause>false</ConsolePause>
<<<<<<< HEAD
    <RegisterForComInterop>false</RegisterForComInterop>
    <DocumentationFile>bin\Release\MongoDB.GridFS.xml</DocumentationFile>
=======
    <CodeAnalysisRuleSet>AllRules.ruleset</CodeAnalysisRuleSet>
    <GenerateDocumentation>true</GenerateDocumentation>
>>>>>>> 619db08d
  </PropertyGroup>
  <ItemGroup>
    <Reference Include="System" />
  </ItemGroup>
  <ItemGroup>
    <Compile Include="AssemblyInfo.cs" />
    <Compile Include="GridFile.cs" />
    <Compile Include="GridFileInfo.cs" />
    <Compile Include="GridFileStream.cs" />
    <Compile Include="GridException.cs" />
  </ItemGroup>
  <ItemGroup>
    <ProjectReference Include="..\MongoDBDriver\MongoDB.Driver.csproj">
      <Project>{B125BBA6-BFFD-44FA-9254-9B1754CD8AF3}</Project>
      <Name>MongoDB.Driver</Name>
    </ProjectReference>
  </ItemGroup>
  <ItemGroup>
<<<<<<< HEAD
    <None Include="..\StrongName.snk">
      <Link>StrongName.snk</Link>
    </None>
=======
    <BootstrapperPackage Include="Microsoft.Net.Client.3.5">
      <Visible>False</Visible>
      <ProductName>.NET Framework 3.5 SP1 Client Profile</ProductName>
      <Install>false</Install>
    </BootstrapperPackage>
    <BootstrapperPackage Include="Microsoft.Net.Framework.3.5.SP1">
      <Visible>False</Visible>
      <ProductName>.NET Framework 3.5 SP1</ProductName>
      <Install>true</Install>
    </BootstrapperPackage>
    <BootstrapperPackage Include="Microsoft.Windows.Installer.3.1">
      <Visible>False</Visible>
      <ProductName>Windows Installer 3.1</ProductName>
      <Install>true</Install>
    </BootstrapperPackage>
>>>>>>> 619db08d
  </ItemGroup>
  <Import Project="$(MSBuildBinPath)\Microsoft.CSharp.targets" />
</Project><|MERGE_RESOLUTION|>--- conflicted
+++ resolved
@@ -1,110 +1,98 @@
-<?xml version="1.0" encoding="utf-8"?>
-<Project DefaultTargets="Build" xmlns="http://schemas.microsoft.com/developer/msbuild/2003" ToolsVersion="3.5">
-  <PropertyGroup>
-    <Configuration Condition=" '$(Configuration)' == '' ">Debug</Configuration>
-    <Platform Condition=" '$(Platform)' == '' ">AnyCPU</Platform>
-    <ProductVersion>9.0.30729</ProductVersion>
-    <SchemaVersion>2.0</SchemaVersion>
-    <ProjectGuid>{B42DBBF9-0A1F-4749-9787-013BF8D8F435}</ProjectGuid>
-    <OutputType>Library</OutputType>
-    <AssemblyName>MongoDB.GridFS</AssemblyName>
-    <TargetFrameworkVersion>v2.0</TargetFrameworkVersion>
-    <RootNamespace>MongoDB.GridFS</RootNamespace>
-<<<<<<< HEAD
-    <SignAssembly>true</SignAssembly>
-    <AssemblyOriginatorKeyFile>..\StrongName.snk</AssemblyOriginatorKeyFile>
-=======
-    <FileUpgradeFlags>
-    </FileUpgradeFlags>
-    <UpgradeBackupLocation>
-    </UpgradeBackupLocation>
-    <OldToolsVersion>3.5</OldToolsVersion>
-    <PublishUrl>publish\</PublishUrl>
-    <Install>true</Install>
-    <InstallFrom>Disk</InstallFrom>
-    <UpdateEnabled>false</UpdateEnabled>
-    <UpdateMode>Foreground</UpdateMode>
-    <UpdateInterval>7</UpdateInterval>
-    <UpdateIntervalUnits>Days</UpdateIntervalUnits>
-    <UpdatePeriodically>false</UpdatePeriodically>
-    <UpdateRequired>false</UpdateRequired>
-    <MapFileExtensions>true</MapFileExtensions>
-    <ApplicationRevision>0</ApplicationRevision>
-    <ApplicationVersion>1.0.0.%2a</ApplicationVersion>
-    <IsWebBootstrapper>false</IsWebBootstrapper>
-    <UseApplicationTrust>false</UseApplicationTrust>
-    <BootstrapperEnabled>true</BootstrapperEnabled>
->>>>>>> 619db08d
-  </PropertyGroup>
-  <PropertyGroup Condition=" '$(Configuration)|$(Platform)' == 'Debug|AnyCPU' ">
-    <DebugSymbols>true</DebugSymbols>
-    <DebugType>full</DebugType>
-    <Optimize>false</Optimize>
-    <OutputPath>bin\Debug</OutputPath>
-    <DefineConstants>DEBUG</DefineConstants>
-    <ErrorReport>prompt</ErrorReport>
-    <WarningLevel>4</WarningLevel>
-    <ConsolePause>false</ConsolePause>
-<<<<<<< HEAD
-    <RegisterForComInterop>false</RegisterForComInterop>
-    <DocumentationFile>bin\Debug\MongoDB.GridFS.xml</DocumentationFile>
-=======
-    <CodeAnalysisRuleSet>AllRules.ruleset</CodeAnalysisRuleSet>
->>>>>>> 619db08d
-  </PropertyGroup>
-  <PropertyGroup Condition=" '$(Configuration)|$(Platform)' == 'Release|AnyCPU' ">
-    <DebugType>none</DebugType>
-    <Optimize>false</Optimize>
-    <OutputPath>..\Release</OutputPath>
-    <ErrorReport>prompt</ErrorReport>
-    <WarningLevel>4</WarningLevel>
-    <ConsolePause>false</ConsolePause>
-<<<<<<< HEAD
-    <RegisterForComInterop>false</RegisterForComInterop>
-    <DocumentationFile>bin\Release\MongoDB.GridFS.xml</DocumentationFile>
-=======
-    <CodeAnalysisRuleSet>AllRules.ruleset</CodeAnalysisRuleSet>
-    <GenerateDocumentation>true</GenerateDocumentation>
->>>>>>> 619db08d
-  </PropertyGroup>
-  <ItemGroup>
-    <Reference Include="System" />
-  </ItemGroup>
-  <ItemGroup>
-    <Compile Include="AssemblyInfo.cs" />
-    <Compile Include="GridFile.cs" />
-    <Compile Include="GridFileInfo.cs" />
-    <Compile Include="GridFileStream.cs" />
-    <Compile Include="GridException.cs" />
-  </ItemGroup>
-  <ItemGroup>
-    <ProjectReference Include="..\MongoDBDriver\MongoDB.Driver.csproj">
-      <Project>{B125BBA6-BFFD-44FA-9254-9B1754CD8AF3}</Project>
-      <Name>MongoDB.Driver</Name>
-    </ProjectReference>
-  </ItemGroup>
-  <ItemGroup>
-<<<<<<< HEAD
-    <None Include="..\StrongName.snk">
-      <Link>StrongName.snk</Link>
-    </None>
-=======
-    <BootstrapperPackage Include="Microsoft.Net.Client.3.5">
-      <Visible>False</Visible>
-      <ProductName>.NET Framework 3.5 SP1 Client Profile</ProductName>
-      <Install>false</Install>
-    </BootstrapperPackage>
-    <BootstrapperPackage Include="Microsoft.Net.Framework.3.5.SP1">
-      <Visible>False</Visible>
-      <ProductName>.NET Framework 3.5 SP1</ProductName>
-      <Install>true</Install>
-    </BootstrapperPackage>
-    <BootstrapperPackage Include="Microsoft.Windows.Installer.3.1">
-      <Visible>False</Visible>
-      <ProductName>Windows Installer 3.1</ProductName>
-      <Install>true</Install>
-    </BootstrapperPackage>
->>>>>>> 619db08d
-  </ItemGroup>
-  <Import Project="$(MSBuildBinPath)\Microsoft.CSharp.targets" />
+<?xml version="1.0" encoding="utf-8"?>
+<Project DefaultTargets="Build" xmlns="http://schemas.microsoft.com/developer/msbuild/2003" ToolsVersion="3.5">
+  <PropertyGroup>
+    <Configuration Condition=" '$(Configuration)' == '' ">Debug</Configuration>
+    <Platform Condition=" '$(Platform)' == '' ">AnyCPU</Platform>
+    <ProductVersion>9.0.30729</ProductVersion>
+    <SchemaVersion>2.0</SchemaVersion>
+    <ProjectGuid>{B42DBBF9-0A1F-4749-9787-013BF8D8F435}</ProjectGuid>
+    <OutputType>Library</OutputType>
+    <AssemblyName>MongoDB.GridFS</AssemblyName>
+    <TargetFrameworkVersion>v3.5</TargetFrameworkVersion>
+    <RootNamespace>MongoDB.GridFS</RootNamespace>
+    <SignAssembly>true</SignAssembly>
+    <AssemblyOriginatorKeyFile>..\StrongName.snk</AssemblyOriginatorKeyFile>
+    <FileUpgradeFlags>
+    </FileUpgradeFlags>
+    <UpgradeBackupLocation>
+    </UpgradeBackupLocation>
+    <OldToolsVersion>3.5</OldToolsVersion>
+    <PublishUrl>publish\</PublishUrl>
+    <Install>true</Install>
+    <InstallFrom>Disk</InstallFrom>
+    <UpdateEnabled>false</UpdateEnabled>
+    <UpdateMode>Foreground</UpdateMode>
+    <UpdateInterval>7</UpdateInterval>
+    <UpdateIntervalUnits>Days</UpdateIntervalUnits>
+    <UpdatePeriodically>false</UpdatePeriodically>
+    <UpdateRequired>false</UpdateRequired>
+    <MapFileExtensions>true</MapFileExtensions>
+    <ApplicationRevision>0</ApplicationRevision>
+    <ApplicationVersion>1.0.0.%2a</ApplicationVersion>
+    <IsWebBootstrapper>false</IsWebBootstrapper>
+    <UseApplicationTrust>false</UseApplicationTrust>
+    <BootstrapperEnabled>true</BootstrapperEnabled>
+  </PropertyGroup>
+  <PropertyGroup Condition=" '$(Configuration)|$(Platform)' == 'Debug|AnyCPU' ">
+    <DebugSymbols>true</DebugSymbols>
+    <DebugType>full</DebugType>
+    <Optimize>false</Optimize>
+    <OutputPath>bin\Debug</OutputPath>
+    <DefineConstants>DEBUG</DefineConstants>
+    <ErrorReport>prompt</ErrorReport>
+    <WarningLevel>4</WarningLevel>
+    <ConsolePause>false</ConsolePause>
+    <RegisterForComInterop>false</RegisterForComInterop>
+    <DocumentationFile>bin\Debug\MongoDB.GridFS.xml</DocumentationFile>
+    <CodeAnalysisRuleSet>AllRules.ruleset</CodeAnalysisRuleSet>
+  </PropertyGroup>
+  <PropertyGroup Condition=" '$(Configuration)|$(Platform)' == 'Release|AnyCPU' ">
+    <DebugType>none</DebugType>
+    <Optimize>false</Optimize>
+    <OutputPath>..\Release</OutputPath>
+    <ErrorReport>prompt</ErrorReport>
+    <WarningLevel>4</WarningLevel>
+    <ConsolePause>false</ConsolePause>
+    <RegisterForComInterop>false</RegisterForComInterop>
+    <DocumentationFile>bin\Release\MongoDB.GridFS.xml</DocumentationFile>
+    <CodeAnalysisRuleSet>AllRules.ruleset</CodeAnalysisRuleSet>
+    <GenerateDocumentation>true</GenerateDocumentation>
+  </PropertyGroup>
+  <ItemGroup>
+    <Reference Include="System" />
+  </ItemGroup>
+  <ItemGroup>
+    <Compile Include="AssemblyInfo.cs" />
+    <Compile Include="GridFile.cs" />
+    <Compile Include="GridFileInfo.cs" />
+    <Compile Include="GridFileStream.cs" />
+    <Compile Include="GridException.cs" />
+  </ItemGroup>
+  <ItemGroup>
+    <ProjectReference Include="..\MongoDBDriver\MongoDB.Driver.csproj">
+      <Project>{B125BBA6-BFFD-44FA-9254-9B1754CD8AF3}</Project>
+      <Name>MongoDB.Driver</Name>
+    </ProjectReference>
+  </ItemGroup>
+  <ItemGroup>
+    <None Include="..\StrongName.snk">
+      <Link>StrongName.snk</Link>
+    </None>
+    <BootstrapperPackage Include="Microsoft.Net.Client.3.5">
+      <Visible>False</Visible>
+      <ProductName>.NET Framework 3.5 SP1 Client Profile</ProductName>
+      <Install>false</Install>
+    </BootstrapperPackage>
+    <BootstrapperPackage Include="Microsoft.Net.Framework.3.5.SP1">
+      <Visible>False</Visible>
+      <ProductName>.NET Framework 3.5 SP1</ProductName>
+      <Install>true</Install>
+    </BootstrapperPackage>
+    <BootstrapperPackage Include="Microsoft.Windows.Installer.3.1">
+      <Visible>False</Visible>
+      <ProductName>Windows Installer 3.1</ProductName>
+      <Install>true</Install>
+    </BootstrapperPackage>
+  </ItemGroup>
+  <Import Project="$(MSBuildBinPath)\Microsoft.CSharp.targets" />
 </Project>